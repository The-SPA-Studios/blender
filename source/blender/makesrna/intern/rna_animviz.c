<<<<<<< HEAD
/**
 * $Id: rna_animviz.c 25824 2010-01-08 02:54:33Z gsrb3d $
=======
/*
 * $Id$
>>>>>>> 2198cfdb
 *
 * ***** BEGIN GPL LICENSE BLOCK *****
 *
 * This program is free software; you can redistribute it and/or
 * modify it under the terms of the GNU General Public License
 * as published by the Free Software Foundation; either version 2
 * of the License, or (at your option) any later version.
 *
 * This program is distributed in the hope that it will be useful,
 * but WITHOUT ANY WARRANTY; without even the implied warranty of
 * MERCHANTABILITY or FITNESS FOR A PARTICULAR PURPOSE.  See the
 * GNU General Public License for more details.
 *
 * You should have received a copy of the GNU General Public License
 * along with this program; if not, write to the Free Software Foundation,
 * Inc., 51 Franklin Street, Fifth Floor, Boston, MA 02110-1301, USA.
 *
 * Contributor(s): Blender Foundation (2010), Joshua Leung
 *
 * ***** END GPL LICENSE BLOCK *****
 */

#include <stdlib.h>

#include "RNA_define.h"

#include "rna_internal.h"

#include "DNA_anim_types.h"
#include "DNA_action_types.h"
#include "DNA_scene_types.h"

#include "MEM_guardedalloc.h"

#include "WM_types.h"

#ifdef RNA_RUNTIME

static PointerRNA rna_AnimViz_onion_skinning_get(PointerRNA *ptr)
{
	return rna_pointer_inherit_refine(ptr, &RNA_AnimVizOnionSkinning, ptr->data);
}

static PointerRNA rna_AnimViz_motion_paths_get(PointerRNA *ptr)
{
	return rna_pointer_inherit_refine(ptr, &RNA_AnimVizMotionPaths, ptr->data);
}

static void rna_AnimViz_ghost_start_frame_set(PointerRNA *ptr, int value)
{
	bAnimVizSettings *data= (bAnimVizSettings*)ptr->data;
	
	CLAMP(value, 1, data->ghost_ef);
	data->ghost_sf= value;
}

static void rna_AnimViz_ghost_end_frame_set(PointerRNA *ptr, int value)
{
	bAnimVizSettings *data= (bAnimVizSettings*)ptr->data;
	
	CLAMP(value, data->ghost_sf, (int)(MAXFRAMEF/2));
	data->ghost_ef= value;
}

static void rna_AnimViz_path_start_frame_set(PointerRNA *ptr, int value)
{
	bAnimVizSettings *data= (bAnimVizSettings*)ptr->data;
	
	CLAMP(value, 1, data->path_ef);
	data->path_sf= value;
}

static void rna_AnimViz_path_end_frame_set(PointerRNA *ptr, int value)
{
	bAnimVizSettings *data= (bAnimVizSettings*)ptr->data;
	
	CLAMP(value, data->path_sf, (int)(MAXFRAMEF/2));
	data->path_ef= value;
}

#else

void rna_def_motionpath_common(StructRNA *srna)
{
	PropertyRNA *prop;
	
	prop= RNA_def_property(srna, "motion_path", PROP_POINTER, PROP_NONE);
	RNA_def_property_pointer_sdna(prop, NULL, "mpath");
	RNA_def_property_ui_text(prop, "Motion Path", "Motion Path for this element");	
}

static void rna_def_animviz_motionpath_vert(BlenderRNA *brna)
{
	StructRNA *srna;
	PropertyRNA *prop;
	
	srna= RNA_def_struct(brna, "MotionPathVert", NULL);
	RNA_def_struct_sdna(srna, "bMotionPathVert");
	RNA_def_struct_ui_text(srna, "Motion Path Cache Point", "Cached location on path");
	
	prop= RNA_def_property(srna, "co", PROP_FLOAT, PROP_XYZ);
	RNA_def_property_array(prop, 3);
	RNA_def_property_ui_text(prop, "Coordinates", "");
	
	prop= RNA_def_property(srna, "select", PROP_BOOLEAN, PROP_NONE);
	RNA_def_property_boolean_sdna(prop, NULL, "flag", MOTIONPATH_VERT_SEL);
	RNA_def_property_ui_text(prop, "Select", "Path point is selected for editing");
}

static void rna_def_animviz_motion_path(BlenderRNA *brna)
{
	StructRNA *srna;
	PropertyRNA *prop;
	
	srna= RNA_def_struct(brna, "MotionPath", NULL);
	RNA_def_struct_sdna(srna, "bMotionPath");
	RNA_def_struct_ui_text(srna, "Motion Path", "Cache of the worldspace positions of an element over a frame range");
	
	/* Collections */
	prop= RNA_def_property(srna, "points", PROP_COLLECTION, PROP_NONE);
	RNA_def_property_collection_sdna(prop, NULL, "points", "length");
	RNA_def_property_struct_type(prop, "MotionPathVert");
	RNA_def_property_ui_text(prop, "Motion Path Points", "Cached positions per frame");
	
	/* Playback Ranges */
	prop= RNA_def_property(srna, "frame_start", PROP_INT, PROP_TIME);
	RNA_def_property_int_sdna(prop, NULL, "start_frame");
	RNA_def_property_clear_flag(prop, PROP_EDITABLE);
	RNA_def_property_ui_text(prop, "Start Frame", "Starting frame of the stored range");
	
	prop= RNA_def_property(srna, "frame_end", PROP_INT, PROP_TIME);
	RNA_def_property_int_sdna(prop, NULL, "end_frame");
	RNA_def_property_clear_flag(prop, PROP_EDITABLE);
	RNA_def_property_ui_text(prop, "End Frame", "End frame of the stored range");
	
	prop= RNA_def_property(srna, "length", PROP_INT, PROP_TIME);
	RNA_def_property_clear_flag(prop, PROP_EDITABLE);
	RNA_def_property_ui_text(prop, "Length", "Number of frames cached");
	
	/* Settings */
	prop= RNA_def_property(srna, "use_bone_head", PROP_BOOLEAN, PROP_NONE);
	RNA_def_property_boolean_sdna(prop, NULL, "flag", MOTIONPATH_FLAG_BHEAD);
	RNA_def_property_clear_flag(prop, PROP_EDITABLE); // xxx
	RNA_def_property_ui_text(prop, "Use Bone Heads", "For PoseBone paths, use the bone head location when calculating this path");
	
	prop= RNA_def_property(srna, "is_modified", PROP_BOOLEAN, PROP_NONE);
	RNA_def_property_boolean_sdna(prop, NULL, "flag", MOTIONPATH_FLAG_EDIT);
	RNA_def_property_ui_text(prop, "Edit Path", "Path is being edited");
}

/* --- */

static void rna_def_animviz_ghosts(BlenderRNA *brna)
{
	StructRNA *srna;
	PropertyRNA *prop;
	
	static const EnumPropertyItem prop_type_items[] = {
		{GHOST_TYPE_NONE, "NONE", 0, "No Ghosts", "Do not show any ghosts"},
		{GHOST_TYPE_ACFRA, "CURRENT_FRAME", 0, "Around Current Frame", "Show ghosts from around the current frame"},
		{GHOST_TYPE_RANGE, "RANGE", 0, "In Range", "Show ghosts for the specified frame range"},
		{GHOST_TYPE_KEYS, "KEYS", 0, "On Keyframes", "Show ghosts on keyframes"},
		{0, NULL, 0, NULL, NULL}};
	
	
	srna= RNA_def_struct(brna, "AnimVizOnionSkinning", NULL);
	RNA_def_struct_sdna(srna, "bAnimVizSettings");
	RNA_def_struct_nested(brna, srna, "AnimViz");
	RNA_def_struct_ui_text(srna, "Onion Skinning Settings", "Onion Skinning settings for animation visualisation");

	/* Enums */
	prop= RNA_def_property(srna, "type", PROP_ENUM, PROP_NONE);
	RNA_def_property_enum_sdna(prop, NULL, "ghost_type");
	RNA_def_property_enum_items(prop, prop_type_items);
	RNA_def_property_ui_text(prop, "Type", "Method used for determining what ghosts get drawn");
	RNA_def_property_update(prop, NC_SPACE|ND_SPACE_VIEW3D, NULL); /* XXX since this is only for 3d-view drawing */
	
	/* Settings */
	prop= RNA_def_property(srna, "show_only_selected", PROP_BOOLEAN, PROP_NONE);
	RNA_def_property_boolean_sdna(prop, NULL, "ghost_flag", GHOST_FLAG_ONLYSEL);
	RNA_def_property_ui_text(prop, "On Selected Bones Only", "For Pose-Mode drawing, only draw ghosts for selected bones");
	RNA_def_property_update(prop, NC_SPACE|ND_SPACE_VIEW3D, NULL); /* XXX since this is only for 3d-view drawing */
	
	prop= RNA_def_property(srna, "frame_step", PROP_INT, PROP_NONE);
	RNA_def_property_int_sdna(prop, NULL, "ghost_step");
	RNA_def_property_range(prop, 1, 20);
	RNA_def_property_ui_text(prop, "Frame Step", "Number of frames between ghosts shown (not for 'On Keyframes' Onion-skinning method)");
	RNA_def_property_update(prop, NC_SPACE|ND_SPACE_VIEW3D, NULL); /* XXX since this is only for 3d-view drawing */
	
	/* Playback Ranges */
	prop= RNA_def_property(srna, "frame_start", PROP_INT, PROP_TIME);
	RNA_def_property_int_sdna(prop, NULL, "ghost_sf");
	RNA_def_property_int_funcs(prop, NULL, "rna_AnimViz_ghost_start_frame_set", NULL);
	RNA_def_property_ui_text(prop, "Start Frame", "Starting frame of range of Ghosts to display (not for 'Around Current Frame' Onion-skinning method)");
	RNA_def_property_update(prop, NC_SPACE|ND_SPACE_VIEW3D, NULL); /* XXX since this is only for 3d-view drawing */
	
	prop= RNA_def_property(srna, "frame_end", PROP_INT, PROP_TIME);
	RNA_def_property_int_sdna(prop, NULL, "ghost_ef");
	RNA_def_property_int_funcs(prop, NULL, "rna_AnimViz_ghost_end_frame_set", NULL);
	RNA_def_property_ui_text(prop, "End Frame", "End frame of range of Ghosts to display (not for 'Around Current Frame' Onion-skinning method)");
	RNA_def_property_update(prop, NC_SPACE|ND_SPACE_VIEW3D, NULL); /* XXX since this is only for 3d-view drawing */
	
	/* Around Current Ranges */
	prop= RNA_def_property(srna, "frame_before", PROP_INT, PROP_TIME);
	RNA_def_property_int_sdna(prop, NULL, "ghost_bc");
	RNA_def_property_range(prop, 0, 30);
	RNA_def_property_ui_text(prop, "Before Current", "Number of frames to show before the current frame (only for 'Around Current Frame' Onion-skinning method)");
	RNA_def_property_update(prop, NC_SPACE|ND_SPACE_VIEW3D, NULL); /* XXX since this is only for 3d-view drawing */
	
	prop= RNA_def_property(srna, "frame_after", PROP_INT, PROP_TIME);
	RNA_def_property_int_sdna(prop, NULL, "ghost_ac");
	RNA_def_property_range(prop, 0, 30);
	RNA_def_property_ui_text(prop, "After Current", "Number of frames to show after the current frame (only for 'Around Current Frame' Onion-skinning method)");
	RNA_def_property_update(prop, NC_SPACE|ND_SPACE_VIEW3D, NULL); /* XXX since this is only for 3d-view drawing */
}

static void rna_def_animviz_paths(BlenderRNA *brna)
{
	StructRNA *srna;
	PropertyRNA *prop;
	
	static const EnumPropertyItem prop_type_items[]= {
		{MOTIONPATH_TYPE_ACFRA, "CURRENT_FRAME", 0, "Around Frame", "Display Paths of poses within a fixed number of frames around the current frame"},
		{MOTIONPATH_TYPE_RANGE, "RANGE", 0, "In Range", "Display Paths of poses within specified range"},
		{0, NULL, 0, NULL, NULL}};
	static const EnumPropertyItem prop_location_items[]= {
		{MOTIONPATH_BAKE_HEADS, "HEADS", 0, "Heads", "Calculate bone paths from heads"},
		{0, "TAILS", 0, "Tails", "Calculate bone paths from tails"},
		{0, NULL, 0, NULL, NULL}};
	
	srna= RNA_def_struct(brna, "AnimVizMotionPaths", NULL);
	RNA_def_struct_sdna(srna, "bAnimVizSettings");
	RNA_def_struct_nested(brna, srna, "AnimViz");
	RNA_def_struct_ui_text(srna, "Motion Path Settings", "Motion Path settings for animation visualisation");
	
	/* Enums */
	prop= RNA_def_property(srna, "type", PROP_ENUM, PROP_NONE);
	RNA_def_property_enum_sdna(prop, NULL, "path_type");
	RNA_def_property_enum_items(prop, prop_type_items);
	RNA_def_property_ui_text(prop, "Paths Type", "Type of range to show for Motion Paths");
	RNA_def_property_update(prop, NC_SPACE|ND_SPACE_VIEW3D, NULL); /* XXX since this is only for 3d-view drawing */
	
	prop= RNA_def_property(srna, "bake_location", PROP_ENUM, PROP_NONE);
	RNA_def_property_enum_bitflag_sdna(prop, NULL, "path_bakeflag");
	RNA_def_property_enum_items(prop, prop_location_items);
	RNA_def_property_ui_text(prop, "Bake Location", "When calculating Bone Paths, use Head or Tips");
	RNA_def_property_update(prop, NC_SPACE|ND_SPACE_VIEW3D, NULL); /* XXX since this is only for 3d-view drawing */
	
	/* Settings */
	prop= RNA_def_property(srna, "show_frame_numbers", PROP_BOOLEAN, PROP_NONE);
	RNA_def_property_boolean_sdna(prop, NULL, "path_viewflag", MOTIONPATH_VIEW_FNUMS);
	RNA_def_property_ui_text(prop, "Show Frame Numbers", "Show frame numbers on Motion Paths");
	RNA_def_property_update(prop, NC_SPACE|ND_SPACE_VIEW3D, NULL); /* XXX since this is only for 3d-view drawing */
	
	prop= RNA_def_property(srna, "show_keyframe_highlight", PROP_BOOLEAN, PROP_NONE);
	RNA_def_property_boolean_sdna(prop, NULL, "path_viewflag", MOTIONPATH_VIEW_KFRAS);
	RNA_def_property_ui_text(prop, "Highlight Keyframes", "Emphasize position of keyframes on Motion Paths");
	RNA_def_property_update(prop, NC_SPACE|ND_SPACE_VIEW3D, NULL); /* XXX since this is only for 3d-view drawing */
	
	prop= RNA_def_property(srna, "show_keyframe_numbers", PROP_BOOLEAN, PROP_NONE);
	RNA_def_property_boolean_sdna(prop, NULL, "path_viewflag", MOTIONPATH_VIEW_KFNOS);
	RNA_def_property_ui_text(prop, "Show Keyframe Numbers", "Show frame numbers of Keyframes on Motion Paths");
	RNA_def_property_update(prop, NC_SPACE|ND_SPACE_VIEW3D, NULL); /* XXX since this is only for 3d-view drawing */
	
	prop= RNA_def_property(srna, "show_keyframe_action_all", PROP_BOOLEAN, PROP_NONE);
	RNA_def_property_boolean_sdna(prop, NULL, "path_viewflag", MOTIONPATH_VIEW_KFACT);
	RNA_def_property_ui_text(prop, "All Action Keyframes", "For bone motion paths, search whole Action for keyframes instead of in group with matching name only (is slower)");
	RNA_def_property_update(prop, NC_SPACE|ND_SPACE_VIEW3D, NULL); /* XXX since this is only for 3d-view drawing */
	
	prop= RNA_def_property(srna, "frame_step", PROP_INT, PROP_NONE);
	RNA_def_property_int_sdna(prop, NULL, "path_step");
	RNA_def_property_range(prop, 1, 100);
	RNA_def_property_ui_text(prop, "Frame Step", "Number of frames between paths shown (not for 'On Keyframes' Onion-skinning method)");
	RNA_def_property_update(prop, NC_SPACE|ND_SPACE_VIEW3D, NULL); /* XXX since this is only for 3d-view drawing */
	
	
	/* Playback Ranges */
	prop= RNA_def_property(srna, "frame_start", PROP_INT, PROP_TIME);
	RNA_def_property_int_sdna(prop, NULL, "path_sf");
	RNA_def_property_int_funcs(prop, NULL, "rna_AnimViz_path_start_frame_set", NULL);
	RNA_def_property_ui_text(prop, "Start Frame", "Starting frame of range of paths to display/calculate (not for 'Around Current Frame' Onion-skinning method)");
	RNA_def_property_update(prop, NC_SPACE|ND_SPACE_VIEW3D, NULL); /* XXX since this is only for 3d-view drawing */
	
	prop= RNA_def_property(srna, "frame_end", PROP_INT, PROP_TIME);
	RNA_def_property_int_sdna(prop, NULL, "path_ef");
	RNA_def_property_int_funcs(prop, NULL, "rna_AnimViz_path_end_frame_set", NULL);
	RNA_def_property_ui_text(prop, "End Frame", "End frame of range of paths to display/calculate (not for 'Around Current Frame' Onion-skinning method)");
	RNA_def_property_update(prop, NC_SPACE|ND_SPACE_VIEW3D, NULL); /* XXX since this is only for 3d-view drawing */
	
	/* Around Current Ranges */
	prop= RNA_def_property(srna, "frame_before", PROP_INT, PROP_TIME);
	RNA_def_property_int_sdna(prop, NULL, "path_bc");
	RNA_def_property_range(prop, 1, MAXFRAMEF/2);
	RNA_def_property_ui_text(prop, "Before Current", "Number of frames to show before the current frame (only for 'Around Current Frame' Onion-skinning method)");
	RNA_def_property_update(prop, NC_SPACE|ND_SPACE_VIEW3D, NULL); /* XXX since this is only for 3d-view drawing */
	
	prop= RNA_def_property(srna, "frame_after", PROP_INT, PROP_TIME);
	RNA_def_property_int_sdna(prop, NULL, "path_ac");
	RNA_def_property_range(prop, 1, MAXFRAMEF/2);
	RNA_def_property_ui_text(prop, "After Current", "Number of frames to show after the current frame (only for 'Around Current Frame' Onion-skinning method)");
	RNA_def_property_update(prop, NC_SPACE|ND_SPACE_VIEW3D, NULL); /* XXX since this is only for 3d-view drawing */
}

/* --- */

void rna_def_animviz_common(StructRNA *srna)
{
	PropertyRNA *prop;
	
	prop= RNA_def_property(srna, "animation_visualisation", PROP_POINTER, PROP_NONE);
	RNA_def_property_flag(prop, PROP_NEVER_NULL);
	RNA_def_property_pointer_sdna(prop, NULL, "avs");
	RNA_def_property_ui_text(prop, "Animation Visualisation", "Animation data for this datablock");	
}

static void rna_def_animviz(BlenderRNA *brna)
{
	StructRNA *srna;
	PropertyRNA *prop;
	
	srna= RNA_def_struct(brna, "AnimViz", NULL);
	RNA_def_struct_sdna(srna, "bAnimVizSettings");
	RNA_def_struct_ui_text(srna, "Animation Visualisation", "Settings for the visualisation of motion");
	
	/* onion-skinning settings (nested struct) */
	prop= RNA_def_property(srna, "onion_skin_frames", PROP_POINTER, PROP_NONE);
	RNA_def_property_flag(prop, PROP_NEVER_NULL);
	RNA_def_property_struct_type(prop, "AnimVizOnionSkinning");
	RNA_def_property_pointer_funcs(prop, "rna_AnimViz_onion_skinning_get", NULL, NULL, NULL);
	RNA_def_property_ui_text(prop, "Onion Skinning", "Onion Skinning (ghosting) settings for visualisation");
	
	/* motion path settings (nested struct) */
	prop= RNA_def_property(srna, "motion_path", PROP_POINTER, PROP_NONE);
	RNA_def_property_flag(prop, PROP_NEVER_NULL);
	RNA_def_property_struct_type(prop, "AnimVizMotionPaths");
	RNA_def_property_pointer_funcs(prop, "rna_AnimViz_motion_paths_get", NULL, NULL, NULL);
	RNA_def_property_ui_text(prop, "Motion Paths", "Motion Path settings for visualisation");
}

/* --- */

void RNA_def_animviz(BlenderRNA *brna)
{
	rna_def_animviz(brna);
		rna_def_animviz_ghosts(brna);
		rna_def_animviz_paths(brna);
		
	rna_def_animviz_motion_path(brna);
	rna_def_animviz_motionpath_vert(brna);
}

#endif<|MERGE_RESOLUTION|>--- conflicted
+++ resolved
@@ -1,10 +1,5 @@
-<<<<<<< HEAD
-/**
+/*
  * $Id: rna_animviz.c 25824 2010-01-08 02:54:33Z gsrb3d $
-=======
-/*
- * $Id$
->>>>>>> 2198cfdb
  *
  * ***** BEGIN GPL LICENSE BLOCK *****
  *
