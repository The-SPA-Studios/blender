--- conflicted
+++ resolved
@@ -238,23 +238,7 @@
 };
 #endif
 
-<<<<<<< HEAD
 static const EnumPropertyItem display_channels_items[] = {
-=======
-static const EnumPropertyItem pivot_items_full[] = {
-	{V3D_AROUND_CENTER_BOUNDS, "BOUNDING_BOX_CENTER", ICON_ROTATE, "Bounding Box Center",
-	             "Pivot around bounding box center of selected object(s)"},
-	{V3D_AROUND_CURSOR, "CURSOR", ICON_CURSOR, "3D Cursor", "Pivot around the 3D cursor"},
-	{V3D_AROUND_LOCAL_ORIGINS, "INDIVIDUAL_ORIGINS", ICON_ROTATECOLLECTION,
-	            "Individual Origins", "Pivot around each object's own origin"},
-	{V3D_AROUND_CENTER_MEDIAN, "MEDIAN_POINT", ICON_ROTATECENTER, "Median Point",
-	               "Pivot around the median point of selected objects"},
-	{V3D_AROUND_ACTIVE, "ACTIVE_ELEMENT", ICON_ROTACTIVE, "Active Element", "Pivot around active object"},
-	{0, NULL, 0, NULL, NULL}
-};
-
-static const EnumPropertyItem draw_channels_items[] = {
->>>>>>> aa3c4b4c
 	{SI_USE_ALPHA, "COLOR_ALPHA", ICON_IMAGE_RGB_ALPHA, "Color and Alpha",
 	               "Display image with RGB colors and alpha transparency"},
 	{0, "COLOR", ICON_IMAGE_RGB, "Color", "Display image with RGB colors"},
@@ -1206,17 +1190,10 @@
         PropertyRNA *UNUSED(prop), bool *UNUSED(r_free))
 {
 	static const EnumPropertyItem pivot_items[] = {
-<<<<<<< HEAD
 		{V3D_AROUND_CENTER_BOUNDS, "CENTER", ICON_PIVOT_BOUNDBOX, "Bounding Box Center", ""},
-		{V3D_AROUND_CENTER_MEAN, "MEDIAN", ICON_PIVOT_MEDIAN, "Median Point", ""},
+		{V3D_AROUND_CENTER_MEDIAN, "MEDIAN", ICON_PIVOT_MEDIAN, "Median Point", ""},
 		{V3D_AROUND_CURSOR, "CURSOR", ICON_PIVOT_CURSOR, "2D Cursor", ""},
 		{V3D_AROUND_LOCAL_ORIGINS, "INDIVIDUAL_ORIGINS", ICON_PIVOT_INDIVIDUAL,
-=======
-		{V3D_AROUND_CENTER_BOUNDS, "CENTER", ICON_ROTATE, "Bounding Box Center", ""},
-		{V3D_AROUND_CENTER_MEDIAN, "MEDIAN", ICON_ROTATECENTER, "Median Point", ""},
-		{V3D_AROUND_CURSOR, "CURSOR", ICON_CURSOR, "2D Cursor", ""},
-		{V3D_AROUND_LOCAL_ORIGINS, "INDIVIDUAL_ORIGINS", ICON_ROTATECOLLECTION,
->>>>>>> aa3c4b4c
 		            "Individual Origins", "Pivot around each selected island's own median point"},
 		{0, NULL, 0, NULL, NULL}
 	};
@@ -4104,17 +4081,10 @@
 
 	/* this is basically the same as the one for the 3D-View, but with some entries omitted */
 	static const EnumPropertyItem gpivot_items[] = {
-<<<<<<< HEAD
 		{V3D_AROUND_CENTER_BOUNDS, "BOUNDING_BOX_CENTER", ICON_PIVOT_BOUNDBOX, "Bounding Box Center", ""},
 		{V3D_AROUND_CURSOR, "CURSOR", ICON_PIVOT_CURSOR, "2D Cursor", ""},
 		{V3D_AROUND_LOCAL_ORIGINS, "INDIVIDUAL_ORIGINS", ICON_PIVOT_INDIVIDUAL, "Individual Centers", ""},
-		/*{V3D_AROUND_CENTER_MEAN, "MEDIAN_POINT", 0, "Median Point", ""}, */
-=======
-		{V3D_AROUND_CENTER_BOUNDS, "BOUNDING_BOX_CENTER", ICON_ROTATE, "Bounding Box Center", ""},
-		{V3D_AROUND_CURSOR, "CURSOR", ICON_CURSOR, "2D Cursor", ""},
-		{V3D_AROUND_LOCAL_ORIGINS, "INDIVIDUAL_ORIGINS", ICON_ROTATECOLLECTION, "Individual Centers", ""},
 		/*{V3D_AROUND_CENTER_MEDIAN, "MEDIAN_POINT", 0, "Median Point", ""}, */
->>>>>>> aa3c4b4c
 		/*{V3D_AROUND_ACTIVE, "ACTIVE_ELEMENT", 0, "Active Element", ""}, */
 		{0, NULL, 0, NULL, NULL}
 	};
@@ -5022,11 +4992,7 @@
 		{V3D_AROUND_CURSOR, "CURSOR", ICON_PIVOT_CURSOR, "2D Cursor", "Pivot around the 2D cursor"},
 		{V3D_AROUND_LOCAL_ORIGINS, "INDIVIDUAL_ORIGINS", ICON_CENTER_ONLY,
 		            "Individual Origins", "Pivot around each object's own origin"},
-<<<<<<< HEAD
-		{V3D_AROUND_CENTER_MEAN, "MEDIAN_POINT", ICON_PIVOT_MEDIAN, "Median Point",
-=======
-		{V3D_AROUND_CENTER_MEDIAN, "MEDIAN_POINT", ICON_ROTATECENTER, "Median Point",
->>>>>>> aa3c4b4c
+		{V3D_AROUND_CENTER_MEDIAN, "MEDIAN_POINT", ICON_PIVOT_MEDIAN, "Median Point",
 		               "Pivot around the median point of selected objects"},
 		{0, NULL, 0, NULL, NULL}
 	};
