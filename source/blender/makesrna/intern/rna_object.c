--- conflicted
+++ resolved
@@ -1796,14 +1796,8 @@
 	static EnumPropertyItem drawtype_items[] = {
 		{OB_BOUNDBOX, "BOUNDS", 0, "Bounds", "Draw the bounding box of the object"},
 		{OB_WIRE, "WIRE", 0, "Wire", "Draw the object as a wireframe"},
-<<<<<<< HEAD
-		{OB_SOLID, "SOLID", 0, "Solid", "Draw the object as a solid (If solid drawing is enabled in the viewport)"},
-		{OB_TEXTURE, "TEXTURED", 0, "Textured", "Draw the object with textures (If textures are enabled in the viewport)"},
-=======
 		{OB_SOLID, "SOLID", 0, "Solid", "Draw the object as a solid (if solid drawing is enabled in the viewport)"},
-		// disabled {OB_SHADED, "SHADED", 0, "Shaded", ""},
 		{OB_TEXTURE, "TEXTURED", 0, "Textured", "Draw the object with textures (if textures are enabled in the viewport)"},
->>>>>>> 79f21f88
 		{0, NULL, 0, NULL, NULL}};
 
 	static EnumPropertyItem boundtype_items[] = {
