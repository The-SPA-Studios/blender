/*
 * ***** BEGIN GPL LICENSE BLOCK *****
 *
 * This program is free software; you can redistribute it and/or
 * modify it under the terms of the GNU General Public License
 * as published by the Free Software Foundation; either version 2
 * of the License, or (at your option) any later version.
 *
 * This program is distributed in the hope that it will be useful,
 * but WITHOUT ANY WARRANTY; without even the implied warranty of
 * MERCHANTABILITY or FITNESS FOR A PARTICULAR PURPOSE.  See the
 * GNU General Public License for more details.
 *
 * You should have received a copy of the GNU General Public License
 * along with this program; if not, write to the Free Software Foundation,
 * Inc., 51 Franklin Street, Fifth Floor, Boston, MA 02110-1301, USA.
 *
 * The Original Code is Copyright (C) 2004-2005 by Blender Foundation
 * All rights reserved.
 *
 * The Original Code is: all of this file.
 *
 * Contributor(s): none yet.
 *
 * ***** END GPL LICENSE BLOCK *****
 */

/** \file DNA_object_force_types.h
 *  \ingroup DNA
 */

#ifndef __DNA_OBJECT_FORCE_TYPES_H__
#define __DNA_OBJECT_FORCE_TYPES_H__

#ifdef __cplusplus
extern "C" {
#endif

#include "DNA_listBase.h"
#include "DNA_defs.h"

/* pd->forcefield:  Effector Fields types */
typedef enum ePFieldType {
	PFIELD_NULL   = 0,	/* (this is used for general effector weight)							*/
	PFIELD_FORCE  = 1,	/* Force away/towards a point depending on force strength				*/
	PFIELD_VORTEX = 2,	/* Force around the effector normal										*/
	PFIELD_MAGNET = 3,	/* Force from the cross product of effector normal and point velocity	*/
	PFIELD_WIND   = 4,	/* Force away and towards a point depending which side of the effector 	*/
				/*	 normal the point is												*/
	PFIELD_GUIDE      = 5,	/* Force along curve for dynamics, a shaping curve for hair paths		*/
	PFIELD_TEXTURE    = 6,	/* Force based on texture values calculated at point coordinates		*/
	PFIELD_HARMONIC   = 7,	/* Force of a harmonic (damped) oscillator								*/
	PFIELD_CHARGE     = 8,	/* Force away/towards a point depending on point charge					*/
	PFIELD_LENNARDJ   = 9,	/* Force due to a Lennard-Jones potential								*/
	PFIELD_BOID       = 10,	/* Defines predator / goal for boids									*/
	PFIELD_TURBULENCE = 11,	/* Force defined by BLI_gTurbulence										*/
	PFIELD_DRAG       = 12,	/* Linear & quadratic drag												*/
	PFIELD_SMOKEFLOW  = 13,	/* Force based on smoke simulation air flow								*/
	NUM_PFIELD_TYPES
} ePFieldType;

typedef struct PartDeflect {
	int	  flag;			/* general settings flag										*/
	short deflect;		/* Deflection flag - does mesh deflect particles				*/
	short forcefield;	/* Force field type, do the vertices attract / repel particles?	*/
	short falloff;		/* fall-off type												*/
	short shape;		/* point, plane or surface										*/
	short tex_mode;		/* texture effector												*/
	short kink, kink_axis; /* for curve guide											*/
	short zdir;

	/* Main effector values */
	float f_strength;	/* The strength of the force (+ or - )					*/
	float f_damp;		/* Damping ratio of the harmonic effector.				*/
	float f_flow;		/* How much force is converted into "air flow", i.e.	*/
						/* force used as the velocity of surrounding medium.	*/

	float f_size;		/* Noise size for noise effector, restlength for harmonic effector */

	/* fall-off */
	float f_power;		/* The power law - real gravitation is 2 (square)	*/
	float maxdist;		/* if indicated, use this maximum					*/
	float mindist;		/* if indicated, use this minimum					*/
	float f_power_r;	/* radial fall-off power							*/
	float maxrad;		/* radial versions of above							*/
	float minrad;

	/* particle collisions */
	float pdef_damp;	/* Damping factor for particle deflection       */
	float pdef_rdamp;	/* Random element of damping for deflection     */
	float pdef_perm;	/* Chance of particle passing through mesh      */
	float pdef_frict;	/* Friction factor for particle deflection		*/
	float pdef_rfrict;	/* Random element of friction for deflection	*/
	float pdef_stickness;/* surface particle stickiness				*/

	float absorption;	/* used for forces */

	/* softbody collisions */
	float pdef_sbdamp;	/* Damping factor for softbody deflection       */
	float pdef_sbift;	/* inner face thickness for softbody deflection */
	float pdef_sboft;	/* outer face thickness for softbody deflection */

	/* guide curve, same as for particle child effects */
	float clump_fac, clump_pow;
	float kink_freq, kink_shape, kink_amp, free_end;

	/* texture effector */
	float tex_nabla;	/* Used for calculating partial derivatives */
	struct Tex *tex;	/* Texture of the texture effector			*/

	/* effector noise */
	struct RNG *rng;	/* random noise generator for e.g. wind */
	float f_noise;		/* noise of force						*/
	int seed;			/* noise random seed					*/

	/* Display Size */
	float drawvec1[4]; /* Runtime only : start of the curve or draw scale */
	float drawvec2[4]; /* Runtime only : end of the curve */
	float drawvec_falloff_min[3], pad1; /* Runtime only */
	float drawvec_falloff_max[3], pad2; /* Runtime only */

	struct Object *f_source; /* force source object */

	float pdef_cfrict;	/* Friction of cloth collisions. */
	float pad;
} PartDeflect;

typedef struct EffectorWeights {
	struct Collection *group;		/* only use effectors from this group of objects */

	float weight[14];			/* effector type specific weights */
	float global_gravity;
	short flag, rt[3];
	int pad;
} EffectorWeights;

/* EffectorWeights->flag */
#define EFF_WEIGHT_DO_HAIR		1

/* Point cache file data types:
 * - used as (1<<flag) so poke jahka if you reach the limit of 15
 * - to add new data types update:
 *   - BKE_ptcache_data_size()
 *   - ptcache_file_init_pointers()
 */
#define BPHYS_DATA_INDEX		0
#define BPHYS_DATA_LOCATION		1
#define BPHYS_DATA_SMOKE_LOW	1
#define BPHYS_DATA_VELOCITY		2
#define BPHYS_DATA_SMOKE_HIGH	2
#define BPHYS_DATA_ROTATION		3
#define BPHYS_DATA_DYNAMICPAINT 3
#define BPHYS_DATA_AVELOCITY	4	/* used for particles */
#define BPHYS_DATA_XCONST		4	/* used for cloth */
#define BPHYS_DATA_SIZE			5
#define BPHYS_DATA_TIMES		6
#define BPHYS_DATA_BOIDS		7

#define BPHYS_TOT_DATA			8

#define BPHYS_EXTRA_FLUID_SPRINGS	1

typedef struct PTCacheExtra {
	struct PTCacheExtra *next, *prev;
	unsigned int type, totdata;
	void *data;
} PTCacheExtra;

typedef struct PTCacheMem {
	struct PTCacheMem *next, *prev;
	unsigned int frame, totpoint;
	unsigned int data_types, flag;

	void *data[8]; /* BPHYS_TOT_DATA */
	void *cur[8]; /* BPHYS_TOT_DATA */

	struct ListBase extradata;
} PTCacheMem;

typedef struct PointCache {
	struct PointCache *next, *prev;
	int flag;		/* generic flag */

	int step;		/* The number of frames between cached frames.
					 * This should probably be an upper bound for a per point adaptive step in the future,
					 * buf for now it's the same for all points. Without adaptivity this can effect the perceived
					 * simulation quite a bit though. If for example particles are colliding with a horizontal
					 * plane (with high damping) they quickly come to a stop on the plane, however there are still
					 * forces acting on the particle (gravity and collisions), so the particle velocity isn't necessarily
					 * zero for the whole duration of the frame even if the particle seems stationary. If all simulation
					 * frames aren't cached (step > 1) these velocities are interpolated into movement for the non-cached
					 * frames. The result will look like the point is oscillating around the collision location. So for
					 * now cache step should be set to 1 for accurate reproduction of collisions.
					 */

	int simframe;	/* current frame of simulation (only if SIMULATION_VALID) */
	int startframe;	/* simulation start frame */
	int endframe;	/* simulation end frame */
	int editframe;	/* frame being edited (runtime only) */
	int last_exact; /* last exact frame that's cached */
	int last_valid; /* used for editing cache - what is the last baked frame */
	int pad;

	/* for external cache files */
	int totpoint;   /* number of cached points */
	int index;	/* modifier stack index */
	short compression, rt;

	char name[64];
	char prev_name[64];
	char info[64];
	char path[1024]; /* file path, 1024 = FILE_MAX */
	char *cached_frames;	/* array of length endframe-startframe+1 with flags to indicate cached frames */
							/* can be later used for other per frame flags too if needed */
	struct ListBase mem_cache;

	struct PTCacheEdit *edit;
	void (*free_edit)(struct PTCacheEdit *edit);	/* free callback */
} PointCache;

typedef struct SBVertex {
	float vec[4];
} SBVertex;

/* Container for data that is shared among CoW copies.
 *
 * This is placed in a separate struct so that values can be changed
 * without having to update all CoW copies. */
typedef struct SoftBody_Shared {
	struct PointCache *pointcache;
	struct ListBase ptcaches;
} SoftBody_Shared;

typedef struct SoftBody {
	/* dynamic data */
	int totpoint, totspring;
	struct BodyPoint *bpoint;		/* not saved in file */
	struct BodySpring *bspring;		/* not saved in file */
	char   pad;
	char   msg_lock;
	short  msg_value;

	/* part of UI: */

	/* general options */
	float nodemass;		/* softbody mass of *vertex* */
	char  namedVG_Mass[64]; /* MAX_VGROUP_NAME */
	                        /* along with it introduce mass painting
	                         * starting to fix old bug .. nastiness that VG are indexes
	                         * rather find them by name tag to find it -> jow20090613 */
	float grav;			/* softbody amount of gravitaion to apply */
	float mediafrict;	/* friction to env */
	float rklimit;		/* error limit for ODE solver */
	float physics_speed;/* user control over simulation speed */

	/* goal */
	float goalspring;	/* softbody goal springs */
	float goalfrict;	/* softbody goal springs friction */
	float mingoal;		/* quick limits for goal */
	float maxgoal;
	float defgoal;		/* default goal for vertices without vgroup */
	short vertgroup;	/* index starting at 1 */
	char  namedVG_Softgoal[64]; /* MAX_VGROUP_NAME */
	                            /* starting to fix old bug .. nastiness that VG are indexes
	                             * rather find them by name tag to find it -> jow20090613 */

	short fuzzyness;      /* */

	/* springs */
	float inspring;		/* softbody inner springs */
	float infrict;		/* softbody inner springs friction */
	char  namedVG_Spring_K[64]; /* MAX_VGROUP_NAME */
	                            /* along with it introduce Spring_K painting
	                             * starting to fix old bug .. nastiness that VG are indexes
	                             * rather find them by name tag to find it -> jow20090613 */

	/* baking */
	int sfra, efra;
	int interval;
	short local, solverflags;		/* local==1: use local coords for baking */

	/* -- these must be kept for backwards compatibility -- */
	SBVertex **keys;			/* array of size totpointkey */
	int totpointkey, totkey;	/* if totpointkey != totpoint or totkey!- (efra-sfra)/interval -> free keys */
	/* ---------------------------------------------------- */
	float secondspring;

	/* self collision*/
	float colball;		/* fixed collision ball size if > 0 */
	float balldamp;		/* cooling down collision response  */
	float ballstiff;	/* pressure the ball is loaded with  */
	short sbc_mode;
	short aeroedge,
		minloops,
		maxloops,
		choke,
		solver_ID,
		plastic, springpreload
		;

	struct SBScratch *scratch;	/* scratch pad/cache on live time not saved in file */
	float shearstiff;
	float inpush;

	struct SoftBody_Shared *shared;
	struct PointCache *pointcache DNA_DEPRECATED;  /* Moved to SoftBody_Shared */
	struct ListBase ptcaches DNA_DEPRECATED;  /* Moved to SoftBody_Shared */

	struct Collection *collision_group;

	struct EffectorWeights *effector_weights;
	/* reverse esimated obmatrix .. no need to store in blend file .. how ever who cares */
	float lcom[3];
	float lrot[3][3];
	float lscale[3][3];

	int last_frame;
} SoftBody;


/* pd->flag: various settings */
<<<<<<< HEAD
#define PFIELD_USEMAX			1
/*#define PDEFLE_DEFORM			2*/			/*UNUSED*/
#define PFIELD_GUIDE_PATH_ADD	4			/* TODO: do_versions for below */
#define PFIELD_PLANAR			8			/* used for do_versions */
#define PDEFLE_KILL_PART		16
#define PFIELD_POSZ				32			/* used for do_versions */
#define PFIELD_TEX_OBJECT		64
#define PFIELD_GLOBAL_CO		64			/* used for turbulence */
#define PFIELD_TEX_2D			128
#define PFIELD_MULTIPLE_SPRINGS	128			/* used for harmonic force */
#define PFIELD_USEMIN			256
#define PFIELD_USEMAXR			512
#define PFIELD_USEMINR			1024
#define PFIELD_TEX_ROOTCO		2048
#define PFIELD_SURFACE			(1<<12)		/* used for do_versions */
#define PFIELD_VISIBILITY		(1<<13)
#define PFIELD_DO_LOCATION		(1<<14)
#define PFIELD_DO_ROTATION		(1<<15)
#define PFIELD_GUIDE_PATH_WEIGHT (1<<16)	/* apply curve weights */
#define PFIELD_SMOKE_DENSITY    (1<<17)		/* multiply smoke force by density */
#define PFIELD_GRAVITATION		(1<<18)             /* used for (simple) force */
#define PFIELD_CLOTH_USE_CULLING (1<<19)	/* Enable cloth collision side detection based on normal. */
#define PFIELD_CLOTH_USE_NORMAL (1<<20)		/* Replace collision direction with collider normal. */
=======
#define PFIELD_USEMAX           (1 << 0)
/*#define PDEFLE_DEFORM         (1 << 1)*/      /*UNUSED*/
#define PFIELD_GUIDE_PATH_ADD   (1 << 2)        /* TODO: do_versions for below */
#define PFIELD_PLANAR           (1 << 3)        /* used for do_versions */
#define PDEFLE_KILL_PART        (1 << 4)
#define PFIELD_POSZ             (1 << 5)        /* used for do_versions */
#define PFIELD_TEX_OBJECT       (1 << 6)
#define PFIELD_GLOBAL_CO        (1 << 6)        /* used for turbulence */
#define PFIELD_TEX_2D           (1 << 7)
#define PFIELD_MULTIPLE_SPRINGS (1 << 7)        /* used for harmonic force */
#define PFIELD_USEMIN           (1 << 8)
#define PFIELD_USEMAXR          (1 << 9)
#define PFIELD_USEMINR          (1 << 10)
#define PFIELD_TEX_ROOTCO       (1 << 11)
#define PFIELD_SURFACE          (1 << 12)       /* used for do_versions */
#define PFIELD_VISIBILITY       (1 << 13)
#define PFIELD_DO_LOCATION      (1 << 14)
#define PFIELD_DO_ROTATION      (1 << 15)
#define PFIELD_GUIDE_PATH_WEIGHT (1 << 16)      /* apply curve weights */
#define PFIELD_SMOKE_DENSITY    (1 << 17)       /* multiply smoke force by density */
#define PFIELD_GRAVITATION      (1 << 18)       /* used for (simple) force */
>>>>>>> 98f43ba3

/* pd->falloff */
#define PFIELD_FALL_SPHERE		0
#define PFIELD_FALL_TUBE		1
#define PFIELD_FALL_CONE		2

/* pd->shape */
#define PFIELD_SHAPE_POINT		0
#define PFIELD_SHAPE_PLANE		1
#define PFIELD_SHAPE_SURFACE	2
#define PFIELD_SHAPE_POINTS		3
#define PFIELD_SHAPE_LINE		4

/* pd->tex_mode */
#define PFIELD_TEX_RGB	0
#define PFIELD_TEX_GRAD	1
#define PFIELD_TEX_CURL	2

/* pd->zdir */
#define PFIELD_Z_BOTH	0
#define PFIELD_Z_POS	1
#define PFIELD_Z_NEG	2

/* pointcache->flag */
#define PTCACHE_BAKED               (1 << 0)
#define PTCACHE_OUTDATED            (1 << 1)
#define PTCACHE_SIMULATION_VALID    (1 << 2)
#define PTCACHE_BAKING              (1 << 3)
//#define PTCACHE_BAKE_EDIT         (1 << 4)
//#define PTCACHE_BAKE_EDIT_ACTIVE  (1 << 5)
#define PTCACHE_DISK_CACHE          (1 << 6)
//#define PTCACHE_QUICK_CACHE       (1 << 7)  /* removed since 2.64 - [#30974], could be added back in a more useful way */
#define PTCACHE_FRAMES_SKIPPED      (1 << 8)
#define PTCACHE_EXTERNAL            (1 << 9)
#define PTCACHE_READ_INFO           (1 << 10)
/* don't use the filename of the blendfile the data is linked from (write a local cache) */
#define PTCACHE_IGNORE_LIBPATH      (1 << 11)
/* high resolution cache is saved for smoke for backwards compatibility, so set this flag to know it's a "fake" cache */
#define PTCACHE_FAKE_SMOKE          (1 << 12)
#define PTCACHE_IGNORE_CLEAR        (1 << 13)

/* PTCACHE_OUTDATED + PTCACHE_FRAMES_SKIPPED */
#define PTCACHE_REDO_NEEDED			258

#define PTCACHE_COMPRESS_NO			0
#define PTCACHE_COMPRESS_LZO		1
#define PTCACHE_COMPRESS_LZMA		2

/* ob->softflag */
#define OB_SB_ENABLE	1		/* deprecated, use modifier */
#define OB_SB_GOAL		2
#define OB_SB_EDGES		4
#define OB_SB_QUADS		8
#define OB_SB_POSTDEF	16
// #define OB_SB_REDO		32
// #define OB_SB_BAKESET	64
// #define OB_SB_BAKEDO	128
// #define OB_SB_RESET		256
#define OB_SB_SELF		512
#define OB_SB_FACECOLL  1024
#define OB_SB_EDGECOLL  2048
/* #define OB_SB_COLLFINAL 4096	*/ /* deprecated */
/* #define OB_SB_BIG_UI	8192 */    /* deprecated */
#define OB_SB_AERO_ANGLE	16384

/* sb->solverflags */
#define SBSO_MONITOR		1
#define SBSO_OLDERR			2
#define SBSO_ESTIMATEIPO    4

/* sb->sbc_mode */
#define SBC_MODE_MANUAL		0
#define SBC_MODE_AVG		1
#define SBC_MODE_MIN		2
#define SBC_MODE_MAX		3
#define SBC_MODE_AVGMINMAX	4

#ifdef __cplusplus
}
#endif

#endif  /* __DNA_OBJECT_FORCE_TYPES_H__ */<|MERGE_RESOLUTION|>--- conflicted
+++ resolved
@@ -319,31 +319,6 @@
 
 
 /* pd->flag: various settings */
-<<<<<<< HEAD
-#define PFIELD_USEMAX			1
-/*#define PDEFLE_DEFORM			2*/			/*UNUSED*/
-#define PFIELD_GUIDE_PATH_ADD	4			/* TODO: do_versions for below */
-#define PFIELD_PLANAR			8			/* used for do_versions */
-#define PDEFLE_KILL_PART		16
-#define PFIELD_POSZ				32			/* used for do_versions */
-#define PFIELD_TEX_OBJECT		64
-#define PFIELD_GLOBAL_CO		64			/* used for turbulence */
-#define PFIELD_TEX_2D			128
-#define PFIELD_MULTIPLE_SPRINGS	128			/* used for harmonic force */
-#define PFIELD_USEMIN			256
-#define PFIELD_USEMAXR			512
-#define PFIELD_USEMINR			1024
-#define PFIELD_TEX_ROOTCO		2048
-#define PFIELD_SURFACE			(1<<12)		/* used for do_versions */
-#define PFIELD_VISIBILITY		(1<<13)
-#define PFIELD_DO_LOCATION		(1<<14)
-#define PFIELD_DO_ROTATION		(1<<15)
-#define PFIELD_GUIDE_PATH_WEIGHT (1<<16)	/* apply curve weights */
-#define PFIELD_SMOKE_DENSITY    (1<<17)		/* multiply smoke force by density */
-#define PFIELD_GRAVITATION		(1<<18)             /* used for (simple) force */
-#define PFIELD_CLOTH_USE_CULLING (1<<19)	/* Enable cloth collision side detection based on normal. */
-#define PFIELD_CLOTH_USE_NORMAL (1<<20)		/* Replace collision direction with collider normal. */
-=======
 #define PFIELD_USEMAX           (1 << 0)
 /*#define PDEFLE_DEFORM         (1 << 1)*/      /*UNUSED*/
 #define PFIELD_GUIDE_PATH_ADD   (1 << 2)        /* TODO: do_versions for below */
@@ -364,8 +339,9 @@
 #define PFIELD_DO_ROTATION      (1 << 15)
 #define PFIELD_GUIDE_PATH_WEIGHT (1 << 16)      /* apply curve weights */
 #define PFIELD_SMOKE_DENSITY    (1 << 17)       /* multiply smoke force by density */
-#define PFIELD_GRAVITATION      (1 << 18)       /* used for (simple) force */
->>>>>>> 98f43ba3
+#define PFIELD_GRAVITATION      (1 << 18)             /* used for (simple) force */
+#define PFIELD_CLOTH_USE_CULLING (1<< 19)       /* Enable cloth collision side detection based on normal. */
+#define PFIELD_CLOTH_USE_NORMAL (1 << 20)       /* Replace collision direction with collider normal. */
 
 /* pd->falloff */
 #define PFIELD_FALL_SPHERE		0
