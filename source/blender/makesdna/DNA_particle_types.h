--- conflicted
+++ resolved
@@ -324,13 +324,9 @@
 	struct ParticleDrawData *pdd;
 
 	float dt_frac;							/* current time step, as a fraction of a frame */
-<<<<<<< HEAD
-	float _pad;								/* spare capacity */
+	float lattice_strength;					/* influence of the lattice modifier */
 
 	void *batch_cache;
-=======
-	float lattice_strength;					/* influence of the lattice modifier */
->>>>>>> f86b43e1
 } ParticleSystem;
 
 typedef enum eParticleDrawFlag {
