/*
 * $Id$
 *
 * ***** BEGIN GPL LICENSE BLOCK *****
 *
 * This program is free software; you can redistribute it and/or
 * modify it under the terms of the GNU General Public License
 * as published by the Free Software Foundation; either version 2
 * of the License, or (at your option) any later version.
 *
 * This program is distributed in the hope that it will be useful,
 * but WITHOUT ANY WARRANTY; without even the implied warranty of
 * MERCHANTABILITY or FITNESS FOR A PARTICULAR PURPOSE.  See the
 * GNU General Public License for more details.
 *
 * You should have received a copy of the GNU General Public License
 * along with this program; if not, write to the Free Software Foundation,
 * Inc., 51 Franklin Street, Fifth Floor, Boston, MA 02110-1301, USA.
 *
 * The Original Code is Copyright (C) 2001-2002 by NaN Holding BV.
 * All rights reserved.
 *
 *
 * Contributor(s): Blender Foundation
 *
 * ***** END GPL LICENSE BLOCK *****
 *
 */

/** \file blender/blenloader/intern/readfile.c
 *  \ingroup blenloader
 */


#include "zlib.h"

#include <limits.h>
#include <stdio.h> // for printf fopen fwrite fclose sprintf FILE
#include <stdlib.h> // for getenv atoi
#include <stddef.h> // for offsetof
#include <fcntl.h> // for open
#include <string.h> // for strrchr strncmp strstr
#include <math.h> // for fabs

#ifndef WIN32
	#include <unistd.h> // for read close
#else
	#include <io.h> // for open close read
#include "winsock2.h"
#include "BLI_winstuff.h"
#endif

#include "DNA_anim_types.h"
#include "DNA_armature_types.h"
#include "DNA_actuator_types.h"
#include "DNA_brush_types.h"
#include "DNA_camera_types.h"
#include "DNA_cloth_types.h"
#include "DNA_controller_types.h"
#include "DNA_constraint_types.h"
#include "DNA_effect_types.h"
#include "DNA_fileglobal_types.h"
#include "DNA_genfile.h"
#include "DNA_group_types.h"
#include "DNA_gpencil_types.h"
#include "DNA_ipo_types.h"
#include "DNA_key_types.h"
#include "DNA_lattice_types.h"
#include "DNA_lamp_types.h"
#include "DNA_meta_types.h"
#include "DNA_material_types.h"
#include "DNA_mesh_types.h"
#include "DNA_meshdata_types.h"
#include "DNA_nla_types.h"
#include "DNA_node_types.h"
#include "DNA_object_fluidsim.h" // NT
#include "DNA_packedFile_types.h"
#include "DNA_particle_types.h"
#include "DNA_property_types.h"
#include "DNA_text_types.h"
#include "DNA_view3d_types.h"
#include "DNA_screen_types.h"
#include "DNA_sensor_types.h"
#include "DNA_sdna_types.h"
#include "DNA_scene_types.h"
#include "DNA_sequence_types.h"
#include "DNA_smoke_types.h"
#include "DNA_speaker_types.h"
#include "DNA_sound_types.h"
#include "DNA_space_types.h"
#include "DNA_vfont_types.h"
#include "DNA_world_types.h"
#include "DNA_movieclip_types.h"

#include "MEM_guardedalloc.h"

#include "BLI_blenlib.h"
#include "BLI_math.h"
#include "BLI_utildefines.h"

#include "BKE_anim.h"
#include "BKE_action.h"
#include "BKE_armature.h"
#include "BKE_brush.h"
#include "BKE_colortools.h"
#include "BKE_constraint.h"
#include "BKE_context.h"
#include "BKE_curve.h"
#include "BKE_deform.h"
#include "BKE_effect.h" /* give_parteff */
#include "BKE_fcurve.h"
#include "BKE_global.h" // for G
#include "BKE_group.h"
#include "BKE_image.h"
#include "BKE_lattice.h"
#include "BKE_library.h" // for which_libbase
#include "BKE_idcode.h"
#include "BKE_material.h"
#include "BKE_main.h" // for Main
#include "BKE_mesh.h" // for ME_ defines (patching)
#include "BKE_modifier.h"
#include "BKE_multires.h"
#include "BKE_node.h" // for tree type defines
#include "BKE_object.h"
#include "BKE_paint.h"
#include "BKE_particle.h"
#include "BKE_pointcache.h"
#include "BKE_property.h" // for get_ob_property
#include "BKE_report.h"
#include "BKE_sca.h" // for init_actuator
#include "BKE_scene.h"
#include "BKE_screen.h"
#include "BKE_sequencer.h"
#include "BKE_texture.h" // for open_plugin_tex
#include "BKE_utildefines.h" // SWITCH_INT DATA ENDB DNA1 O_BINARY GLOB USER TEST REND
#include "BKE_sound.h"

#include "NOD_socket.h"

//XXX #include "BIF_butspace.h" // badlevel, for do_versions, patching event codes
//XXX #include "BIF_filelist.h" // badlevel too, where to move this? - elubie
//XXX #include "BIF_previewrender.h" // bedlelvel, for struct RenderInfo
#include "BLO_readfile.h"
#include "BLO_undofile.h"

#include "readfile.h"

#include "PIL_time.h"

#include <errno.h>

/*
 Remark: still a weak point is the newaddress() function, that doesnt solve reading from
 multiple files at the same time

 (added remark: oh, i thought that was solved? will look at that... (ton)

READ
- Existing Library (Main) push or free
- allocate new Main
- load file
- read SDNA
- for each LibBlock
	- read LibBlock
	- if a Library
		- make a new Main
		- attach ID's to it
	- else
		- read associated 'direct data'
		- link direct data (internal and to LibBlock)
- read FileGlobal
- read USER data, only when indicated (file is ~/X.XX/startup.blend)
- free file
- per Library (per Main)
	- read file
	- read SDNA
	- find LibBlocks and attach IDs to Main
		- if external LibBlock
			- search all Main's
				- or it's already read,
				- or not read yet
				- or make new Main
	- per LibBlock
		- read recursive
		- read associated direct data
		- link direct data (internal and to LibBlock)
	- free file
- per Library with unread LibBlocks
	- read file
	- read SDNA
	- per LibBlock
			   - read recursive
			   - read associated direct data
			   - link direct data (internal and to LibBlock)
		- free file
- join all Mains
- link all LibBlocks and indirect pointers to libblocks
- initialize FileGlobal and copy pointers to Global
*/

/* also occurs in library.c */
/* GS reads the memory pointed at in a specific ordering. There are,
 * however two definitions for it. I have jotted them down here, both,
 * but I think the first one is actually used. The thing is that
 * big-endian systems might read this the wrong way round. OTOH, we
 * constructed the IDs that are read out with this macro explicitly as
 * well. I expect we'll sort it out soon... */

/* from blendef: */
#define GS(a)	(*((short *)(a)))

/* from misc_util: flip the bytes from x  */
/*  #define GS(x) (((unsigned char *)(x))[0] << 8 | ((unsigned char *)(x))[1]) */

// only used here in readfile.c
#define SWITCH_LONGINT(a) { \
	char s_i, *p_i; \
	p_i= (char *)&(a);  \
	s_i=p_i[0]; p_i[0]=p_i[7]; p_i[7]=s_i; \
	s_i=p_i[1]; p_i[1]=p_i[6]; p_i[6]=s_i; \
	s_i=p_i[2]; p_i[2]=p_i[5]; p_i[5]=s_i; \
	s_i=p_i[3]; p_i[3]=p_i[4]; p_i[4]=s_i; }

/***/

typedef struct OldNew {
	void *old, *newp;
	int nr;
} OldNew;

typedef struct OldNewMap {
	OldNew *entries;
	int nentries, entriessize;
	int sorted;
	int lasthit;
} OldNewMap;


/* local prototypes */
static void *read_struct(FileData *fd, BHead *bh, const char *blockname);
static void direct_link_modifiers(FileData *fd, ListBase *lb);
static void convert_tface_mt(FileData *fd, Main *main);

static OldNewMap *oldnewmap_new(void) 
{
	OldNewMap *onm= MEM_callocN(sizeof(*onm), "OldNewMap");
	
	onm->entriessize= 1024;
	onm->entries= MEM_mallocN(sizeof(*onm->entries)*onm->entriessize, "OldNewMap.entries");
	
	return onm;
}

static int verg_oldnewmap(const void *v1, const void *v2)
{
	const struct OldNew *x1=v1, *x2=v2;
	
	if( x1->old > x2->old) return 1;
	else if( x1->old < x2->old) return -1;
	return 0;
}


static void oldnewmap_sort(FileData *fd) 
{
	qsort(fd->libmap->entries, fd->libmap->nentries, sizeof(OldNew), verg_oldnewmap);
	fd->libmap->sorted= 1;
}

/* nr is zero for data, and ID code for libdata */
static void oldnewmap_insert(OldNewMap *onm, void *oldaddr, void *newaddr, int nr) 
{
	OldNew *entry;

	if(oldaddr==NULL || newaddr==NULL) return;
	
	if (onm->nentries==onm->entriessize) {
		int osize= onm->entriessize;
		OldNew *oentries= onm->entries;

		onm->entriessize*= 2;
		onm->entries= MEM_mallocN(sizeof(*onm->entries)*onm->entriessize, "OldNewMap.entries");

		memcpy(onm->entries, oentries, sizeof(*oentries)*osize);
		MEM_freeN(oentries);
	}

	entry= &onm->entries[onm->nentries++];
	entry->old= oldaddr;
	entry->newp= newaddr;
	entry->nr= nr;
}

static void *oldnewmap_lookup_and_inc(OldNewMap *onm, void *addr) 
{
	int i;

	if(addr==NULL) return NULL;

	if (onm->lasthit<onm->nentries-1) {
		OldNew *entry= &onm->entries[++onm->lasthit];

		if (entry->old==addr) {
			entry->nr++;
			return entry->newp;
		}
	}

	for (i=0; i<onm->nentries; i++) {
		OldNew *entry= &onm->entries[i];

		if (entry->old==addr) {
			onm->lasthit= i;

			entry->nr++;
			return entry->newp;
		}
	}

	return NULL;
}

/* for libdata, nr has ID code, no increment */
static void *oldnewmap_liblookup(OldNewMap *onm, void *addr, void *lib) 
{
	int i;
	
	if(addr==NULL) return NULL;
	
	/* lasthit works fine for non-libdata, linking there is done in same sequence as writing */
	if(onm->sorted) {
		OldNew entry_s, *entry;
		
		entry_s.old= addr;
		
		entry= bsearch(&entry_s, onm->entries, onm->nentries, sizeof(OldNew), verg_oldnewmap);
		if(entry) {
			ID *id= entry->newp;
			
			if (id && (!lib || id->lib)) {
				return entry->newp;
			}
		}
	}
	
	for (i=0; i<onm->nentries; i++) {
		OldNew *entry= &onm->entries[i];

		if (entry->old==addr) {
			ID *id= entry->newp;

			if (id && (!lib || id->lib)) {
				return entry->newp;
			}
		}
	}

	return NULL;
}

static void oldnewmap_free_unused(OldNewMap *onm) 
{
	int i;

	for (i=0; i<onm->nentries; i++) {
		OldNew *entry= &onm->entries[i];
		if (entry->nr==0) {
			MEM_freeN(entry->newp);
			entry->newp= NULL;
		}
	}
}

static void oldnewmap_clear(OldNewMap *onm) 
{
	onm->nentries= 0;
	onm->lasthit= 0;
}

static void oldnewmap_free(OldNewMap *onm) 
{
	MEM_freeN(onm->entries);
	MEM_freeN(onm);
}

/***/

static void read_libraries(FileData *basefd, ListBase *mainlist);

/* ************ help functions ***************** */

static void add_main_to_main(Main *mainvar, Main *from)
{
	ListBase *lbarray[MAX_LIBARRAY], *fromarray[MAX_LIBARRAY];
	int a;

	set_listbasepointers(mainvar, lbarray);
	a= set_listbasepointers(from, fromarray);
	while(a--) {
		BLI_movelisttolist(lbarray[a], fromarray[a]);
	}
}

void blo_join_main(ListBase *mainlist)
{
	Main *tojoin, *mainl;
	
	
	mainl= mainlist->first;
	while ((tojoin= mainl->next)) {
		add_main_to_main(mainl, tojoin);
		BLI_remlink(mainlist, tojoin);
		MEM_freeN(tojoin);
	}
}

static void split_libdata(ListBase *lb, Main *first)
{
	ListBase *lbn;
	ID *id, *idnext;
	Main *mainvar;

	id= lb->first;
	while(id) {
		idnext= id->next;
		if(id->lib) {
			mainvar= first;
			while(mainvar) {
				if(mainvar->curlib==id->lib) {
					lbn= which_libbase(mainvar, GS(id->name));
					BLI_remlink(lb, id);
					BLI_addtail(lbn, id);
					break;
				}
				mainvar= mainvar->next;
			}
			if(mainvar==NULL) printf("error split_libdata\n");
		}
		id= idnext;
	}
}

void blo_split_main(ListBase *mainlist, Main *main)
{
	ListBase *lbarray[MAX_LIBARRAY];
	Library *lib;
	int i;

	mainlist->first= mainlist->last= main;
	main->next= NULL;

	if(main->library.first==NULL)
		return;
	
	for (lib= main->library.first; lib; lib= lib->id.next) {
		Main *libmain= MEM_callocN(sizeof(Main), "libmain");
		libmain->curlib= lib;
		BLI_addtail(mainlist, libmain);
	}

	i= set_listbasepointers(main, lbarray);
	while(i--)
		split_libdata(lbarray[i], main->next);
}

/* removes things like /blah/blah/../../blah/ etc, then writes in *name the full path */
static void cleanup_path(const char *relabase, char *name)
{
	char filename[FILE_MAXFILE];
	
	BLI_splitdirstring(name, filename);
	BLI_cleanup_dir(relabase, name);
	strcat(name, filename);
}

static void read_file_version(FileData *fd, Main *main)
{
	BHead *bhead;
	
	for (bhead= blo_firstbhead(fd); bhead; bhead= blo_nextbhead(fd, bhead)) {
		if (bhead->code==GLOB) {
			FileGlobal *fg= read_struct(fd, bhead, "Global");
			if(fg) {
				main->subversionfile= fg->subversion;
				main->minversionfile= fg->minversion;
				main->minsubversionfile= fg->minsubversion;
				MEM_freeN(fg);
			}
			else if (bhead->code==ENDB)
				break;
		}
	}
}


static Main *blo_find_main(FileData *fd, ListBase *mainlist, const char *filepath, const char *relabase)
{
	Main *m;
	Library *lib;
	char name1[FILE_MAXDIR+FILE_MAXFILE];
	
	BLI_strncpy(name1, filepath, sizeof(name1));
	cleanup_path(relabase, name1);
//	printf("blo_find_main: original in  %s\n", name);
//	printf("blo_find_main: converted to %s\n", name1);

	for (m= mainlist->first; m; m= m->next) {
		char *libname= (m->curlib)?m->curlib->filepath:m->name;
		
		if (BLI_path_cmp(name1, libname) == 0) {
			if(G.f & G_DEBUG) printf("blo_find_main: found library %s\n", libname);
			return m;
		}
	}

	m= MEM_callocN(sizeof(Main), "find_main");
	BLI_addtail(mainlist, m);

	lib= alloc_libblock(&m->library, ID_LI, "lib");
	BLI_strncpy(lib->name, filepath, sizeof(lib->name));
	BLI_strncpy(lib->filepath, name1, sizeof(lib->filepath));
	
	m->curlib= lib;
	
	read_file_version(fd, m);
	
	if(G.f & G_DEBUG) printf("blo_find_main: added new lib %s\n", filepath);
	return m;
}


/* ************ FILE PARSING ****************** */

static void switch_endian_bh4(BHead4 *bhead)
{
	/* the ID_.. codes */
	if((bhead->code & 0xFFFF)==0) bhead->code >>=16;

	if (bhead->code != ENDB) {
		SWITCH_INT(bhead->len);
		SWITCH_INT(bhead->SDNAnr);
		SWITCH_INT(bhead->nr);
	}
}

static void switch_endian_bh8(BHead8 *bhead)
{
	/* the ID_.. codes */
	if((bhead->code & 0xFFFF)==0) bhead->code >>=16;

	if (bhead->code != ENDB) {
		SWITCH_INT(bhead->len);
		SWITCH_INT(bhead->SDNAnr);
		SWITCH_INT(bhead->nr);
	}
}

static void bh4_from_bh8(BHead *bhead, BHead8 *bhead8, int do_endian_swap)
{
	BHead4 *bhead4 = (BHead4 *) bhead;
#if defined(WIN32) && !defined(FREE_WINDOWS)
	__int64 old;
#else
	long long old;
#endif

	bhead4->code= bhead8->code;
	bhead4->len= bhead8->len;

	if (bhead4->code != ENDB) {

		//perform a endian swap on 64bit pointers, otherwise the pointer might map to zero
		//0x0000000000000000000012345678 would become 0x12345678000000000000000000000000
		if (do_endian_swap) {
			SWITCH_LONGINT(bhead8->old);
		}

		/* this patch is to avoid a long long being read from not-eight aligned positions
		   is necessary on any modern 64bit architecture) */
		memcpy(&old, &bhead8->old, 8);
		bhead4->old = (int) (old >> 3);

		bhead4->SDNAnr= bhead8->SDNAnr;
		bhead4->nr= bhead8->nr;
	}
}

static void bh8_from_bh4(BHead *bhead, BHead4 *bhead4)
{
	BHead8 *bhead8 = (BHead8 *) bhead;

	bhead8->code= bhead4->code;
	bhead8->len= bhead4->len;

	if (bhead8->code != ENDB) {
		bhead8->old= bhead4->old;
		bhead8->SDNAnr= bhead4->SDNAnr;
		bhead8->nr= bhead4->nr;
	}
}

static BHeadN *get_bhead(FileData *fd)
{
	BHeadN *new_bhead = NULL;
	int readsize;
	
	if (fd) {
		if ( ! fd->eof) {
			/* initializing to zero isn't strictly needed but shuts valgrind up
			 * since uninitialized memory gets compared */
			BHead8 bhead8= {0};
			BHead4 bhead4= {0};
			BHead  bhead= {0};
			
			// First read the bhead structure.
			// Depending on the platform the file was written on this can
			// be a big or little endian BHead4 or BHead8 structure.

			// As usual 'ENDB' (the last *partial* bhead of the file)
			// needs some special handling. We don't want to EOF just yet.

			if (fd->flags & FD_FLAGS_FILE_POINTSIZE_IS_4) {
				bhead4.code = DATA;
				readsize = fd->read(fd, &bhead4, sizeof(bhead4));

				if (readsize == sizeof(bhead4) || bhead4.code == ENDB) {
					if (fd->flags & FD_FLAGS_SWITCH_ENDIAN) {
						switch_endian_bh4(&bhead4);
					}

					if (fd->flags & FD_FLAGS_POINTSIZE_DIFFERS) {
						bh8_from_bh4(&bhead, &bhead4);
					} else {
						memcpy(&bhead, &bhead4, sizeof(bhead));
					}
				} else {
					fd->eof = 1;
					bhead.len= 0;
				}
			} else {
				bhead8.code = DATA;
				readsize = fd->read(fd, &bhead8, sizeof(bhead8));

				if (readsize == sizeof(bhead8) || bhead8.code == ENDB) {
					if (fd->flags & FD_FLAGS_SWITCH_ENDIAN) {
						switch_endian_bh8(&bhead8);
					}

					if (fd->flags & FD_FLAGS_POINTSIZE_DIFFERS) {
						bh4_from_bh8(&bhead, &bhead8, (fd->flags & FD_FLAGS_SWITCH_ENDIAN));
					} else {
						memcpy(&bhead, &bhead8, sizeof(bhead));
					}
				} else {
					fd->eof = 1;
					bhead.len= 0;
				}
			}

			/* make sure people are not trying to pass bad blend files */
			if (bhead.len < 0) fd->eof = 1;

			// bhead now contains the (converted) bhead structure. Now read
			// the associated data and put everything in a BHeadN (creative naming !)

			if ( ! fd->eof) {
				new_bhead = MEM_mallocN(sizeof(BHeadN) + bhead.len, "new_bhead");
				if (new_bhead) {
					new_bhead->next = new_bhead->prev = NULL;
					new_bhead->bhead = bhead;

					readsize = fd->read(fd, new_bhead + 1, bhead.len);

					if (readsize != bhead.len) {
						fd->eof = 1;
						MEM_freeN(new_bhead);
						new_bhead = NULL;
					}
				} else {
					fd->eof = 1;
				}
			}
		}
	}

	// We've read a new block. Now add it to the list
	// of blocks.

	if (new_bhead) {
		BLI_addtail(&fd->listbase, new_bhead);
	}

	return(new_bhead);
}

BHead *blo_firstbhead(FileData *fd)
{
	BHeadN *new_bhead;
	BHead *bhead = NULL;

	// Rewind the file
	// Read in a new block if necessary

	new_bhead = fd->listbase.first;
	if (new_bhead == NULL) {
		new_bhead = get_bhead(fd);
	}

	if (new_bhead) {
		bhead = &new_bhead->bhead;
	}

	return(bhead);
}

BHead *blo_prevbhead(FileData *UNUSED(fd), BHead *thisblock)
{
	BHeadN *bheadn= (BHeadN *) (((char *) thisblock) - GET_INT_FROM_POINTER( &((BHeadN*)0)->bhead) );
	BHeadN *prev= bheadn->prev;

	return prev?&prev->bhead:NULL;
}

BHead *blo_nextbhead(FileData *fd, BHead *thisblock)
{
	BHeadN *new_bhead = NULL;
	BHead *bhead = NULL;

	if (thisblock) {
		// bhead is actually a sub part of BHeadN
		// We calculate the BHeadN pointer from the BHead pointer below
		new_bhead = (BHeadN *) (((char *) thisblock) - GET_INT_FROM_POINTER( &((BHeadN*)0)->bhead) );

		// get the next BHeadN. If it doesn't exist we read in the next one
		new_bhead = new_bhead->next;
		if (new_bhead == NULL) {
			new_bhead = get_bhead(fd);
		}
	}

	if (new_bhead) {
		// here we do the reverse:
		// go from the BHeadN pointer to the BHead pointer
		bhead = &new_bhead->bhead;
	}

	return(bhead);
}

static void decode_blender_header(FileData *fd)
{
	char header[SIZEOFBLENDERHEADER], num[4];
	int readsize;

	// read in the header data
	readsize = fd->read(fd, header, sizeof(header));

	if (readsize == sizeof(header)) {
		if(strncmp(header, "BLENDER", 7) == 0) {
			int remove_this_endian_test= 1;

			fd->flags |= FD_FLAGS_FILE_OK;

			// what size are pointers in the file ?
			if(header[7]=='_') {
				fd->flags |= FD_FLAGS_FILE_POINTSIZE_IS_4;
				if (sizeof(void *) != 4) {
					fd->flags |= FD_FLAGS_POINTSIZE_DIFFERS;
				}
			} else {
				if (sizeof(void *) != 8) {
					fd->flags |= FD_FLAGS_POINTSIZE_DIFFERS;
				}
			}

			// is the file saved in a different endian
			// than we need ?
			if (((((char*)&remove_this_endian_test)[0]==1)?L_ENDIAN:B_ENDIAN) != ((header[8]=='v')?L_ENDIAN:B_ENDIAN)) {
				fd->flags |= FD_FLAGS_SWITCH_ENDIAN;
			}

			// get the version number

			memcpy(num, header+9, 3);
			num[3] = 0;
			fd->fileversion = atoi(num);
		}
	}
}

static int read_file_dna(FileData *fd)
{
	BHead *bhead;

	for (bhead= blo_firstbhead(fd); bhead; bhead= blo_nextbhead(fd, bhead)) {
		if (bhead->code==DNA1) {
			int do_endian_swap= (fd->flags&FD_FLAGS_SWITCH_ENDIAN)?1:0;

			fd->filesdna= DNA_sdna_from_data(&bhead[1], bhead->len, do_endian_swap);
			if (fd->filesdna) {
				
				fd->compflags= DNA_struct_get_compareflags(fd->filesdna, fd->memsdna);
				/* used to retrieve ID names from (bhead+1) */
				fd->id_name_offs= DNA_elem_offset(fd->filesdna, "ID", "char", "name[]");
			}

			return 1;
		} else if (bhead->code==ENDB)
			break;
	}

	return 0;
}

static int fd_read_from_file(FileData *filedata, void *buffer, unsigned int size)
{
	int readsize = read(filedata->filedes, buffer, size);

	if (readsize < 0) {
		readsize = EOF;
	} else {
		filedata->seek += readsize;
	}

	return (readsize);
}

static int fd_read_gzip_from_file(FileData *filedata, void *buffer, unsigned int size)
{
	int readsize = gzread(filedata->gzfiledes, buffer, size);

	if (readsize < 0) {
		readsize = EOF;
	} else {
		filedata->seek += readsize;
	}

	return (readsize);
}

static int fd_read_from_memory(FileData *filedata, void *buffer, unsigned int size)
{
	// don't read more bytes then there are available in the buffer
	int readsize = (int)MIN2(size, (unsigned int)(filedata->buffersize - filedata->seek));

	memcpy(buffer, filedata->buffer + filedata->seek, readsize);
	filedata->seek += readsize;

	return (readsize);
}

static int fd_read_from_memfile(FileData *filedata, void *buffer, unsigned int size)
{
	static unsigned int seek= 1<<30;	/* the current position */
	static unsigned int offset= 0;		/* size of previous chunks */
	static MemFileChunk *chunk=NULL;
	unsigned int chunkoffset, readsize, totread;
	
	if(size==0) return 0;
	
	if(seek != (unsigned int)filedata->seek) {
		chunk= filedata->memfile->chunks.first;
		seek= 0;
		
		while(chunk) {
			if(seek + chunk->size > (unsigned) filedata->seek) break;
			seek+= chunk->size;
			chunk= chunk->next;
		}
		offset= seek;
		seek= filedata->seek;
	}
	
	if(chunk) {
		totread= 0;

		do {
			/* first check if it's on the end if current chunk */
			if(seek-offset == chunk->size) {
				offset+= chunk->size;
				chunk= chunk->next;
			}

			/* debug, should never happen */
			if(chunk==NULL) {
				printf("illegal read, chunk zero\n");
				return 0;
			}

			chunkoffset= seek-offset;
			readsize= size-totread;

			/* data can be spread over multiple chunks, so clamp size
			 * to within this chunk, and then it will read further in
			 * the next chunk */
			if(chunkoffset+readsize > chunk->size)
				readsize= chunk->size-chunkoffset;

			memcpy((char*)buffer+totread, chunk->buf+chunkoffset, readsize);
			totread += readsize;
			filedata->seek += readsize;
			seek += readsize;
		} while(totread < size);
		
		return totread;
	}

	return 0;
}

static FileData *filedata_new(void)
{
	FileData *fd = MEM_callocN(sizeof(FileData), "FileData");

	fd->filedes = -1;
	fd->gzfiledes = NULL;

		/* XXX, this doesn't need to be done all the time,
		 * but it keeps us reentrant,  remove once we have
		 * a lib that provides a nice lock. - zr
		 */
	fd->memsdna = DNA_sdna_from_data(DNAstr,  DNAlen,  0);

	fd->datamap = oldnewmap_new();
	fd->globmap = oldnewmap_new();
	fd->libmap = oldnewmap_new();

	return fd;
}

static FileData *blo_decode_and_check(FileData *fd, ReportList *reports)
{
	decode_blender_header(fd);

	if (fd->flags & FD_FLAGS_FILE_OK) {
		if (!read_file_dna(fd)) {
			BKE_reportf(reports, RPT_ERROR, "Failed to read blend file: \"%s\", incomplete", fd->relabase);
			blo_freefiledata(fd);
			fd= NULL;
		}
	} 
	else {
		BKE_reportf(reports, RPT_ERROR, "Failed to read blend file: \"%s\", not a blend file", fd->relabase);
		blo_freefiledata(fd);
		fd= NULL;
	}

	return fd;
}

/* cannot be called with relative paths anymore! */
/* on each new library added, it now checks for the current FileData and expands relativeness */
FileData *blo_openblenderfile(const char *filepath, ReportList *reports)
{
	gzFile gzfile;
	errno= 0;
	gzfile= gzopen(filepath, "rb");

	if (gzfile == (gzFile)Z_NULL) {
		BKE_reportf(reports, RPT_ERROR, "Unable to open \"%s\": %s.", filepath, errno ? strerror(errno) : "Unknown error reading file");
		return NULL;
	} else {
		FileData *fd = filedata_new();
		fd->gzfiledes = gzfile;
		fd->read = fd_read_gzip_from_file;

		/* needed for library_append and read_libraries */
		BLI_strncpy(fd->relabase, filepath, sizeof(fd->relabase));

		return blo_decode_and_check(fd, reports);
	}
}

FileData *blo_openblendermemory(void *mem, int memsize, ReportList *reports)
{
	if (!mem || memsize<SIZEOFBLENDERHEADER) {
		BKE_report(reports, RPT_ERROR, (mem)? "Unable to read": "Unable to open");
		return NULL;
	} else {
		FileData *fd= filedata_new();
		fd->buffer= mem;
		fd->buffersize= memsize;
		fd->read= fd_read_from_memory;
		fd->flags|= FD_FLAGS_NOT_MY_BUFFER;

		return blo_decode_and_check(fd, reports);
	}
}

FileData *blo_openblendermemfile(MemFile *memfile, ReportList *reports)
{
	if (!memfile) {
		BKE_report(reports, RPT_ERROR, "Unable to open blend <memory>");
		return NULL;
	} else {
		FileData *fd= filedata_new();
		fd->memfile= memfile;

		fd->read= fd_read_from_memfile;
		fd->flags|= FD_FLAGS_NOT_MY_BUFFER;

		return blo_decode_and_check(fd, reports);
	}
}


void blo_freefiledata(FileData *fd)
{
	if (fd) {
		
		if (fd->filedes != -1) {
			close(fd->filedes);
		}

		if (fd->gzfiledes != NULL)
		{
			gzclose(fd->gzfiledes);
		}

		if (fd->buffer && !(fd->flags & FD_FLAGS_NOT_MY_BUFFER)) {
			MEM_freeN(fd->buffer);
			fd->buffer = NULL;
		}

		// Free all BHeadN data blocks
		BLI_freelistN(&fd->listbase);

		if (fd->memsdna)
			DNA_sdna_free(fd->memsdna);
		if (fd->filesdna)
			DNA_sdna_free(fd->filesdna);
		if (fd->compflags)
			MEM_freeN(fd->compflags);

		if (fd->datamap)
			oldnewmap_free(fd->datamap);
		if (fd->globmap)
			oldnewmap_free(fd->globmap);
		if (fd->imamap)
			oldnewmap_free(fd->imamap);
		if (fd->movieclipmap)
			oldnewmap_free(fd->movieclipmap);
		if (fd->libmap && !(fd->flags & FD_FLAGS_NOT_MY_LIBMAP))
			oldnewmap_free(fd->libmap);
		if (fd->bheadmap)
			MEM_freeN(fd->bheadmap);
		
		MEM_freeN(fd);
	}
}

/* ************ DIV ****************** */

int BLO_has_bfile_extension(char *str)
{
	return (BLI_testextensie(str, ".ble") || BLI_testextensie(str, ".blend") || BLI_testextensie(str, ".blend.gz"));
}

int BLO_is_a_library(const char *path, char *dir, char *group)
{
	/* return ok when a blenderfile, in dir is the filename,
	 * in group the type of libdata
	 */
	int len;
	char *fd;
	
	strcpy(dir, path);
	len= strlen(dir);
	if(len<7) return 0;
	if( dir[len-1] != '/' && dir[len-1] != '\\') return 0;
	
	group[0]= 0;
	dir[len-1]= 0;

	/* Find the last slash */
	fd= BLI_last_slash(dir);

	if(fd==NULL) return 0;
	*fd= 0;
	if(BLO_has_bfile_extension(fd+1)) {
		/* the last part of the dir is a .blend file, no group follows */
		*fd= '/'; /* put back the removed slash separating the dir and the .blend file name */
	}
	else {		
		char *gp = fd+1; // in case we have a .blend file, gp points to the group

		/* Find the last slash */
		fd= BLI_last_slash(dir);
		if (!fd || !BLO_has_bfile_extension(fd+1)) return 0;

		/* now we know that we are in a blend file and it is safe to 
		   assume that gp actually points to a group */
		if (strcmp("Screen", gp)!=0)
			BLI_strncpy(group, gp, GROUP_MAX);
	}
	return 1;
}

/* ************** OLD POINTERS ******************* */

static void *newdataadr(FileData *fd, void *adr)		/* only direct databocks */
{
	return oldnewmap_lookup_and_inc(fd->datamap, adr);
}

static void *newglobadr(FileData *fd, void *adr)		/* direct datablocks with global linking */
{
	return oldnewmap_lookup_and_inc(fd->globmap, adr);
}

static void *newimaadr(FileData *fd, void *adr)		/* used to restore image data after undo */
{
	if(fd->imamap && adr)
		return oldnewmap_lookup_and_inc(fd->imamap, adr);
	return NULL;
}

static void *newmclipadr(FileData *fd, void *adr)              /* used to restore movie clip data after undo */
{
	if(fd->movieclipmap && adr)
		return oldnewmap_lookup_and_inc(fd->movieclipmap, adr);
	return NULL;
}


static void *newlibadr(FileData *fd, void *lib, void *adr)		/* only lib data */
{
	return oldnewmap_liblookup(fd->libmap, adr, lib);
}

static void *newlibadr_us(FileData *fd, void *lib, void *adr)	/* increases user number */
{
	ID *id= newlibadr(fd, lib, adr);

	if(id)
		id->us++;

	return id;
}

static void change_idid_adr_fd(FileData *fd, void *old, void *new)
{
	int i;
	
	for (i=0; i<fd->libmap->nentries; i++) {
		OldNew *entry= &fd->libmap->entries[i];
		
		if (old==entry->newp && entry->nr==ID_ID) {
			entry->newp= new;
			if(new) entry->nr= GS( ((ID *)new)->name );
			break;
		}
	}
}

static void change_idid_adr(ListBase *mainlist, FileData *basefd, void *old, void *new)
{
	Main *mainptr;
	
	for(mainptr= mainlist->first; mainptr; mainptr= mainptr->next) {
		FileData *fd;
		
		if(mainptr->curlib) fd= mainptr->curlib->filedata;
		else fd= basefd;
		
		if(fd) {
			change_idid_adr_fd(fd, old, new);
		}
	}
}

/* lib linked proxy objects point to our local data, we need
 * to clear that pointer before reading the undo memfile since
 * the object might be removed, it is set again in reading
 * if the local object still exists */
void blo_clear_proxy_pointers_from_lib(Main *oldmain)
{
	Object *ob= oldmain->object.first;
	
	for(;ob; ob= ob->id.next)
		if(ob->id.lib)
			ob->proxy_from= NULL;
}

void blo_make_image_pointer_map(FileData *fd, Main *oldmain)
{
	Image *ima= oldmain->image.first;
	Scene *sce= oldmain->scene.first;
	int a;
	
	fd->imamap= oldnewmap_new();
	
	for(;ima; ima= ima->id.next) {
		Link *ibuf= ima->ibufs.first;
		for(; ibuf; ibuf= ibuf->next) 
			oldnewmap_insert(fd->imamap, ibuf, ibuf, 0);
		if(ima->gputexture)
			oldnewmap_insert(fd->imamap, ima->gputexture, ima->gputexture, 0);
		for(a=0; a<IMA_MAX_RENDER_SLOT; a++)
			if(ima->renders[a])
				oldnewmap_insert(fd->imamap, ima->renders[a], ima->renders[a], 0);
	}
	for(; sce; sce= sce->id.next) {
		if(sce->nodetree) {
			bNode *node;
			for(node= sce->nodetree->nodes.first; node; node= node->next)
				oldnewmap_insert(fd->imamap, node->preview, node->preview, 0);
		}
	}
}

/* set old main image ibufs to zero if it has been restored */
/* this works because freeing old main only happens after this call */
void blo_end_image_pointer_map(FileData *fd, Main *oldmain)
{
	OldNew *entry= fd->imamap->entries;
	Image *ima= oldmain->image.first;
	Scene *sce= oldmain->scene.first;
	int i;
	
	/* used entries were restored, so we put them to zero */
	for (i=0; i<fd->imamap->nentries; i++, entry++) {
		if (entry->nr>0)
			entry->newp= NULL;
	}
	
	for(;ima; ima= ima->id.next) {
		Link *ibuf, *next;
		
		/* this mirrors direct_link_image */
		for(ibuf= ima->ibufs.first; ibuf; ibuf= next) {
			next= ibuf->next;
			if(NULL==newimaadr(fd, ibuf)) {	/* so was restored */
				BLI_remlink(&ima->ibufs, ibuf);
				ima->bindcode= 0;
				ima->gputexture= NULL;
			}
		}
		for(i=0; i<IMA_MAX_RENDER_SLOT; i++)
			ima->renders[i]= newimaadr(fd, ima->renders[i]);

		ima->gputexture= newimaadr(fd, ima->gputexture);
	}
	for(; sce; sce= sce->id.next) {
		if(sce->nodetree) {
			bNode *node;
			for(node= sce->nodetree->nodes.first; node; node= node->next)
				node->preview= newimaadr(fd, node->preview);
		}
	}
}

void blo_make_movieclip_pointer_map(FileData *fd, Main *oldmain)
{
	MovieClip *clip= oldmain->movieclip.first;
	Scene *sce= oldmain->scene.first;

	fd->movieclipmap= oldnewmap_new();

	for(;clip; clip= clip->id.next) {
		if(clip->cache)
			oldnewmap_insert(fd->movieclipmap, clip->cache, clip->cache, 0);

		if(clip->tracking.camera.intrinsics)
			oldnewmap_insert(fd->movieclipmap, clip->tracking.camera.intrinsics, clip->tracking.camera.intrinsics, 0);
	}

	for(; sce; sce= sce->id.next) {
		if(sce->nodetree) {
			bNode *node;
			for(node= sce->nodetree->nodes.first; node; node= node->next)
				if(node->type==CMP_NODE_MOVIEDISTORTION)
					oldnewmap_insert(fd->movieclipmap, node->storage, node->storage, 0);
		}
	}
}

/* set old main movie clips caches to zero if it has been restored */
/* this works because freeing old main only happens after this call */
void blo_end_movieclip_pointer_map(FileData *fd, Main *oldmain)
{
	OldNew *entry= fd->movieclipmap->entries;
	MovieClip *clip= oldmain->movieclip.first;
	Scene *sce= oldmain->scene.first;
	int i;

	/* used entries were restored, so we put them to zero */
	for (i=0; i<fd->movieclipmap->nentries; i++, entry++) {
		if (entry->nr>0)
				entry->newp= NULL;
	}

	for(;clip; clip= clip->id.next) {
		clip->cache= newmclipadr(fd, clip->cache);
		clip->tracking.camera.intrinsics= newmclipadr(fd, clip->tracking.camera.intrinsics);
	}

	for(; sce; sce= sce->id.next) {
		if(sce->nodetree) {
			bNode *node;
			for(node= sce->nodetree->nodes.first; node; node= node->next)
				if(node->type==CMP_NODE_MOVIEDISTORTION)
					node->storage= newmclipadr(fd, node->storage);
		}
	}
}


/* undo file support: add all library pointers in lookup */
void blo_add_library_pointer_map(ListBase *mainlist, FileData *fd)
{
	Main *ptr= mainlist->first;
	ListBase *lbarray[MAX_LIBARRAY];
	
	for(ptr= ptr->next; ptr; ptr= ptr->next) {
		int i= set_listbasepointers(ptr, lbarray);
		while(i--) {
			ID *id;
			for(id= lbarray[i]->first; id; id= id->next)
				oldnewmap_insert(fd->libmap, id, id, GS(id->name));
		}
	}
}
		

/* ********** END OLD POINTERS ****************** */
/* ********** READ FILE ****************** */

static void switch_endian_structs(struct SDNA *filesdna, BHead *bhead)
{
	int blocksize, nblocks;
	char *data;

	data= (char *)(bhead+1);
	blocksize= filesdna->typelens[ filesdna->structs[bhead->SDNAnr][0] ];

	nblocks= bhead->nr;
	while(nblocks--) {
		DNA_struct_switch_endian(filesdna, bhead->SDNAnr, data);

		data+= blocksize;
	}
}

static void *read_struct(FileData *fd, BHead *bh, const char *blockname)
{
	void *temp= NULL;

	if (bh->len) {
		/* switch is based on file dna */
		if (bh->SDNAnr && (fd->flags & FD_FLAGS_SWITCH_ENDIAN))
			switch_endian_structs(fd->filesdna, bh);

		if (fd->compflags[bh->SDNAnr]) {	/* flag==0: doesn't exist anymore */
			if(fd->compflags[bh->SDNAnr]==2) {
				temp= DNA_struct_reconstruct(fd->memsdna, fd->filesdna, fd->compflags, bh->SDNAnr, bh->nr, (bh+1));
			} else {
				temp= MEM_mallocN(bh->len, blockname);
				memcpy(temp, (bh+1), bh->len);
			}
		}
	}

	return temp;
}

static void link_list(FileData *fd, ListBase *lb)		/* only direct data */
{
	Link *ln, *prev;

	if(lb->first==NULL) return;

	lb->first= newdataadr(fd, lb->first);
	ln= lb->first;
	prev= NULL;
	while(ln) {
		ln->next= newdataadr(fd, ln->next);
		ln->prev= prev;
		prev= ln;
		ln= ln->next;
	}
	lb->last= prev;
}

static void link_glob_list(FileData *fd, ListBase *lb)		/* for glob data */
{
	Link *ln, *prev;
	void *poin;

	if(lb->first==NULL) return;
	poin= newdataadr(fd, lb->first);
	if(lb->first) {
		oldnewmap_insert(fd->globmap, lb->first, poin, 0);
	}
	lb->first= poin;

	ln= lb->first;
	prev= NULL;
	while(ln) {
		poin= newdataadr(fd, ln->next);
		if(ln->next) {
			oldnewmap_insert(fd->globmap, ln->next, poin, 0);
		}
		ln->next= poin;
		ln->prev= prev;
		prev= ln;
		ln= ln->next;
	}
	lb->last= prev;
}

static void test_pointer_array(FileData *fd, void **mat)
{
#if defined(WIN32) && !defined(FREE_WINDOWS)
	__int64 *lpoin, *lmat;
#else
	long long *lpoin, *lmat;
#endif
	int *ipoin, *imat;
	size_t len;

		/* manually convert the pointer array in
		 * the old dna format to a pointer array in
		 * the new dna format.
		 */
	if(*mat) {
		len= MEM_allocN_len(*mat)/fd->filesdna->pointerlen;

		if(fd->filesdna->pointerlen==8 && fd->memsdna->pointerlen==4) {
			ipoin=imat= MEM_mallocN( len*4, "newmatar");
			lpoin= *mat;

			while(len-- > 0) {
				if((fd->flags & FD_FLAGS_SWITCH_ENDIAN))
					SWITCH_LONGINT(*lpoin);
				*ipoin= (int) ((*lpoin) >> 3);
				ipoin++;
				lpoin++;
			}
			MEM_freeN(*mat);
			*mat= imat;
		}

		if(fd->filesdna->pointerlen==4 && fd->memsdna->pointerlen==8) {
			lpoin=lmat= MEM_mallocN( len*8, "newmatar");
			ipoin= *mat;

			while(len-- > 0) {
				*lpoin= *ipoin;
				ipoin++;
				lpoin++;
			}
			MEM_freeN(*mat);
			*mat= lmat;
		}
	}
}

/* ************ READ ID Properties *************** */

static void IDP_DirectLinkProperty(IDProperty *prop, int switch_endian, FileData *fd);
static void IDP_LibLinkProperty(IDProperty *prop, int switch_endian, FileData *fd);

static void IDP_DirectLinkIDPArray(IDProperty *prop, int switch_endian, FileData *fd)
{
	IDProperty *array;
	int i;

	/*since we didn't save the extra buffer, set totallen to len.*/
	prop->totallen = prop->len;
	prop->data.pointer = newdataadr(fd, prop->data.pointer);

	array= (IDProperty*) prop->data.pointer;
	
	/* note!, idp-arrays didn't exist in 2.4x, so the pointer will be cleared
	 * theres not really anything we can do to correct this, at least dont crash */
	if(array==NULL) {
		prop->len= 0;
		prop->totallen= 0;
	}
	

	for(i=0; i<prop->len; i++)
		IDP_DirectLinkProperty(&array[i], switch_endian, fd);
}

static void IDP_DirectLinkArray(IDProperty *prop, int switch_endian, FileData *fd)
{
	IDProperty **array;
	int i;

	/*since we didn't save the extra buffer, set totallen to len.*/
	prop->totallen = prop->len;
	prop->data.pointer = newdataadr(fd, prop->data.pointer);

	if(prop->subtype == IDP_GROUP) {
		test_pointer_array(fd, prop->data.pointer);
		array= prop->data.pointer;

		for(i=0; i<prop->len; i++)
			IDP_DirectLinkProperty(array[i], switch_endian, fd);
	}
	else if(prop->subtype == IDP_DOUBLE) {
		if (switch_endian) {
			for (i=0; i<prop->len; i++) {
				SWITCH_LONGINT(((double*)prop->data.pointer)[i]);
			}
		}
	}
	else {
		if (switch_endian) {
			for (i=0; i<prop->len; i++) {
				SWITCH_INT(((int*)prop->data.pointer)[i]);
			}
		}
	}
}

static void IDP_DirectLinkString(IDProperty *prop, FileData *fd)
{
	/*since we didn't save the extra string buffer, set totallen to len.*/
	prop->totallen = prop->len;
	prop->data.pointer = newdataadr(fd, prop->data.pointer);
}

static void IDP_DirectLinkGroup(IDProperty *prop, int switch_endian, FileData *fd)
{
	ListBase *lb = &prop->data.group;
	IDProperty *loop;

	link_list(fd, lb);

	/*Link child id properties now*/
	for (loop=prop->data.group.first; loop; loop=loop->next) {
		IDP_DirectLinkProperty(loop, switch_endian, fd);
	}
}

static void IDP_DirectLinkProperty(IDProperty *prop, int switch_endian, FileData *fd)
{
	switch (prop->type) {
		case IDP_GROUP:
			IDP_DirectLinkGroup(prop, switch_endian, fd);
			break;
		case IDP_STRING:
			IDP_DirectLinkString(prop, fd);
			break;
		case IDP_ARRAY:
			IDP_DirectLinkArray(prop, switch_endian, fd);
			break;
		case IDP_IDPARRAY:
			IDP_DirectLinkIDPArray(prop, switch_endian, fd);
			break;
		case IDP_DOUBLE:
			/*erg, stupid doubles.  since I'm storing them
			 in the same field as int val; val2 in the
			 IDPropertyData struct, they have to deal with
			 endianness specifically
			 
			 in theory, val and val2 would've already been swapped
			 if switch_endian is true, so we have to first unswap
			 them then reswap them as a single 64-bit entity.
			 */
			
			if (switch_endian) {
				SWITCH_INT(prop->data.val);
				SWITCH_INT(prop->data.val2);
				SWITCH_LONGINT(prop->data.val);
			}
			
			break;
	}
}

/*stub function*/
static void IDP_LibLinkProperty(IDProperty *UNUSED(prop), int UNUSED(switch_endian), FileData *UNUSED(fd))
{
}

/* ************ READ CurveMapping *************** */

/* cuma itself has been read! */
static void direct_link_curvemapping(FileData *fd, CurveMapping *cumap)
{
	int a;
	
	/* flag seems to be able to hang? Maybe old files... not bad to clear anyway */
	cumap->flag &= ~CUMA_PREMULLED;
	
	for(a=0; a<CM_TOT; a++) {
		cumap->cm[a].curve= newdataadr(fd, cumap->cm[a].curve);
		cumap->cm[a].table= NULL;
		cumap->cm[a].premultable= NULL;
	}
}

/* ************ READ Brush *************** */
/* library brush linking after fileread */
static void lib_link_brush(FileData *fd, Main *main)
{
	Brush *brush;
	
	/* only link ID pointers */
	for(brush= main->brush.first; brush; brush= brush->id.next) {
		if(brush->id.flag & LIB_NEEDLINK) {
			brush->id.flag -= LIB_NEEDLINK;

			brush->mtex.tex= newlibadr_us(fd, brush->id.lib, brush->mtex.tex);
			brush->clone.image= newlibadr_us(fd, brush->id.lib, brush->clone.image);
		}
	}
}

static void direct_link_brush(FileData *fd, Brush *brush)
{
	/* brush itself has been read */

	/* fallof curve */
	brush->curve= newdataadr(fd, brush->curve);
	if(brush->curve)
		direct_link_curvemapping(fd, brush->curve);
	else
		brush_curve_preset(brush, CURVE_PRESET_SHARP);

	brush->preview= NULL;
	brush->icon_imbuf= NULL;
}

static void direct_link_script(FileData *UNUSED(fd), Script *script)
{
	script->id.us = 1;
	SCRIPT_SET_NULL(script)
}


/* ************ READ PACKEDFILE *************** */

static PackedFile *direct_link_packedfile(FileData *fd, PackedFile *oldpf)
{
	PackedFile *pf= newdataadr(fd, oldpf);

	if (pf) {
		pf->data= newdataadr(fd, pf->data);
	}

	return pf;
}

/* ************ READ IMAGE PREVIEW *************** */

static PreviewImage *direct_link_preview_image(FileData *fd, PreviewImage *old_prv)
{
	PreviewImage *prv= newdataadr(fd, old_prv);

	if (prv) {
		int i;
		for (i=0; i < NUM_ICON_SIZES; ++i) {
			if (prv->rect[i]) {
				prv->rect[i] = newdataadr(fd, prv->rect[i]);
			}
		}
	}

	return prv;
}

/* ************ READ ANIMATION STUFF ***************** */

/* Legacy Data Support (for Version Patching) ----------------------------- */

// XXX depreceated - old animation system
static void lib_link_ipo(FileData *fd, Main *main)
{
	Ipo *ipo;

	ipo= main->ipo.first;
	while(ipo) {
		if(ipo->id.flag & LIB_NEEDLINK) {
			IpoCurve *icu;
			for(icu= ipo->curve.first; icu; icu= icu->next) {
				if(icu->driver)
					icu->driver->ob= newlibadr(fd, ipo->id.lib, icu->driver->ob);
			}
			ipo->id.flag -= LIB_NEEDLINK;
		}
		ipo= ipo->id.next;
	}
}

// XXX depreceated - old animation system
static void direct_link_ipo(FileData *fd, Ipo *ipo)
{
	IpoCurve *icu;

	link_list(fd, &(ipo->curve));
	icu= ipo->curve.first;
	while(icu) {
		icu->bezt= newdataadr(fd, icu->bezt);
		icu->bp= newdataadr(fd, icu->bp);
		icu->driver= newdataadr(fd, icu->driver);
		icu= icu->next;
	}
}

// XXX depreceated - old animation system
static void lib_link_nlastrips(FileData *fd, ID *id, ListBase *striplist)
{
	bActionStrip *strip;
	bActionModifier *amod;
	
	for (strip=striplist->first; strip; strip=strip->next){
		strip->object = newlibadr(fd, id->lib, strip->object);
		strip->act = newlibadr_us(fd, id->lib, strip->act);
		strip->ipo = newlibadr(fd, id->lib, strip->ipo);
		for(amod= strip->modifiers.first; amod; amod= amod->next)
			amod->ob= newlibadr(fd, id->lib, amod->ob);
	}
}

// XXX depreceated - old animation system
static void direct_link_nlastrips(FileData *fd, ListBase *strips)
{
	bActionStrip *strip;
	
	link_list(fd, strips);
	
	for(strip= strips->first; strip; strip= strip->next)
		link_list(fd, &strip->modifiers);
}

// XXX depreceated - old animation system
static void lib_link_constraint_channels(FileData *fd, ID *id, ListBase *chanbase)
{
	bConstraintChannel *chan;

	for (chan=chanbase->first; chan; chan=chan->next){
		chan->ipo = newlibadr_us(fd, id->lib, chan->ipo);
	}
}

/* Data Linking ----------------------------- */

static void lib_link_fmodifiers(FileData *fd, ID *id, ListBase *list)
{
	FModifier *fcm;
	
	for (fcm= list->first; fcm; fcm= fcm->next) {
		/* data for specific modifiers */
		switch (fcm->type) {
			case FMODIFIER_TYPE_PYTHON:
			{
				FMod_Python *data= (FMod_Python *)fcm->data;
				data->script = newlibadr(fd, id->lib, data->script);
			}
				break;
		}
	}
}

static void lib_link_fcurves(FileData *fd, ID *id, ListBase *list) 
{
	FCurve *fcu;
	
	if (list == NULL)
		return;
	
	/* relink ID-block references... */
	for (fcu= list->first; fcu; fcu= fcu->next) {
		/* driver data */
		if (fcu->driver) {
			ChannelDriver *driver= fcu->driver;
			DriverVar *dvar;
			
			for (dvar= driver->variables.first; dvar; dvar= dvar->next) {
				DRIVER_TARGETS_LOOPER(dvar)
				{	
					/* only relink if still used */
					if (tarIndex < dvar->num_targets)
						dtar->id= newlibadr(fd, id->lib, dtar->id); 
					else
						dtar->id= NULL;
				}
				DRIVER_TARGETS_LOOPER_END
			}
		}
		
		/* modifiers */
		lib_link_fmodifiers(fd, id, &fcu->modifiers);
	}
}


/* NOTE: this assumes that link_list has already been called on the list */
static void direct_link_fmodifiers(FileData *fd, ListBase *list)
{
	FModifier *fcm;
	
	for (fcm= list->first; fcm; fcm= fcm->next) {
		/* relink general data */
		fcm->data = newdataadr(fd, fcm->data);
		fcm->edata= NULL;
		
		/* do relinking of data for specific types */
		switch (fcm->type) {
			case FMODIFIER_TYPE_GENERATOR:
			{
				FMod_Generator *data= (FMod_Generator *)fcm->data;
				
				data->coefficients= newdataadr(fd, data->coefficients);

				if(fd->flags & FD_FLAGS_SWITCH_ENDIAN) {
					unsigned int a;
					for(a = 0; a < data->arraysize; a++)
						SWITCH_INT(data->coefficients[a]);
				}
			}
				break;
			case FMODIFIER_TYPE_ENVELOPE:
			{
				FMod_Envelope *data= (FMod_Envelope *)fcm->data;
				
				data->data= newdataadr(fd, data->data);
			}
				break;
			case FMODIFIER_TYPE_PYTHON:
			{
				FMod_Python *data= (FMod_Python *)fcm->data;
				
				data->prop = newdataadr(fd, data->prop);
				IDP_DirectLinkProperty(data->prop, (fd->flags & FD_FLAGS_SWITCH_ENDIAN), fd);
			}
				break;
		}
	}
}

/* NOTE: this assumes that link_list has already been called on the list */
static void direct_link_fcurves(FileData *fd, ListBase *list)
{
	FCurve *fcu;
	
	/* link F-Curve data to F-Curve again (non ID-libs) */
	for (fcu= list->first; fcu; fcu= fcu->next) {
		/* curve data */
		fcu->bezt= newdataadr(fd, fcu->bezt);
		fcu->fpt= newdataadr(fd, fcu->fpt);
		
		/* rna path */
		fcu->rna_path= newdataadr(fd, fcu->rna_path);
		
		/* group */
		fcu->grp= newdataadr(fd, fcu->grp);
		
		/* driver */
		fcu->driver= newdataadr(fd, fcu->driver);
		if (fcu->driver) {
			ChannelDriver *driver= fcu->driver;
			DriverVar *dvar;

			driver->expr_comp= NULL;
			
			/* relink variables, targets and their paths */
			link_list(fd, &driver->variables);
			for (dvar= driver->variables.first; dvar; dvar= dvar->next) {
				DRIVER_TARGETS_LOOPER(dvar)
				{
					/* only relink the targets being used */
					if (tarIndex < dvar->num_targets)
						dtar->rna_path= newdataadr(fd, dtar->rna_path);
					else
						dtar->rna_path= NULL;
				}
				DRIVER_TARGETS_LOOPER_END
			}
		}
		
		/* modifiers */
		link_list(fd, &fcu->modifiers);
		direct_link_fmodifiers(fd, &fcu->modifiers);
	}
}


static void lib_link_action(FileData *fd, Main *main)
{
	bAction *act;
	bActionChannel *chan;

	for (act= main->action.first; act; act= act->id.next) {
		if (act->id.flag & LIB_NEEDLINK) {
			act->id.flag -= LIB_NEEDLINK;
			
// XXX depreceated - old animation system <<<
			for (chan=act->chanbase.first; chan; chan=chan->next) {
				chan->ipo= newlibadr_us(fd, act->id.lib, chan->ipo);
				lib_link_constraint_channels(fd, &act->id, &chan->constraintChannels);
			}
// >>> XXX depreceated - old animation system
			
			lib_link_fcurves(fd, &act->id, &act->curves);
		}
	}
}

static void direct_link_action(FileData *fd, bAction *act)
{
	bActionChannel *achan; // XXX depreceated - old animation system
	bActionGroup *agrp;

	link_list(fd, &act->curves);
	link_list(fd, &act->chanbase); // XXX depreceated - old animation system
	link_list(fd, &act->groups);
	link_list(fd, &act->markers);

// XXX depreceated - old animation system <<<
	for (achan = act->chanbase.first; achan; achan=achan->next) {
		achan->grp= newdataadr(fd, achan->grp);
		
		link_list(fd, &achan->constraintChannels);
	}
// >>> XXX depreceated - old animation system

	direct_link_fcurves(fd, &act->curves);
	
	for (agrp = act->groups.first; agrp; agrp= agrp->next) {
		agrp->channels.first= newdataadr(fd, agrp->channels.first);
		agrp->channels.last= newdataadr(fd, agrp->channels.last);
	}
}

static void lib_link_nladata_strips(FileData *fd, ID *id, ListBase *list)
{
	NlaStrip *strip;
	
	for (strip= list->first; strip; strip= strip->next) {
		/* check strip's children */
		lib_link_nladata_strips(fd, id, &strip->strips);
		
		/* check strip's F-Curves */
		lib_link_fcurves(fd, id, &strip->fcurves);
		
		/* reassign the counted-reference to action */
		strip->act = newlibadr_us(fd, id->lib, strip->act);
		
		/* fix action id-root (i.e. if it comes from a pre 2.57 .blend file) */
		if ((strip->act) && (strip->act->idroot == 0))
			strip->act->idroot = GS(id->name);
	}
}

static void lib_link_nladata(FileData *fd, ID *id, ListBase *list)
{
	NlaTrack *nlt;
	
	/* we only care about the NLA strips inside the tracks */
	for (nlt= list->first; nlt; nlt= nlt->next) {
		lib_link_nladata_strips(fd, id, &nlt->strips);
	}
}

/* This handles Animato NLA-Strips linking 
 * NOTE: this assumes that link_list has already been called on the list 
 */
static void direct_link_nladata_strips(FileData *fd, ListBase *list)
{
	NlaStrip *strip;
	
	for (strip= list->first; strip; strip= strip->next) {
		/* strip's child strips */
		link_list(fd, &strip->strips);
		direct_link_nladata_strips(fd, &strip->strips);
		
		/* strip's F-Curves */
		link_list(fd, &strip->fcurves);
		direct_link_fcurves(fd, &strip->fcurves);
		
		/* strip's F-Modifiers */
		link_list(fd, &strip->modifiers);
		direct_link_modifiers(fd, &strip->modifiers);
	}
}

/* NOTE: this assumes that link_list has already been called on the list */
static void direct_link_nladata(FileData *fd, ListBase *list)
{
	NlaTrack *nlt;
	
	for (nlt= list->first; nlt; nlt= nlt->next) {
		/* relink list of strips */
		link_list(fd, &nlt->strips);
		
		/* relink strip data */
		direct_link_nladata_strips(fd, &nlt->strips);
	}
}

/* ------- */

static void lib_link_keyingsets(FileData *fd, ID *id, ListBase *list)
{
	KeyingSet *ks;
	KS_Path *ksp;
	
	/* here, we're only interested in the ID pointer stored in some of the paths */
	for (ks= list->first; ks; ks= ks->next) {
		for (ksp= ks->paths.first; ksp; ksp= ksp->next) {
			ksp->id= newlibadr(fd, id->lib, ksp->id); 
		}
	}
}

/* NOTE: this assumes that link_list has already been called on the list */
static void direct_link_keyingsets(FileData *fd, ListBase *list)
{
	KeyingSet *ks;
	KS_Path *ksp;
	
	/* link KeyingSet data to KeyingSet again (non ID-libs) */
	for (ks= list->first; ks; ks= ks->next) {
		/* paths */
		link_list(fd, &ks->paths);
		
		for (ksp= ks->paths.first; ksp; ksp= ksp->next) {
			/* rna path */
			ksp->rna_path= newdataadr(fd, ksp->rna_path);
		}
	}
}

/* ------- */

static void lib_link_animdata(FileData *fd, ID *id, AnimData *adt)
{
	if (adt == NULL)
		return;
	
	/* link action data */
	adt->action= newlibadr_us(fd, id->lib, adt->action);
	adt->tmpact= newlibadr_us(fd, id->lib, adt->tmpact);
	
	/* fix action id-roots (i.e. if they come from a pre 2.57 .blend file) */
	if ((adt->action) && (adt->action->idroot == 0))
		adt->action->idroot = GS(id->name);
	if ((adt->tmpact) && (adt->tmpact->idroot == 0))
		adt->tmpact->idroot = GS(id->name);
	
	/* link drivers */
	lib_link_fcurves(fd, id, &adt->drivers);
	
	/* overrides don't have lib-link for now, so no need to do anything */
	
	/* link NLA-data */
	lib_link_nladata(fd, id, &adt->nla_tracks);
}

static void direct_link_animdata(FileData *fd, AnimData *adt)
{
	/* NOTE: must have called newdataadr already before doing this... */
	if (adt == NULL)
		return;
	
	/* link drivers */
	link_list(fd, &adt->drivers);
	direct_link_fcurves(fd, &adt->drivers);
	
	/* link overrides */
	// TODO...
	
	/* link NLA-data */
	link_list(fd, &adt->nla_tracks);
	direct_link_nladata(fd, &adt->nla_tracks);
	
	/* relink active strip - even though strictly speaking this should only be used
	 * if we're in 'tweaking mode', we need to be able to have this loaded back for
	 * undo, but also since users may not exit tweakmode before saving (#24535)
	 */
	// TODO: it's not really nice that anyone should be able to save the file in this
	//		state, but it's going to be too hard to enforce this single case...
	adt->actstrip= newdataadr(fd, adt->actstrip);
}	

/* ************ READ MOTION PATHS *************** */

/* direct data for cache */
static void direct_link_motionpath(FileData *fd, bMotionPath *mpath)
{
	/* sanity check */
	if (mpath == NULL)
		return;
	
	/* relink points cache */
	mpath->points= newdataadr(fd, mpath->points);
}

/* ************ READ NODE TREE *************** */

/* singe node tree (also used for material/scene trees), ntree is not NULL */
static void lib_link_ntree(FileData *fd, ID *id, bNodeTree *ntree)
{
	bNode *node;
	
	if(ntree->adt) lib_link_animdata(fd, &ntree->id, ntree->adt);
	
	ntree->gpd= newlibadr_us(fd, id->lib, ntree->gpd);
	
	for(node= ntree->nodes.first; node; node= node->next)
		node->id= newlibadr_us(fd, id->lib, node->id);
}

/* library ntree linking after fileread */
static void lib_link_nodetree(FileData *fd, Main *main)
{
	bNodeTree *ntree;
	
	/* only link ID pointers */
	for(ntree= main->nodetree.first; ntree; ntree= ntree->id.next) {
		if(ntree->id.flag & LIB_NEEDLINK) {
			ntree->id.flag -= LIB_NEEDLINK;
			lib_link_ntree(fd, &ntree->id, ntree);
		}
	}
}

static void lib_nodetree_init_types_cb(void *UNUSED(data), ID *UNUSED(id), bNodeTree *ntree)
{
	bNode *node;
	
	ntreeInitTypes(ntree);
	
	/* XXX could be replaced by do_versions for new nodes */
	for (node=ntree->nodes.first; node; node=node->next)
		node_verify_socket_templates(ntree, node);
}

/* updates group node socket own_index so that
 * external links to/from the group node are preserved.
 */
static void lib_node_do_versions_group_indices(bNode *gnode)
{
	bNodeTree *ngroup= (bNodeTree*)gnode->id;
	bNode *intnode;
	bNodeSocket *sock, *gsock, *intsock;
	int found;
	
	for (sock=gnode->outputs.first; sock; sock=sock->next) {
		int old_index = sock->to_index;
		for (gsock=ngroup->outputs.first; gsock; gsock=gsock->next) {
			if (gsock->link && gsock->link->fromsock->own_index == old_index) {
				sock->own_index = gsock->own_index;
				break;
			}
		}
	}
	for (sock=gnode->inputs.first; sock; sock=sock->next) {
		int old_index = sock->to_index;
		/* can't use break in double loop */
		found = 0;
		for (intnode=ngroup->nodes.first; intnode && !found; intnode=intnode->next) {
			for (intsock=intnode->inputs.first; intsock; intsock=intsock->next) {
				if (intsock->own_index == old_index && intsock->link) {
					sock->own_index = intsock->link->fromsock->own_index;
					found = 1;
					break;
				}
			}
		}
	}
}

/* updates external links for all group nodes in a tree */
static void lib_nodetree_do_versions_group_indices_cb(void *UNUSED(data), ID *UNUSED(id), bNodeTree *ntree)
{
	bNode *node;
	
	for (node=ntree->nodes.first; node; node=node->next) {
		if (node->type==NODE_GROUP) {
			bNodeTree *ngroup= (bNodeTree*)node->id;
			if (ngroup && (ngroup->flag & NTREE_DO_VERSIONS_GROUP_EXPOSE))
				lib_node_do_versions_group_indices(node);
		}
	}
}

/* make an update call for the tree */
static void lib_nodetree_do_versions_update_cb(void *UNUSED(data), ID *UNUSED(id), bNodeTree *ntree)
{
	if (ntree->update)
		ntreeUpdateTree(ntree);
}

/* verify types for nodes and groups, all data has to be read */
/* open = 0: appending/linking, open = 1: open new file (need to clean out dynamic
* typedefs*/
static void lib_verify_nodetree(Main *main, int UNUSED(open))
{
	bNodeTree *ntree;
	int i;
	bNodeTreeType *ntreetype;

	/* this crashes blender on undo/redo
		if(open==1) {
			reinit_nodesystem();
		}*/
	
	/* set node->typeinfo pointers */
	for (i=0; i < NUM_NTREE_TYPES; ++i) {
		ntreetype= ntreeGetType(i);
		if (ntreetype && ntreetype->foreach_nodetree)
			ntreetype->foreach_nodetree(main, NULL, lib_nodetree_init_types_cb);
	}
	for(ntree= main->nodetree.first; ntree; ntree= ntree->id.next)
		lib_nodetree_init_types_cb(NULL, NULL, ntree);
	
	{
		int has_old_groups=0;
		/* XXX this should actually be part of do_versions, but since we need
		 * finished library linking, it is not possible there. Instead in do_versions
		 * we have set the NTREE_DO_VERSIONS flag, so at this point we can do the
		 * actual group node updates.
		 */
		for(ntree= main->nodetree.first; ntree; ntree= ntree->id.next) {
			if (ntree->flag & NTREE_DO_VERSIONS_GROUP_EXPOSE) {
				/* this adds copies and links from all unlinked internal sockets to group inputs/outputs. */
				node_group_expose_all_sockets(ntree);
				has_old_groups = 1;
			}
		}
		
		if (has_old_groups) {
			for (i=0; i < NUM_NTREE_TYPES; ++i) {
				ntreetype= ntreeGetType(i);
				if (ntreetype && ntreetype->foreach_nodetree)
					ntreetype->foreach_nodetree(main, NULL, lib_nodetree_do_versions_group_indices_cb);
			}
		}
		
		for(ntree= main->nodetree.first; ntree; ntree= ntree->id.next)
			ntree->flag &= ~NTREE_DO_VERSIONS_GROUP_EXPOSE;
	}
	
	/* verify all group user nodes */
	for(ntree= main->nodetree.first; ntree; ntree= ntree->id.next) {
		ntreeVerifyNodes(main, &ntree->id);
	}
	
	/* make update calls where necessary */
	{
		for(ntree= main->nodetree.first; ntree; ntree= ntree->id.next)
			if (ntree->update)
				ntreeUpdateTree(ntree);
		for (i=0; i < NUM_NTREE_TYPES; ++i) {
			ntreetype= ntreeGetType(i);
			if (ntreetype && ntreetype->foreach_nodetree)
				ntreetype->foreach_nodetree(main, NULL, lib_nodetree_do_versions_update_cb);
		}
	}
}

static void direct_link_node_socket(FileData *fd, bNodeSocket *sock)
{
	sock->link= newdataadr(fd, sock->link);
	sock->storage= newdataadr(fd, sock->storage);
	sock->default_value= newdataadr(fd, sock->default_value);
	sock->cache= NULL;
}

/* ntree itself has been read! */
static void direct_link_nodetree(FileData *fd, bNodeTree *ntree)
{
	/* note: writing and reading goes in sync, for speed */
	bNode *node;
	bNodeSocket *sock;
	bNodeLink *link;
	
	ntree->init= 0;		/* to set callbacks and force setting types */
	ntree->progress= NULL;
	ntree->execdata= NULL;
	
	ntree->adt= newdataadr(fd, ntree->adt);
	direct_link_animdata(fd, ntree->adt);
	
	link_list(fd, &ntree->nodes);
	for(node= ntree->nodes.first; node; node= node->next) {
		if(node->type == NODE_DYNAMIC) {
			node->custom1= 0;
			node->custom1= BSET(node->custom1, NODE_DYNAMIC_LOADED);
		}

		node->typeinfo= NULL;
		
		link_list(fd, &node->inputs);
		link_list(fd, &node->outputs);
		
		if(node->type == CMP_NODE_MOVIEDISTORTION) {
			node->storage= newmclipadr(fd, node->storage);
		} else
			node->storage= newdataadr(fd, node->storage);

		if(node->storage) {
			/* could be handlerized at some point */
			if(ntree->type==NTREE_SHADER && (node->type==SH_NODE_CURVE_VEC || node->type==SH_NODE_CURVE_RGB))
				direct_link_curvemapping(fd, node->storage);
			else if(ntree->type==NTREE_COMPOSIT) {
				if( ELEM4(node->type, CMP_NODE_TIME, CMP_NODE_CURVE_VEC, CMP_NODE_CURVE_RGB, CMP_NODE_HUECORRECT))
					direct_link_curvemapping(fd, node->storage);
				else if(ELEM3(node->type, CMP_NODE_IMAGE, CMP_NODE_VIEWER, CMP_NODE_SPLITVIEWER))
					((ImageUser *)node->storage)->ok= 1;
			}
			else if( ntree->type==NTREE_TEXTURE) {
				if(node->type==TEX_NODE_CURVE_RGB || node->type==TEX_NODE_CURVE_TIME)
					direct_link_curvemapping(fd, node->storage);
				else if(node->type==TEX_NODE_IMAGE)
					((ImageUser *)node->storage)->ok= 1;
			}
		}
	}
	link_list(fd, &ntree->links);
	
	/* external sockets */
	link_list(fd, &ntree->inputs);
	link_list(fd, &ntree->outputs);
	
	/* and we connect the rest */
	for(node= ntree->nodes.first; node; node= node->next) {
		node->parent = newdataadr(fd, node->parent);
		node->preview= newimaadr(fd, node->preview);
		node->lasty= 0;
		
		for(sock= node->inputs.first; sock; sock= sock->next)
			direct_link_node_socket(fd, sock);
		for(sock= node->outputs.first; sock; sock= sock->next)
			direct_link_node_socket(fd, sock);
	}
	for(sock= ntree->inputs.first; sock; sock= sock->next)
		direct_link_node_socket(fd, sock);
	for(sock= ntree->outputs.first; sock; sock= sock->next)
		direct_link_node_socket(fd, sock);
	
	for(link= ntree->links.first; link; link= link->next) {
		link->fromnode= newdataadr(fd, link->fromnode);
		link->tonode= newdataadr(fd, link->tonode);
		link->fromsock= newdataadr(fd, link->fromsock);
		link->tosock= newdataadr(fd, link->tosock);
	}
	
	/* type verification is in lib-link */
}

/* ************ READ ARMATURE ***************** */

/* temp struct used to transport needed info to lib_link_constraint_cb() */
typedef struct tConstraintLinkData {
	FileData *fd;
	ID *id;
} tConstraintLinkData;
/* callback function used to relink constraint ID-links */
static void lib_link_constraint_cb(bConstraint *UNUSED(con), ID **idpoin, void *userdata)
{
	tConstraintLinkData *cld= (tConstraintLinkData *)userdata;
	*idpoin = newlibadr(cld->fd, cld->id->lib, *idpoin);
}

static void lib_link_constraints(FileData *fd, ID *id, ListBase *conlist)
{
	tConstraintLinkData cld;
	bConstraint *con;
	
	/* legacy fixes */
	for (con = conlist->first; con; con=con->next) {
		/* patch for error introduced by changing constraints (dunno how) */
		/* if con->data type changes, dna cannot resolve the pointer! (ton) */
		if(con->data==NULL) {
			con->type= CONSTRAINT_TYPE_NULL;
		}
		/* own ipo, all constraints have it */
		con->ipo= newlibadr_us(fd, id->lib, con->ipo); // XXX depreceated - old animation system
	}
	
	/* relink all ID-blocks used by the constraints */
	cld.fd= fd;
	cld.id= id;
	
	id_loop_constraints(conlist, lib_link_constraint_cb, &cld);
}

static void direct_link_constraints(FileData *fd, ListBase *lb)
{
	bConstraint *con;

	link_list(fd, lb);
	for (con=lb->first; con; con=con->next) {
		con->data = newdataadr(fd, con->data);
		
		switch (con->type) {
			case CONSTRAINT_TYPE_PYTHON:
			{
				bPythonConstraint *data= con->data;
				
				link_list(fd, &data->targets);
				
				data->prop = newdataadr(fd, data->prop);
				if (data->prop)
					IDP_DirectLinkProperty(data->prop, (fd->flags & FD_FLAGS_SWITCH_ENDIAN), fd);
			}
				break;
			case CONSTRAINT_TYPE_SPLINEIK:
			{
				bSplineIKConstraint *data= con->data;
				
				data->points= newdataadr(fd, data->points);
			}
				break;
			case CONSTRAINT_TYPE_KINEMATIC:
			{
				con->lin_error = 0.f;
				con->rot_error = 0.f;
			}
			case CONSTRAINT_TYPE_CHILDOF:
			{
				/* XXX version patch, in older code this flag wasn't always set, and is inherent to type */
				if(con->ownspace == CONSTRAINT_SPACE_POSE)
					con->flag |= CONSTRAINT_SPACEONCE;
			}
				break;
		}
	}
}

static void lib_link_pose(FileData *fd, Object *ob, bPose *pose)
{
	bPoseChannel *pchan;
	bArmature *arm= ob->data;
	int rebuild;
	
	if (!pose || !arm)
		return;
	

	/* always rebuild to match proxy or lib changes */
	rebuild= ob->proxy || (ob->id.lib==NULL && arm->id.lib);

	if(ob->proxy) {
		/* sync proxy layer */
		if(pose->proxy_layer)
			arm->layer = pose->proxy_layer;
		
		/* sync proxy active bone */
		if(pose->proxy_act_bone[0]) {
			Bone *bone = get_named_bone(arm, pose->proxy_act_bone);
			if (bone)
				arm->act_bone = bone;
		}
	}

	for (pchan = pose->chanbase.first; pchan; pchan=pchan->next) {
		lib_link_constraints(fd, (ID *)ob, &pchan->constraints);
		
		/* hurms... loop in a loop, but yah... later... (ton) */
		pchan->bone= get_named_bone(arm, pchan->name);
		
		pchan->custom= newlibadr_us(fd, arm->id.lib, pchan->custom);
		if(pchan->bone==NULL)
			rebuild= 1;
		else if(ob->id.lib==NULL && arm->id.lib) {
			/* local pose selection copied to armature, bit hackish */
			pchan->bone->flag &= ~BONE_SELECTED;
			pchan->bone->flag |= pchan->selectflag;
		}
	}
	
	if(rebuild) {
		ob->recalc= OB_RECALC_OB|OB_RECALC_DATA|OB_RECALC_TIME;
		pose->flag |= POSE_RECALC;
	}
}

static void lib_link_armature(FileData *fd, Main *main)
{
	bArmature *arm;

	arm= main->armature.first;

	while(arm) {
		if(arm->id.flag & LIB_NEEDLINK) {
			if (arm->adt) lib_link_animdata(fd, &arm->id, arm->adt);
			arm->id.flag -= LIB_NEEDLINK;
		}
		arm= arm->id.next;
	}
}

static void direct_link_bones(FileData *fd, Bone* bone)
{
	Bone	*child;

	bone->parent= newdataadr(fd, bone->parent);
	bone->prop= newdataadr(fd, bone->prop);
	if(bone->prop)
		IDP_DirectLinkProperty(bone->prop, (fd->flags & FD_FLAGS_SWITCH_ENDIAN), fd);
		
	bone->flag &= ~BONE_DRAW_ACTIVE;

	link_list(fd, &bone->childbase);

	for(child=bone->childbase.first; child; child=child->next)
		direct_link_bones(fd, child);
}

static void direct_link_armature(FileData *fd, bArmature *arm)
{
	Bone	*bone;

	link_list(fd, &arm->bonebase);
	arm->edbo= NULL;
	arm->sketch = NULL;
	
	arm->adt= newdataadr(fd, arm->adt);
	direct_link_animdata(fd, arm->adt);
	
	bone=arm->bonebase.first;
	while (bone) {
		direct_link_bones(fd, bone);
		bone=bone->next;
	}

	arm->act_bone= newdataadr(fd, arm->act_bone);
	arm->act_edbone= NULL;
}

/* ************ READ CAMERA ***************** */

static void lib_link_camera(FileData *fd, Main *main)
{
	Camera *ca;

	ca= main->camera.first;
	while(ca) {
		if(ca->id.flag & LIB_NEEDLINK) {
			if (ca->adt) lib_link_animdata(fd, &ca->id, ca->adt);
			
			ca->ipo= newlibadr_us(fd, ca->id.lib, ca->ipo); // XXX depreceated - old animation system
			
			ca->dof_ob= newlibadr_us(fd, ca->id.lib, ca->dof_ob);
			
			ca->id.flag -= LIB_NEEDLINK;
		}
		ca= ca->id.next;
	}
}

static void direct_link_camera(FileData *fd, Camera *ca)
{
	ca->adt= newdataadr(fd, ca->adt);
	direct_link_animdata(fd, ca->adt);
}


/* ************ READ LAMP ***************** */

static void lib_link_lamp(FileData *fd, Main *main)
{
	Lamp *la;
	MTex *mtex;
	int a;

	la= main->lamp.first;
	while(la) {
		if(la->id.flag & LIB_NEEDLINK) {
			if (la->adt) lib_link_animdata(fd, &la->id, la->adt);
			
			for(a=0; a<MAX_MTEX; a++) {
				mtex= la->mtex[a];
				if(mtex) {
					mtex->tex= newlibadr_us(fd, la->id.lib, mtex->tex);
					mtex->object= newlibadr(fd, la->id.lib, mtex->object);
				}
			}
			
			la->ipo= newlibadr_us(fd, la->id.lib, la->ipo); // XXX depreceated - old animation system
			
			la->id.flag -= LIB_NEEDLINK;
		}
		la= la->id.next;
	}
}

static void direct_link_lamp(FileData *fd, Lamp *la)
{
	int a;
	
	la->adt= newdataadr(fd, la->adt);
	direct_link_animdata(fd, la->adt);

	for(a=0; a<MAX_MTEX; a++) {
		la->mtex[a]= newdataadr(fd, la->mtex[a]);
	}
	
	la->curfalloff= newdataadr(fd, la->curfalloff);
	if(la->curfalloff)
		direct_link_curvemapping(fd, la->curfalloff);
	
	la->preview = direct_link_preview_image(fd, la->preview);
}

/* ************ READ keys ***************** */

static void lib_link_key(FileData *fd, Main *main)
{
	Key *key;

	key= main->key.first;
	while(key) {
		if(key->id.flag & LIB_NEEDLINK) {
			if(key->adt) lib_link_animdata(fd, &key->id, key->adt);
			
			key->ipo= newlibadr_us(fd, key->id.lib, key->ipo); // XXX depreceated - old animation system
			key->from= newlibadr(fd, key->id.lib, key->from);

			key->id.flag -= LIB_NEEDLINK;
		}
		key= key->id.next;
	}
}

static void switch_endian_keyblock(Key *key, KeyBlock *kb)
{
	int elemsize, a, b;
	char *data, *poin, *cp;

	elemsize= key->elemsize;
	data= kb->data;

	for(a=0; a<kb->totelem; a++) {

		cp= key->elemstr;
		poin= data;

		while( cp[0] ) {	/* cp[0]==amount */

			switch(cp[1]) {		/* cp[1]= type */
			case IPO_FLOAT:
			case IPO_BPOINT:
			case IPO_BEZTRIPLE:
				b= cp[0];
				while(b--) {
					SWITCH_INT((*poin));
					poin+= 4;
				}
				break;
			}

			cp+= 2;

		}
		data+= elemsize;
	}
}

static void direct_link_key(FileData *fd, Key *key)
{
	KeyBlock *kb;

	link_list(fd, &(key->block));

	key->adt= newdataadr(fd, key->adt);
	direct_link_animdata(fd, key->adt);
	
	key->refkey= newdataadr(fd, key->refkey);

	kb= key->block.first;
	while(kb) {

		kb->data= newdataadr(fd, kb->data);
		
		if(fd->flags & FD_FLAGS_SWITCH_ENDIAN)
			switch_endian_keyblock(key, kb);

		kb= kb->next;
	}
}

/* ************ READ mball ***************** */

static void lib_link_mball(FileData *fd, Main *main)
{
	MetaBall *mb;
	int a;

	mb= main->mball.first;
	while(mb) {
		if(mb->id.flag & LIB_NEEDLINK) {
			if (mb->adt) lib_link_animdata(fd, &mb->id, mb->adt);
			
			for(a=0; a<mb->totcol; a++) mb->mat[a]= newlibadr_us(fd, mb->id.lib, mb->mat[a]);

			mb->ipo= newlibadr_us(fd, mb->id.lib, mb->ipo); // XXX depreceated - old animation system

			mb->id.flag -= LIB_NEEDLINK;
		}
		mb= mb->id.next;
	}
}

static void direct_link_mball(FileData *fd, MetaBall *mb)
{
	mb->adt= newdataadr(fd, mb->adt);
	direct_link_animdata(fd, mb->adt);
	
	mb->mat= newdataadr(fd, mb->mat);
	test_pointer_array(fd, (void **)&mb->mat);

	link_list(fd, &(mb->elems));

	mb->disp.first= mb->disp.last= NULL;
	mb->editelems= NULL;
	mb->bb= NULL;
/*	mb->edit_elems.first= mb->edit_elems.last= NULL;*/
	mb->lastelem= NULL;
}

/* ************ READ WORLD ***************** */

static void lib_link_world(FileData *fd, Main *main)
{
	World *wrld;
	MTex *mtex;
	int a;

	wrld= main->world.first;
	while(wrld) {
		if(wrld->id.flag & LIB_NEEDLINK) {
			if (wrld->adt) lib_link_animdata(fd, &wrld->id, wrld->adt);
			
			wrld->ipo= newlibadr_us(fd, wrld->id.lib, wrld->ipo); // XXX depreceated - old animation system
			
			for(a=0; a<MAX_MTEX; a++) {
				mtex= wrld->mtex[a];
				if(mtex) {
					mtex->tex= newlibadr_us(fd, wrld->id.lib, mtex->tex);
					mtex->object= newlibadr(fd, wrld->id.lib, mtex->object);
				}
			}
			
			wrld->id.flag -= LIB_NEEDLINK;
		}
		wrld= wrld->id.next;
	}
}

static void direct_link_world(FileData *fd, World *wrld)
{
	int a;

	wrld->adt= newdataadr(fd, wrld->adt);
	direct_link_animdata(fd, wrld->adt);

	for(a=0; a<MAX_MTEX; a++) {
		wrld->mtex[a]= newdataadr(fd, wrld->mtex[a]);
	}
	wrld->preview = direct_link_preview_image(fd, wrld->preview);
}


/* ************ READ VFONT ***************** */

static void lib_link_vfont(FileData *UNUSED(fd), Main *main)
{
	VFont *vf;

	vf= main->vfont.first;
	while(vf) {
		if(vf->id.flag & LIB_NEEDLINK) {
			vf->id.flag -= LIB_NEEDLINK;
		}
		vf= vf->id.next;
	}
}

static void direct_link_vfont(FileData *fd, VFont *vf)
{
	vf->data= NULL;
	vf->packedfile= direct_link_packedfile(fd, vf->packedfile);
}

/* ************ READ TEXT ****************** */

static void lib_link_text(FileData *UNUSED(fd), Main *main)
{
	Text *text;

	text= main->text.first;
	while(text) {
		if(text->id.flag & LIB_NEEDLINK) {
			text->id.flag -= LIB_NEEDLINK;
		}
		text= text->id.next;
	}
}

static void direct_link_text(FileData *fd, Text *text)
{
	TextLine *ln;

	text->name= newdataadr(fd, text->name);

	text->undo_pos= -1;
	text->undo_len= TXT_INIT_UNDO;
	text->undo_buf= MEM_mallocN(text->undo_len, "undo buf");

	text->compiled= NULL;

/*
	if(text->flags & TXT_ISEXT) {
		reopen_text(text);
	} else {
*/

	link_list(fd, &text->lines);
	link_list(fd, &text->markers);

	text->curl= newdataadr(fd, text->curl);
	text->sell= newdataadr(fd, text->sell);

	ln= text->lines.first;
	while(ln) {
		ln->line= newdataadr(fd, ln->line);
		ln->format= NULL;
		
		if (ln->len != (int) strlen(ln->line)) {
			printf("Error loading text, line lengths differ\n");
			ln->len = strlen(ln->line);
		}

		ln= ln->next;
	}

	text->flags = (text->flags) & ~TXT_ISEXT;

	text->id.us= 1;
}

/* ************ READ IMAGE ***************** */

static void lib_link_image(FileData *fd, Main *main)
{
	Image *ima;

	ima= main->image.first;
	while (ima) {
		if(ima->id.flag & LIB_NEEDLINK) {
			if (ima->id.properties) IDP_LibLinkProperty(ima->id.properties, (fd->flags & FD_FLAGS_SWITCH_ENDIAN), fd);

			ima->id.flag -= LIB_NEEDLINK;
		}
		ima= ima->id.next;
	}
}

static void link_ibuf_list(FileData *fd, ListBase *lb)
{
	Link *ln, *prev;
	
	if(lb->first==NULL) return;
	
	lb->first= newimaadr(fd, lb->first);
	ln= lb->first;
	prev= NULL;
	while(ln) {
		ln->next= newimaadr(fd, ln->next);
		ln->prev= prev;
		prev= ln;
		ln= ln->next;
	}
	lb->last= prev;
}

static void direct_link_image(FileData *fd, Image *ima)
{
	/* for undo system, pointers could be restored */
	if(fd->imamap)
		link_ibuf_list(fd, &ima->ibufs);
	else
		ima->ibufs.first= ima->ibufs.last= NULL;
	
	/* if not restored, we keep the binded opengl index */
	if(ima->ibufs.first==NULL) {
		ima->bindcode= 0;
		ima->gputexture= NULL;
	}
	
	ima->anim= NULL;
	ima->rr= NULL;
	ima->repbind= NULL;
	
	/* undo system, try to restore render buffers */
	if(fd->imamap) {
		int a;
		
		for(a=0; a<IMA_MAX_RENDER_SLOT; a++)
			ima->renders[a]= newimaadr(fd, ima->renders[a]);
	}
	else {
		memset(ima->renders, 0, sizeof(ima->renders));
		ima->last_render_slot= ima->render_slot;
	}
	
	ima->packedfile = direct_link_packedfile(fd, ima->packedfile);
	ima->preview = direct_link_preview_image(fd, ima->preview);
	ima->ok= 1;
}


/* ************ READ CURVE ***************** */

static void lib_link_curve(FileData *fd, Main *main)
{
	Curve *cu;
	int a;

	cu= main->curve.first;
	while(cu) {
		if(cu->id.flag & LIB_NEEDLINK) {
			if(cu->adt) lib_link_animdata(fd, &cu->id, cu->adt);

			for(a=0; a<cu->totcol; a++) cu->mat[a]= newlibadr_us(fd, cu->id.lib, cu->mat[a]);

			cu->bevobj= newlibadr(fd, cu->id.lib, cu->bevobj);
			cu->taperobj= newlibadr(fd, cu->id.lib, cu->taperobj);
			cu->textoncurve= newlibadr(fd, cu->id.lib, cu->textoncurve);
			cu->vfont= newlibadr_us(fd, cu->id.lib, cu->vfont);
			cu->vfontb= newlibadr_us(fd, cu->id.lib, cu->vfontb);			
			cu->vfonti= newlibadr_us(fd, cu->id.lib, cu->vfonti);
			cu->vfontbi= newlibadr_us(fd, cu->id.lib, cu->vfontbi);

			cu->ipo= newlibadr_us(fd, cu->id.lib, cu->ipo); // XXX depreceated - old animation system
			cu->key= newlibadr_us(fd, cu->id.lib, cu->key);

			cu->id.flag -= LIB_NEEDLINK;
		}
		cu= cu->id.next;
	}
}


static void switch_endian_knots(Nurb *nu)
{
	int len;

	if(nu->knotsu) {
		len= KNOTSU(nu);
		while(len--) {
			SWITCH_INT(nu->knotsu[len]);
		}
	}
	if(nu->knotsv) {
		len= KNOTSV(nu);
		while(len--) {
			SWITCH_INT(nu->knotsv[len]);
		}
	}
}

static void direct_link_curve(FileData *fd, Curve *cu)
{
	Nurb *nu;
	TextBox *tb;
	
	cu->adt= newdataadr(fd, cu->adt);
	direct_link_animdata(fd, cu->adt);
	
	cu->mat= newdataadr(fd, cu->mat);
	test_pointer_array(fd, (void **)&cu->mat);
	cu->str= newdataadr(fd, cu->str);
	cu->strinfo= newdataadr(fd, cu->strinfo);	
	cu->tb= newdataadr(fd, cu->tb);

	if(cu->vfont == NULL) link_list(fd, &(cu->nurb));
	else {
		cu->nurb.first=cu->nurb.last= NULL;

		tb= MEM_callocN(MAXTEXTBOX*sizeof(TextBox), "TextBoxread");
		if (cu->tb) {
			memcpy(tb, cu->tb, cu->totbox*sizeof(TextBox));
			MEM_freeN(cu->tb);
			cu->tb= tb;			
		} else {
			cu->totbox = 1;
			cu->actbox = 1;
			cu->tb = tb;
			cu->tb[0].w = cu->linewidth;
		}		
		if (cu->wordspace == 0.0f) cu->wordspace = 1.0f;
	}

	cu->bev.first=cu->bev.last= NULL;
	cu->disp.first=cu->disp.last= NULL;
	cu->editnurb= NULL;
	cu->lastsel= NULL;
	cu->path= NULL;
	cu->editfont= NULL;
	
	nu= cu->nurb.first;
	while(nu) {
		nu->bezt= newdataadr(fd, nu->bezt);
		nu->bp= newdataadr(fd, nu->bp);
		nu->knotsu= newdataadr(fd, nu->knotsu);
		nu->knotsv= newdataadr(fd, nu->knotsv);
		if (cu->vfont == NULL) nu->charidx= nu->mat_nr;

		if(fd->flags & FD_FLAGS_SWITCH_ENDIAN) {
			switch_endian_knots(nu);
		}

		nu= nu->next;
	}
	cu->bb= NULL;
}

/* ************ READ TEX ***************** */

static void lib_link_texture(FileData *fd, Main *main)
{
	Tex *tex;

	tex= main->tex.first;
	while(tex) {
		if(tex->id.flag & LIB_NEEDLINK) {
			if(tex->adt) lib_link_animdata(fd, &tex->id, tex->adt);

			tex->ima= newlibadr_us(fd, tex->id.lib, tex->ima);
			tex->ipo= newlibadr_us(fd, tex->id.lib, tex->ipo);
			if(tex->env) tex->env->object= newlibadr(fd, tex->id.lib, tex->env->object);
			if(tex->pd)
				tex->pd->object= newlibadr(fd, tex->id.lib, tex->pd->object);
			if(tex->vd) tex->vd->object= newlibadr(fd, tex->id.lib, tex->vd->object);

			if(tex->nodetree)
				lib_link_ntree(fd, &tex->id, tex->nodetree);
			
			tex->id.flag -= LIB_NEEDLINK;
		}
		tex= tex->id.next;
	}
}

static void direct_link_texture(FileData *fd, Tex *tex)
{
	tex->adt= newdataadr(fd, tex->adt);
	direct_link_animdata(fd, tex->adt);
	
	tex->plugin= newdataadr(fd, tex->plugin);
	if(tex->plugin) {
		tex->plugin->handle= NULL;
		open_plugin_tex(tex->plugin);
		/* initialize data for this instance, if an initialization
		 * function exists.
		 */
		if (tex->plugin->instance_init)
			tex->plugin->instance_init((void *) tex->plugin->data);
	}
	tex->coba= newdataadr(fd, tex->coba);
	tex->env= newdataadr(fd, tex->env);
	if(tex->env) {
		tex->env->ima= NULL;
		memset(tex->env->cube, 0, 6*sizeof(void *));
		tex->env->ok= 0;
	}
	tex->pd= newdataadr(fd, tex->pd);
	if(tex->pd) {
		tex->pd->point_tree = NULL;
		tex->pd->coba= newdataadr(fd, tex->pd->coba);
		tex->pd->falloff_curve= newdataadr(fd, tex->pd->falloff_curve);
		if(tex->pd->falloff_curve) {
			direct_link_curvemapping(fd, tex->pd->falloff_curve);
		}
	}
	
	tex->vd= newdataadr(fd, tex->vd);
	if(tex->vd) {
		tex->vd->dataset = NULL;
		tex->vd->ok = 0;
	} else {
		if(tex->type == TEX_VOXELDATA)
			tex->vd= MEM_callocN(sizeof(VoxelData), "direct_link_texture VoxelData");
	}
	
	tex->nodetree= newdataadr(fd, tex->nodetree);
	if(tex->nodetree)
		direct_link_nodetree(fd, tex->nodetree);
	
	tex->preview = direct_link_preview_image(fd, tex->preview);

	tex->iuser.ok= 1;
}



/* ************ READ MATERIAL ***************** */

static void lib_link_material(FileData *fd, Main *main)
{
	Material *ma;
	MTex *mtex;
	int a;

	ma= main->mat.first;
	while(ma) {
		if(ma->id.flag & LIB_NEEDLINK) {
			if(ma->adt) lib_link_animdata(fd, &ma->id, ma->adt);

			/*Link ID Properties -- and copy this comment EXACTLY for easy finding
			of library blocks that implement this.*/
			if (ma->id.properties) IDP_LibLinkProperty(ma->id.properties, (fd->flags & FD_FLAGS_SWITCH_ENDIAN), fd);

			ma->ipo= newlibadr_us(fd, ma->id.lib, ma->ipo);
			ma->group= newlibadr_us(fd, ma->id.lib, ma->group);
			
			for(a=0; a<MAX_MTEX; a++) {
				mtex= ma->mtex[a];
				if(mtex) {
					mtex->tex= newlibadr_us(fd, ma->id.lib, mtex->tex);
					mtex->object= newlibadr(fd, ma->id.lib, mtex->object);
				}
			}
			
			if(ma->nodetree)
				lib_link_ntree(fd, &ma->id, ma->nodetree);
			
			ma->id.flag -= LIB_NEEDLINK;
		}
		ma= ma->id.next;
	}
}

static void direct_link_material(FileData *fd, Material *ma)
{
	int a;

	ma->adt= newdataadr(fd, ma->adt);
	direct_link_animdata(fd, ma->adt);
	
	for(a=0; a<MAX_MTEX; a++) {
		ma->mtex[a]= newdataadr(fd, ma->mtex[a]);
	}

	ma->ramp_col= newdataadr(fd, ma->ramp_col);
	ma->ramp_spec= newdataadr(fd, ma->ramp_spec);
	
	ma->nodetree= newdataadr(fd, ma->nodetree);
	if(ma->nodetree)
		direct_link_nodetree(fd, ma->nodetree);

	ma->preview = direct_link_preview_image(fd, ma->preview);
	ma->gpumaterial.first = ma->gpumaterial.last = NULL;
}

/* ************ READ PARTICLE SETTINGS ***************** */
/* update this also to writefile.c */
static const char *ptcache_data_struct[] = {
	"", // BPHYS_DATA_INDEX
	"", // BPHYS_DATA_LOCATION
	"", // BPHYS_DATA_VELOCITY
	"", // BPHYS_DATA_ROTATION
	"", // BPHYS_DATA_AVELOCITY / BPHYS_DATA_XCONST */
	"", // BPHYS_DATA_SIZE:
	"", // BPHYS_DATA_TIMES:	
	"BoidData" // case BPHYS_DATA_BOIDS:
};
static void direct_link_pointcache(FileData *fd, PointCache *cache)
{
	if((cache->flag & PTCACHE_DISK_CACHE)==0) {
		PTCacheMem *pm;
		PTCacheExtra *extra;
		int i;

		link_list(fd, &cache->mem_cache);

		pm = cache->mem_cache.first;

		for(; pm; pm=pm->next) {
			for(i=0; i<BPHYS_TOT_DATA; i++) {
				pm->data[i] = newdataadr(fd, pm->data[i]);
				
				/* the cache saves non-struct data without DNA */
				if(pm->data[i] && strcmp(ptcache_data_struct[i], "")==0 && (fd->flags & FD_FLAGS_SWITCH_ENDIAN)) {
					int j, tot= (BKE_ptcache_data_size (i) * pm->totpoint)/4; /* data_size returns bytes */
					int *poin= pm->data[i];
					
					for(j= 0; j<tot; j++)
						SWITCH_INT(poin[j]);
				}
			}
			
			link_list(fd, &pm->extradata);

			for(extra=pm->extradata.first; extra; extra=extra->next)
				extra->data = newdataadr(fd, extra->data);
		}
	}
	else
		cache->mem_cache.first = cache->mem_cache.last = NULL;

	cache->flag &= ~PTCACHE_SIMULATION_VALID;
	cache->simframe= 0;
	cache->edit= NULL;
	cache->free_edit= NULL;
	cache->cached_frames= NULL;
}

static void direct_link_pointcache_list(FileData *fd, ListBase *ptcaches, PointCache **ocache, int force_disk)
{
	if(ptcaches->first) {
		PointCache *cache= NULL;
		link_list(fd, ptcaches);
		for(cache=ptcaches->first; cache; cache=cache->next) {
			direct_link_pointcache(fd, cache);
			if(force_disk) {
				cache->flag |= PTCACHE_DISK_CACHE;
				cache->step = 1;
			}
		}

		*ocache = newdataadr(fd, *ocache);
	}
	else if(*ocache) {
		/* old "single" caches need to be linked too */
		*ocache = newdataadr(fd, *ocache);
		direct_link_pointcache(fd, *ocache);
		if(force_disk) {
			(*ocache)->flag |= PTCACHE_DISK_CACHE;
			(*ocache)->step = 1;
		}

		ptcaches->first = ptcaches->last = *ocache;
	}
}

static void lib_link_partdeflect(FileData *fd, ID *id, PartDeflect *pd)
{
	if(pd && pd->tex)
		pd->tex=newlibadr_us(fd, id->lib, pd->tex);
}

static void lib_link_particlesettings(FileData *fd, Main *main)
{
	ParticleSettings *part;
	ParticleDupliWeight *dw;
	MTex *mtex;
	int a;

	part= main->particle.first;
	while(part) {
		if(part->id.flag & LIB_NEEDLINK) {
			if (part->adt) lib_link_animdata(fd, &part->id, part->adt);
			part->ipo= newlibadr_us(fd, part->id.lib, part->ipo); // XXX depreceated - old animation system
			
			part->dup_ob = newlibadr(fd, part->id.lib, part->dup_ob);
			part->dup_group = newlibadr(fd, part->id.lib, part->dup_group);
			part->eff_group = newlibadr(fd, part->id.lib, part->eff_group);
			part->bb_ob = newlibadr(fd, part->id.lib, part->bb_ob);

			lib_link_partdeflect(fd, &part->id, part->pd);
			lib_link_partdeflect(fd, &part->id, part->pd2);

			if(part->effector_weights)
				part->effector_weights->group = newlibadr(fd, part->id.lib, part->effector_weights->group);

			if(part->dupliweights.first && part->dup_group) {
				int index_ok = 0;
				/* check for old files without indices (all indexes 0) */
				dw = part->dupliweights.first;
				if(part->dupliweights.first == part->dupliweights.last) {
					/* special case for only one object in the group */
					index_ok = 1;
				}
				else { 
					for(; dw; dw=dw->next) {
						if(dw->index > 0) {
							index_ok = 1;
							break;
						}
					}
				}

				if(index_ok) {
					/* if we have indexes, let's use them */
					dw = part->dupliweights.first;
					for(; dw; dw=dw->next) {
						GroupObject *go = (GroupObject *)BLI_findlink(&part->dup_group->gobject, dw->index);
						dw->ob = go ? go->ob : NULL;
					}
				}
				else {
					/* otherwise try to get objects from own library (won't work on library linked groups) */
					for(; dw; dw=dw->next)
						dw->ob = newlibadr(fd, part->id.lib, dw->ob);
				}
			}
			else {
				part->dupliweights.first = part->dupliweights.last = NULL;
			}

			if(part->boids) {
				BoidState *state = part->boids->states.first;
				BoidRule *rule;
				for(; state; state=state->next) {
					rule = state->rules.first;
				for(; rule; rule=rule->next)
					switch(rule->type) {
						case eBoidRuleType_Goal:
						case eBoidRuleType_Avoid:
						{
							BoidRuleGoalAvoid *brga = (BoidRuleGoalAvoid*)rule;
							brga->ob = newlibadr(fd, part->id.lib, brga->ob);
							break;
						}
						case eBoidRuleType_FollowLeader:
						{
							BoidRuleFollowLeader *brfl = (BoidRuleFollowLeader*)rule;
							brfl->ob = newlibadr(fd, part->id.lib, brfl->ob);
							break;
						}
					}
				}
			}
			
			for(a=0; a<MAX_MTEX; a++) {
				mtex= part->mtex[a];
				if(mtex) {
					mtex->tex = newlibadr_us(fd, part->id.lib, mtex->tex);
					mtex->object = newlibadr(fd, part->id.lib, mtex->object);
				}
			}

			part->id.flag -= LIB_NEEDLINK;
		}
		part= part->id.next;
	}
}

static void direct_link_partdeflect(PartDeflect *pd)
{
	if(pd) pd->rng=NULL;
}

static void direct_link_particlesettings(FileData *fd, ParticleSettings *part)
{
	int a;
	part->adt= newdataadr(fd, part->adt);
	part->pd= newdataadr(fd, part->pd);
	part->pd2= newdataadr(fd, part->pd2);

	direct_link_animdata(fd, part->adt);
	direct_link_partdeflect(part->pd);
	direct_link_partdeflect(part->pd2);

	part->effector_weights = newdataadr(fd, part->effector_weights);
	if(!part->effector_weights)
		part->effector_weights = BKE_add_effector_weights(part->eff_group);

	link_list(fd, &part->dupliweights);

	part->boids= newdataadr(fd, part->boids);
	part->fluid= newdataadr(fd, part->fluid);

	if(part->boids) {
		BoidState *state;
		link_list(fd, &part->boids->states);
		
		for(state=part->boids->states.first; state; state=state->next) {
			link_list(fd, &state->rules);
			link_list(fd, &state->conditions);
			link_list(fd, &state->actions);
		}
	}
	for(a=0; a<MAX_MTEX; a++) {
		part->mtex[a]= newdataadr(fd, part->mtex[a]);
	}
}

static void lib_link_particlesystems(FileData *fd, Object *ob, ID *id, ListBase *particles)
{
	ParticleSystem *psys, *psysnext;

	for(psys=particles->first; psys; psys=psysnext){
		psysnext= psys->next;
		
		psys->part = newlibadr_us(fd, id->lib, psys->part);
		if(psys->part) {
			ParticleTarget *pt = psys->targets.first;

			for(; pt; pt=pt->next)
				pt->ob=newlibadr(fd, id->lib, pt->ob);

			psys->parent= newlibadr_us(fd, id->lib, psys->parent);
			psys->target_ob = newlibadr(fd, id->lib, psys->target_ob);

			if(psys->clmd) {
				/* XXX - from reading existing code this seems correct but intended usage of
				 * pointcache should /w cloth should be added in 'ParticleSystem' - campbell */
				psys->clmd->point_cache= psys->pointcache;
				psys->clmd->ptcaches.first= psys->clmd->ptcaches.last= NULL;
				psys->clmd->coll_parms->group= newlibadr(fd, id->lib, psys->clmd->coll_parms->group);
			}
		}
		else {
			/* particle modifier must be removed before particle system */
			ParticleSystemModifierData *psmd= psys_get_modifier(ob,psys);
			BLI_remlink(&ob->modifiers, psmd);
			modifier_free((ModifierData *)psmd);

			BLI_remlink(particles, psys);
			MEM_freeN(psys);
		}
	}
}
static void direct_link_particlesystems(FileData *fd, ListBase *particles)
{
	ParticleSystem *psys;
	ParticleData *pa;
	int a;

	for(psys=particles->first; psys; psys=psys->next) {
		psys->particles=newdataadr(fd,psys->particles);
		
		if(psys->particles && psys->particles->hair){
			for(a=0,pa=psys->particles; a<psys->totpart; a++, pa++)
				pa->hair=newdataadr(fd,pa->hair);
		}
		
		if(psys->particles && psys->particles->keys){
			for(a=0,pa=psys->particles; a<psys->totpart; a++, pa++) {
				pa->keys= NULL;
				pa->totkey= 0;
			}

			psys->flag &= ~PSYS_KEYED;
		}

		if(psys->particles && psys->particles->boid) {
			pa = psys->particles;
			pa->boid = newdataadr(fd, pa->boid);
			for(a=1,pa++; a<psys->totpart; a++, pa++)
				pa->boid = (pa-1)->boid + 1;
		}
		else if(psys->particles) {
			for(a=0,pa=psys->particles; a<psys->totpart; a++, pa++)
				pa->boid = NULL;
		}

		psys->fluid_springs = newdataadr(fd, psys->fluid_springs);

		psys->child = newdataadr(fd,psys->child);
		psys->effectors = NULL;

		link_list(fd, &psys->targets);

		psys->edit = NULL;
		psys->free_edit = NULL;
		psys->pathcache = NULL;
		psys->childcache = NULL;
		psys->pathcachebufs.first = psys->pathcachebufs.last = NULL;
		psys->childcachebufs.first = psys->childcachebufs.last = NULL;
		psys->frand = NULL;
		psys->pdd = NULL;
		psys->renderdata = NULL;
		
		direct_link_pointcache_list(fd, &psys->ptcaches, &psys->pointcache, 0);

		if(psys->clmd) {
			psys->clmd = newdataadr(fd, psys->clmd);
			psys->clmd->clothObject = NULL;
			
			psys->clmd->sim_parms= newdataadr(fd, psys->clmd->sim_parms);
			psys->clmd->sim_parms->effector_weights = NULL;
			psys->clmd->coll_parms= newdataadr(fd, psys->clmd->coll_parms);
			
			if(psys->clmd->sim_parms) {
				if(psys->clmd->sim_parms->presets > 10)
					psys->clmd->sim_parms->presets = 0;
			}

			psys->hair_in_dm = psys->hair_out_dm = NULL;

			psys->clmd->point_cache = psys->pointcache;
		}

		psys->tree = NULL;
		psys->bvhtree = NULL;
	}
	return;
}

/* ************ READ MESH ***************** */

static void lib_link_mtface(FileData *fd, Mesh *me, MTFace *mtface, int totface)
{
	MTFace *tf= mtface;
	int i;

	for (i=0; i<totface; i++, tf++) {
		tf->tpage= newlibadr(fd, me->id.lib, tf->tpage);
		if(tf->tpage && tf->tpage->id.us==0)
			tf->tpage->id.us= 1;
	}
}

static void lib_link_customdata_mtface(FileData *fd, Mesh *me, CustomData *fdata, int totface)
{
	int i;	
	for(i=0; i<fdata->totlayer; i++) {
		CustomDataLayer *layer = &fdata->layers[i];
		
		if(layer->type == CD_MTFACE)
			lib_link_mtface(fd, me, layer->data, totface);
	}

}

static void lib_link_mesh(FileData *fd, Main *main)
{
	Mesh *me;

	me= main->mesh.first;
	while(me) {
		if(me->id.flag & LIB_NEEDLINK) {
			int i;

			/*Link ID Properties -- and copy this comment EXACTLY for easy finding
			of library blocks that implement this.*/
			if (me->id.properties) IDP_LibLinkProperty(me->id.properties, (fd->flags & FD_FLAGS_SWITCH_ENDIAN), fd);
			if (me->adt) lib_link_animdata(fd, &me->id, me->adt);

			/* this check added for python created meshes */
			if(me->mat) {
				for(i=0; i<me->totcol; i++) {
					me->mat[i]= newlibadr_us(fd, me->id.lib, me->mat[i]);
				}
			}
			else me->totcol= 0;

			me->ipo= newlibadr_us(fd, me->id.lib, me->ipo);
			me->key= newlibadr_us(fd, me->id.lib, me->key);
			me->texcomesh= newlibadr_us(fd, me->id.lib, me->texcomesh);

			lib_link_customdata_mtface(fd, me, &me->fdata, me->totface);
			if(me->mr && me->mr->levels.first)
				lib_link_customdata_mtface(fd, me, &me->mr->fdata,
							   ((MultiresLevel*)me->mr->levels.first)->totface);

			me->id.flag -= LIB_NEEDLINK;
		}
		me= me->id.next;
	}

	/* convert texface options to material */
	convert_tface_mt(fd, main);
}

static void direct_link_dverts(FileData *fd, int count, MDeformVert *mdverts)
{
	int i;

	if (mdverts == NULL) {
		return;
	}

	for (i= count; i > 0; i--, mdverts++) {
		if(mdverts->dw) {
			mdverts->dw= newdataadr(fd, mdverts->dw);
		}
		if (mdverts->dw == NULL) {
			mdverts->totweight= 0;
		}
	}
}

static void direct_link_mdisps(FileData *fd, int count, MDisps *mdisps, int external)
{
	if(mdisps) {
		int i;

		for(i = 0; i < count; ++i) {
			mdisps[i].disps = newdataadr(fd, mdisps[i].disps);

			if( (fd->flags & FD_FLAGS_SWITCH_ENDIAN) && (mdisps[i].disps) ) {
				/* DNA_struct_switch_endian doesn't do endian swap for (*disps)[] */
				/* this does swap for data written at write_mdisps() - readfile.c */
				int x;
				float *tmpdisps= *mdisps[i].disps;
				for(x=0;x<mdisps[i].totdisp*3;x++) {
					SWITCH_INT(*tmpdisps);
					tmpdisps++;
				}
			}
			if(!external && !mdisps[i].disps)
				mdisps[i].totdisp = 0;
		}
	}
}

static void direct_link_customdata(FileData *fd, CustomData *data, int count)
{
	int i = 0;

	data->layers= newdataadr(fd, data->layers);
	data->external= newdataadr(fd, data->external);

	while (i < data->totlayer) {
		CustomDataLayer *layer = &data->layers[i];

		if(layer->flag & CD_FLAG_EXTERNAL)
			layer->flag &= ~CD_FLAG_IN_MEMORY;

		if (CustomData_verify_versions(data, i)) {
			layer->data = newdataadr(fd, layer->data);
			if(layer->type == CD_MDISPS)
				direct_link_mdisps(fd, count, layer->data, layer->flag & CD_FLAG_EXTERNAL);
			i++;
		}
	}
}

static void direct_link_mesh(FileData *fd, Mesh *mesh)
{
	mesh->mat= newdataadr(fd, mesh->mat);
	test_pointer_array(fd, (void **)&mesh->mat);

	mesh->mvert= newdataadr(fd, mesh->mvert);
	mesh->medge= newdataadr(fd, mesh->medge);
	mesh->mface= newdataadr(fd, mesh->mface);
	mesh->tface= newdataadr(fd, mesh->tface);
	mesh->mtface= newdataadr(fd, mesh->mtface);
	mesh->mcol= newdataadr(fd, mesh->mcol);
	mesh->msticky= newdataadr(fd, mesh->msticky);
	mesh->dvert= newdataadr(fd, mesh->dvert);
	
	/* animdata */
	mesh->adt= newdataadr(fd, mesh->adt);
	direct_link_animdata(fd, mesh->adt);

	/* Partial-mesh visibility (do this before using totvert, totface, or totedge!) */
	mesh->pv= newdataadr(fd, mesh->pv);
	if(mesh->pv) {
		mesh->pv->vert_map= newdataadr(fd, mesh->pv->vert_map);
		mesh->pv->edge_map= newdataadr(fd, mesh->pv->edge_map);
		mesh->pv->old_faces= newdataadr(fd, mesh->pv->old_faces);
		mesh->pv->old_edges= newdataadr(fd, mesh->pv->old_edges);
	}

	/* normally direct_link_dverts should be called in direct_link_customdata,
	   but for backwards compat in do_versions to work we do it here */
	direct_link_dverts(fd, mesh->pv ? mesh->pv->totvert : mesh->totvert, mesh->dvert);

	direct_link_customdata(fd, &mesh->vdata, mesh->pv ? mesh->pv->totvert : mesh->totvert);
	direct_link_customdata(fd, &mesh->edata, mesh->pv ? mesh->pv->totedge : mesh->totedge);
	direct_link_customdata(fd, &mesh->fdata, mesh->pv ? mesh->pv->totface : mesh->totface);

	mesh->bb= NULL;
	mesh->mselect = NULL;
	mesh->edit_mesh= NULL;
	
	/* Multires data */
	mesh->mr= newdataadr(fd, mesh->mr);
	if(mesh->mr) {
		MultiresLevel *lvl;
		
		link_list(fd, &mesh->mr->levels);
		lvl= mesh->mr->levels.first;
		
		direct_link_customdata(fd, &mesh->mr->vdata, lvl->totvert);
		direct_link_dverts(fd, lvl->totvert, CustomData_get(&mesh->mr->vdata, 0, CD_MDEFORMVERT));
		direct_link_customdata(fd, &mesh->mr->fdata, lvl->totface);
		
		mesh->mr->edge_flags= newdataadr(fd, mesh->mr->edge_flags);
		mesh->mr->edge_creases= newdataadr(fd, mesh->mr->edge_creases);

		mesh->mr->verts = newdataadr(fd, mesh->mr->verts);
		
		/* If mesh has the same number of vertices as the
		   highest multires level, load the current mesh verts
		   into multires and discard the old data. Needed
		   because some saved files either do not have a verts
		   array, or the verts array contains out-of-date
		   data. */
		if(mesh->totvert == ((MultiresLevel*)mesh->mr->levels.last)->totvert) {
			if(mesh->mr->verts)
				MEM_freeN(mesh->mr->verts);
			mesh->mr->verts = MEM_dupallocN(mesh->mvert);
		}
			
		for(; lvl; lvl= lvl->next) {
			lvl->verts= newdataadr(fd, lvl->verts);
			lvl->faces= newdataadr(fd, lvl->faces);
			lvl->edges= newdataadr(fd, lvl->edges);
			lvl->colfaces= newdataadr(fd, lvl->colfaces);
		}
	}

	/* if multires is present but has no valid vertex data,
	   there's no way to recover it; silently remove multires */
	if(mesh->mr && !mesh->mr->verts) {
		multires_free(mesh->mr);
		mesh->mr = NULL;
	}
	
	if((fd->flags & FD_FLAGS_SWITCH_ENDIAN) && mesh->tface) {
		TFace *tf= mesh->tface;
		unsigned int i;

		for (i=0; i< (mesh->pv ? mesh->pv->totface : mesh->totface); i++, tf++) {
			SWITCH_INT(tf->col[0]);
			SWITCH_INT(tf->col[1]);
			SWITCH_INT(tf->col[2]);
			SWITCH_INT(tf->col[3]);
		}
	}
}

/* ************ READ LATTICE ***************** */

static void lib_link_latt(FileData *fd, Main *main)
{
	Lattice *lt;
	
	lt= main->latt.first;
	while(lt) {
		if(lt->id.flag & LIB_NEEDLINK) {
			if(lt->adt) lib_link_animdata(fd, &lt->id, lt->adt);
			
			lt->ipo= newlibadr_us(fd, lt->id.lib, lt->ipo); // XXX depreceated - old animation system
			lt->key= newlibadr_us(fd, lt->id.lib, lt->key);
			
			lt->id.flag -= LIB_NEEDLINK;
		}
		lt= lt->id.next;
	}
}

static void direct_link_latt(FileData *fd, Lattice *lt)
{
	lt->def= newdataadr(fd, lt->def);
	
	lt->dvert= newdataadr(fd, lt->dvert);
	direct_link_dverts(fd, lt->pntsu*lt->pntsv*lt->pntsw, lt->dvert);
	
	lt->editlatt= NULL;
	
	lt->adt = newdataadr(fd, lt->adt);
	direct_link_animdata(fd, lt->adt);
}


/* ************ READ OBJECT ***************** */

static void lib_link_modifiers__linkModifiers(void *userData, Object *ob,
											  ID **idpoin)
{
	FileData *fd = userData;

	*idpoin = newlibadr(fd, ob->id.lib, *idpoin);
	/* hardcoded bad exception; non-object modifier data gets user count (texture, displace) */
	if(*idpoin && GS((*idpoin)->name)!=ID_OB)
		(*idpoin)->us++;
}
static void lib_link_modifiers(FileData *fd, Object *ob)
{
	modifiers_foreachIDLink(ob, lib_link_modifiers__linkModifiers, fd);
}

static void lib_link_object(FileData *fd, Main *main)
{
	Object *ob;
	PartEff *paf;
	bSensor *sens;
	bController *cont;
	bActuator *act;
	void *poin;
	int warn=0, a;

	ob= main->object.first;
	while(ob) {
		if(ob->id.flag & LIB_NEEDLINK) {
			if (ob->id.properties) IDP_LibLinkProperty(ob->id.properties, (fd->flags & FD_FLAGS_SWITCH_ENDIAN), fd);
			if (ob->adt) lib_link_animdata(fd, &ob->id, ob->adt);
			
// XXX depreceated - old animation system <<<			
			ob->ipo= newlibadr_us(fd, ob->id.lib, ob->ipo);
			ob->action = newlibadr_us(fd, ob->id.lib, ob->action);
// >>> XXX depreceated - old animation system

			ob->parent= newlibadr(fd, ob->id.lib, ob->parent);
			ob->track= newlibadr(fd, ob->id.lib, ob->track);
			ob->poselib= newlibadr_us(fd, ob->id.lib, ob->poselib);
			ob->dup_group= newlibadr_us(fd, ob->id.lib, ob->dup_group);
			
			ob->proxy= newlibadr_us(fd, ob->id.lib, ob->proxy);
			if(ob->proxy) {
				/* paranoia check, actually a proxy_from pointer should never be written... */
				if(ob->proxy->id.lib==NULL) {
					ob->proxy->proxy_from= NULL;
					ob->proxy= NULL;
					
					if (ob->id.lib)
						printf("Proxy lost from  object %s lib %s\n", ob->id.name+2, ob->id.lib->name);
					else
						printf("Proxy lost from  object %s lib <NONE>\n", ob->id.name+2);
				}
				else {
					/* this triggers object_update to always use a copy */
					ob->proxy->proxy_from= ob;
					/* force proxy updates after load/undo, a bit weak */
					ob->recalc= ob->proxy->recalc= OB_RECALC_OB|OB_RECALC_DATA|OB_RECALC_TIME;
				}
			}
			ob->proxy_group= newlibadr(fd, ob->id.lib, ob->proxy_group);
			
			poin= ob->data;
			ob->data= newlibadr_us(fd, ob->id.lib, ob->data);

			if(ob->data==NULL && poin!=NULL) {
				if(ob->id.lib)
					printf("Can't find obdata of %s lib %s\n", ob->id.name+2, ob->id.lib->name);
				else
					printf("Object %s lost data.\n", ob->id.name+2);

				ob->type= OB_EMPTY;
				warn= 1;

				if(ob->pose) {
					free_pose(ob->pose);
					ob->pose= NULL;
					ob->mode &= ~OB_MODE_POSE;
				}
			}
			for(a=0; a<ob->totcol; a++) ob->mat[a]= newlibadr_us(fd, ob->id.lib, ob->mat[a]);
			
			/* When the object is local and the data is library its possible
			 * the material list size gets out of sync. [#22663] */
			if(ob->data && ob->id.lib != ((ID *)ob->data)->lib) {
				short *totcol_data= give_totcolp(ob);
				/* Only expand so as not to loose any object materials that might be set. */
				if(totcol_data && *totcol_data > ob->totcol) {
					/* printf("'%s' %d -> %d\n", ob->id.name, ob->totcol, *totcol_data); */
					resize_object_material(ob, *totcol_data);
				}
			}

			ob->gpd= newlibadr_us(fd, ob->id.lib, ob->gpd);
			ob->duplilist= NULL;

			ob->id.flag -= LIB_NEEDLINK;
			/* if id.us==0 a new base will be created later on */
			
			/* WARNING! Also check expand_object(), should reflect the stuff below. */
			lib_link_pose(fd, ob, ob->pose);
			lib_link_constraints(fd, &ob->id, &ob->constraints);
			
// XXX depreceated - old animation system <<<	
			lib_link_constraint_channels(fd, &ob->id, &ob->constraintChannels);
			lib_link_nlastrips(fd, &ob->id, &ob->nlastrips);
// >>> XXX depreceated - old animation system

			for(paf= ob->effect.first; paf; paf= paf->next) {
				if(paf->type==EFF_PARTICLE) {
					paf->group= newlibadr_us(fd, ob->id.lib, paf->group);
				}
			}				

			sens= ob->sensors.first;
			while(sens) {
				for(a=0; a<sens->totlinks; a++)
					sens->links[a]= newglobadr(fd, sens->links[a]);

				if(sens->type==SENS_TOUCH) {
					bTouchSensor *ts= sens->data;
					ts->ma= newlibadr(fd, ob->id.lib, ts->ma);
				}
				else if(sens->type==SENS_MESSAGE) {
					bMessageSensor *ms= sens->data;
					ms->fromObject=
						newlibadr(fd, ob->id.lib, ms->fromObject);
				}
				sens= sens->next;
			}

			cont= ob->controllers.first;
			while(cont) {
				for(a=0; a<cont->totlinks; a++)
					cont->links[a]= newglobadr(fd, cont->links[a]);

				if(cont->type==CONT_PYTHON) {
					bPythonCont *pc= cont->data;
					pc->text= newlibadr(fd, ob->id.lib, pc->text);
				}
				cont->slinks= NULL;
				cont->totslinks= 0;

				cont= cont->next;
			}

			act= ob->actuators.first;
			while(act) {
				if(act->type==ACT_SOUND) {
					bSoundActuator *sa= act->data;
					sa->sound= newlibadr_us(fd, ob->id.lib, sa->sound);
				}
				else if(act->type==ACT_GAME) {
					/* bGameActuator *ga= act->data; */
				}
				else if(act->type==ACT_CAMERA) {
					bCameraActuator *ca= act->data;
					ca->ob= newlibadr(fd, ob->id.lib, ca->ob);
				}
					/* leave this one, it's obsolete but necessary to read for conversion */
				else if(act->type==ACT_ADD_OBJECT) {
					bAddObjectActuator *eoa= act->data;
					if(eoa) eoa->ob= newlibadr(fd, ob->id.lib, eoa->ob);
				}
				else if(act->type==ACT_OBJECT) {
					bObjectActuator *oa= act->data;
					if(oa==NULL) {
						init_actuator(act);
					}
					else {
						oa->reference= newlibadr(fd, ob->id.lib, oa->reference);
					}
				}
				else if(act->type==ACT_EDIT_OBJECT) {
					bEditObjectActuator *eoa= act->data;
					if(eoa==NULL) {
						init_actuator(act);
					}
					else {
						eoa->ob= newlibadr(fd, ob->id.lib, eoa->ob);
						eoa->me= newlibadr(fd, ob->id.lib, eoa->me);
					}
				}
				else if(act->type==ACT_SCENE) {
					bSceneActuator *sa= act->data;
					sa->camera= newlibadr(fd, ob->id.lib, sa->camera);
					sa->scene= newlibadr(fd, ob->id.lib, sa->scene);
				}
				else if(act->type==ACT_ACTION) {
					bActionActuator *aa= act->data;
					aa->act= newlibadr(fd, ob->id.lib, aa->act);
				}
				else if(act->type==ACT_SHAPEACTION) {
					bActionActuator *aa= act->data;
					aa->act= newlibadr(fd, ob->id.lib, aa->act);
				}
				else if(act->type==ACT_PROPERTY) {
					bPropertyActuator *pa= act->data;
					pa->ob= newlibadr(fd, ob->id.lib, pa->ob);
				}
				else if(act->type==ACT_MESSAGE) {
					bMessageActuator *ma= act->data;
					ma->toObject= newlibadr(fd, ob->id.lib, ma->toObject);
				}
				else if(act->type==ACT_2DFILTER){
					bTwoDFilterActuator *_2dfa = act->data; 
					_2dfa->text= newlibadr(fd, ob->id.lib, _2dfa->text);
				}
				else if(act->type==ACT_PARENT) {
					bParentActuator *parenta = act->data; 
					parenta->ob = newlibadr(fd, ob->id.lib, parenta->ob);
				}
				else if(act->type==ACT_STATE) {
					/* bStateActuator *statea = act->data; */
				}
				else if(act->type==ACT_ARMATURE) {
					bArmatureActuator *arma= act->data;
					arma->target= newlibadr(fd, ob->id.lib, arma->target);
					arma->subtarget= newlibadr(fd, ob->id.lib, arma->subtarget);
				}
				else if(act->type==ACT_STEERING) {
					bSteeringActuator *steeringa = act->data; 
					steeringa->target = newlibadr(fd, ob->id.lib, steeringa->target);
					steeringa->navmesh = newlibadr(fd, ob->id.lib, steeringa->navmesh);
				}
				act= act->next;
			}
			
			{
				FluidsimModifierData *fluidmd = (FluidsimModifierData *)modifiers_findByType(ob, eModifierType_Fluidsim);
				
				if(fluidmd && fluidmd->fss) 
					fluidmd->fss->ipo = newlibadr_us(fd, ob->id.lib, fluidmd->fss->ipo);
			}

			{
				SmokeModifierData *smd = (SmokeModifierData *)modifiers_findByType(ob, eModifierType_Smoke);
				
				if(smd && smd->type == MOD_SMOKE_TYPE_DOMAIN && smd->domain) 
				{
					smd->domain->flags |= MOD_SMOKE_FILE_LOAD; /* flag for refreshing the simulation after loading */
				}
			}

			/* texture field */
			if(ob->pd)
				lib_link_partdeflect(fd, &ob->id, ob->pd);

			if(ob->soft)
				ob->soft->effector_weights->group = newlibadr(fd, ob->id.lib, ob->soft->effector_weights->group);

			lib_link_particlesystems(fd, ob, &ob->id, &ob->particlesystem);
			lib_link_modifiers(fd, ob);
		}
		ob= ob->id.next;
	}

	if(warn)
		BKE_report(fd->reports, RPT_WARNING, "Warning in console");
}


static void direct_link_pose(FileData *fd, bPose *pose)
{
	bPoseChannel *pchan;

	if (!pose)
		return;

	link_list(fd, &pose->chanbase);
	link_list(fd, &pose->agroups);

	pose->chanhash= NULL;

	for (pchan = pose->chanbase.first; pchan; pchan=pchan->next) {
		pchan->bone= NULL;
		pchan->parent= newdataadr(fd, pchan->parent);
		pchan->child= newdataadr(fd, pchan->child);
		pchan->custom_tx= newdataadr(fd, pchan->custom_tx);
		
		direct_link_constraints(fd, &pchan->constraints);
		
		pchan->prop = newdataadr(fd, pchan->prop);
		if (pchan->prop)
			IDP_DirectLinkProperty(pchan->prop, (fd->flags & FD_FLAGS_SWITCH_ENDIAN), fd);
		
		pchan->mpath= newdataadr(fd, pchan->mpath);
		if (pchan->mpath)
			direct_link_motionpath(fd, pchan->mpath);
		
		pchan->iktree.first= pchan->iktree.last= NULL;
		
		/* incase this value changes in future, clamp else we get undefined behavior */
		CLAMP(pchan->rotmode, ROT_MODE_MIN, ROT_MODE_MAX);
	}
	pose->ikdata = NULL;
	if (pose->ikparam != NULL) {
		pose->ikparam= newdataadr(fd, pose->ikparam);
	}
}

static void direct_link_modifiers(FileData *fd, ListBase *lb)
{
	ModifierData *md;

	link_list(fd, lb);

	for (md=lb->first; md; md=md->next) {
		md->error = NULL;
		md->scene = NULL;
		
		/* if modifiers disappear, or for upward compatibility */
		if(NULL==modifierType_getInfo(md->type))
			md->type= eModifierType_None;
			
		if (md->type==eModifierType_Subsurf) {
			SubsurfModifierData *smd = (SubsurfModifierData*) md;

			smd->emCache = smd->mCache = NULL;
		}
		else if (md->type==eModifierType_Armature) {
			ArmatureModifierData *amd = (ArmatureModifierData*) md;
			
			amd->prevCos= NULL;
		}
		else if (md->type==eModifierType_Cloth) {
			ClothModifierData *clmd = (ClothModifierData*) md;
			
			clmd->clothObject = NULL;
			
			clmd->sim_parms= newdataadr(fd, clmd->sim_parms);
			clmd->coll_parms= newdataadr(fd, clmd->coll_parms);

			direct_link_pointcache_list(fd, &clmd->ptcaches, &clmd->point_cache, 0);
			
			if(clmd->sim_parms) {
				if(clmd->sim_parms->presets > 10)
					clmd->sim_parms->presets = 0;

				clmd->sim_parms->reset = 0;

				clmd->sim_parms->effector_weights = newdataadr(fd, clmd->sim_parms->effector_weights);

				if(!clmd->sim_parms->effector_weights) {
					clmd->sim_parms->effector_weights = BKE_add_effector_weights(NULL);
				}
			}
		}
		else if (md->type==eModifierType_Fluidsim) {
			FluidsimModifierData *fluidmd = (FluidsimModifierData*) md;
			
			fluidmd->fss= newdataadr(fd, fluidmd->fss);
			if(fluidmd->fss) {
				fluidmd->fss->fmd= fluidmd;
				fluidmd->fss->meshVelocities = NULL;
			}
		}
		else if (md->type==eModifierType_Smoke) {
			SmokeModifierData *smd = (SmokeModifierData*) md;

			if(smd->type==MOD_SMOKE_TYPE_DOMAIN)
			{
				smd->flow = NULL;
				smd->coll = NULL;
				smd->domain = newdataadr(fd, smd->domain);
				smd->domain->smd = smd;

				smd->domain->fluid = NULL;
				smd->domain->wt = NULL;
				smd->domain->shadow = NULL;
				smd->domain->tex = NULL;
				smd->domain->tex_shadow = NULL;
				smd->domain->tex_wt = NULL;

				smd->domain->effector_weights = newdataadr(fd, smd->domain->effector_weights);
				if(!smd->domain->effector_weights)
					smd->domain->effector_weights = BKE_add_effector_weights(NULL);

				direct_link_pointcache_list(fd, &(smd->domain->ptcaches[0]), &(smd->domain->point_cache[0]), 1);

				/* Smoke uses only one cache from now on, so store pointer convert */
				if(smd->domain->ptcaches[1].first || smd->domain->point_cache[1]) {
					if(smd->domain->point_cache[1]) {
						PointCache *cache = newdataadr(fd, smd->domain->point_cache[1]);
						if(cache->flag & PTCACHE_FAKE_SMOKE)
							; /* Smoke was already saved in "new format" and this cache is a fake one. */
						else
							printf("High resolution smoke cache not available due to pointcache update. Please reset the simulation.\n");
						BKE_ptcache_free(cache);
					}
					smd->domain->ptcaches[1].first = NULL;
					smd->domain->ptcaches[1].last = NULL;
					smd->domain->point_cache[1] = NULL;
				}
			}
			else if(smd->type==MOD_SMOKE_TYPE_FLOW)
			{
				smd->domain = NULL;
				smd->coll = NULL;
				smd->flow = newdataadr(fd, smd->flow);
				smd->flow->smd = smd;
				smd->flow->psys = newdataadr(fd, smd->flow->psys);
			}
			else if(smd->type==MOD_SMOKE_TYPE_COLL)
			{
				smd->flow = NULL;
				smd->domain = NULL;
				smd->coll = newdataadr(fd, smd->coll);
				if(smd->coll)
				{
					smd->coll->points = NULL;
					smd->coll->numpoints = 0;
				}
				else
					smd->type = 0;

			}
		}
		else if (md->type==eModifierType_Collision) {
			
			CollisionModifierData *collmd = (CollisionModifierData*) md;
			/*
			// TODO: CollisionModifier should use pointcache 
			// + have proper reset events before enabling this
			collmd->x = newdataadr(fd, collmd->x);
			collmd->xnew = newdataadr(fd, collmd->xnew);
			collmd->mfaces = newdataadr(fd, collmd->mfaces);
			
			collmd->current_x = MEM_callocN(sizeof(MVert)*collmd->numverts,"current_x");
			collmd->current_xnew = MEM_callocN(sizeof(MVert)*collmd->numverts,"current_xnew");
			collmd->current_v = MEM_callocN(sizeof(MVert)*collmd->numverts,"current_v");
			*/
			
			collmd->x = NULL;
			collmd->xnew = NULL;
			collmd->current_x = NULL;
			collmd->current_xnew = NULL;
			collmd->current_v = NULL;
			collmd->time_x = collmd->time_xnew = -1000;
			collmd->numverts = 0;
			collmd->bvhtree = NULL;
			collmd->mfaces = NULL;
			
		}
		else if (md->type==eModifierType_Surface) {
			SurfaceModifierData *surmd = (SurfaceModifierData*) md;

			surmd->dm = NULL;
			surmd->bvhtree = NULL;
			surmd->x = NULL;
			surmd->v = NULL;
			surmd->numverts = 0;
		}
		else if (md->type==eModifierType_Hook) {
			HookModifierData *hmd = (HookModifierData*) md;

			hmd->indexar= newdataadr(fd, hmd->indexar);
			if(fd->flags & FD_FLAGS_SWITCH_ENDIAN) {
				int a;
				for(a=0; a<hmd->totindex; a++) {
					SWITCH_INT(hmd->indexar[a]);
				}
			}
		} else if (md->type==eModifierType_ParticleSystem) {
			ParticleSystemModifierData *psmd = (ParticleSystemModifierData*) md;

			psmd->dm= NULL;
			psmd->psys= newdataadr(fd, psmd->psys);
			psmd->flag &= ~eParticleSystemFlag_psys_updated;
			psmd->flag |= eParticleSystemFlag_file_loaded;
		} else if (md->type==eModifierType_Explode) {
			ExplodeModifierData *psmd = (ExplodeModifierData*) md;

			psmd->facepa=NULL;
		}
		else if (md->type==eModifierType_MeshDeform) {
			MeshDeformModifierData *mmd = (MeshDeformModifierData*) md;

			mmd->bindinfluences= newdataadr(fd, mmd->bindinfluences);
			mmd->bindoffsets= newdataadr(fd, mmd->bindoffsets);
			mmd->bindcagecos= newdataadr(fd, mmd->bindcagecos);
			mmd->dyngrid= newdataadr(fd, mmd->dyngrid);
			mmd->dyninfluences= newdataadr(fd, mmd->dyninfluences);
			mmd->dynverts= newdataadr(fd, mmd->dynverts);

			mmd->bindweights= newdataadr(fd, mmd->bindweights);
			mmd->bindcos= newdataadr(fd, mmd->bindcos);

			if(fd->flags & FD_FLAGS_SWITCH_ENDIAN) {
				int a;

				if(mmd->bindoffsets)
					for(a=0; a<mmd->totvert+1; a++)
						SWITCH_INT(mmd->bindoffsets[a])
				if(mmd->bindcagecos)
					for(a=0; a<mmd->totcagevert*3; a++)
						SWITCH_INT(mmd->bindcagecos[a])
				if(mmd->dynverts)
					for(a=0; a<mmd->totvert; a++)
						SWITCH_INT(mmd->dynverts[a])

				if(mmd->bindweights)
					for(a=0; a<mmd->totcagevert*mmd->totvert; a++)
						SWITCH_INT(mmd->bindweights[a])
				if(mmd->bindcos)
					for(a=0; a<mmd->totcagevert*3; a++)
						SWITCH_INT(mmd->bindcos[a])
			}
		}
		else if (md->type==eModifierType_Warp) {
			WarpModifierData *tmd = (WarpModifierData *) md;

			tmd->curfalloff= newdataadr(fd, tmd->curfalloff);
			if(tmd->curfalloff)
				direct_link_curvemapping(fd, tmd->curfalloff);
		}
		else if (md->type==eModifierType_WeightVGEdit) {
			WeightVGEditModifierData *wmd = (WeightVGEditModifierData*) md;

			wmd->cmap_curve = newdataadr(fd, wmd->cmap_curve);
			if(wmd->cmap_curve)
				direct_link_curvemapping(fd, wmd->cmap_curve);
		}
	}
}

static void direct_link_object(FileData *fd, Object *ob)
{
	PartEff *paf;
	bProperty *prop;
	bSensor *sens;
	bController *cont;
	bActuator *act;
	
	/* weak weak... this was only meant as draw flag, now is used in give_base_to_objects too */
	ob->flag &= ~OB_FROMGROUP;

	/* loading saved files with editmode enabled works, but for undo we like
	   to stay in object mode during undo presses so keep editmode disabled */
	if(fd->memfile)
		ob->mode &= ~(OB_MODE_EDIT|OB_MODE_PARTICLE_EDIT);
	
	ob->disp.first=ob->disp.last= NULL;
	
	ob->adt= newdataadr(fd, ob->adt);
	direct_link_animdata(fd, ob->adt);
	
	ob->pose= newdataadr(fd, ob->pose);
	direct_link_pose(fd, ob->pose);
	
	ob->mpath= newdataadr(fd, ob->mpath);
	if (ob->mpath)
		direct_link_motionpath(fd, ob->mpath);

	link_list(fd, &ob->defbase);
// XXX depreceated - old animation system <<<
	direct_link_nlastrips(fd, &ob->nlastrips);
	link_list(fd, &ob->constraintChannels);
// >>> XXX depreceated - old animation system 

	ob->mat= newdataadr(fd, ob->mat);
	test_pointer_array(fd, (void **)&ob->mat);
	ob->matbits= newdataadr(fd, ob->matbits);
	
	/* do it here, below old data gets converted */
	direct_link_modifiers(fd, &ob->modifiers);
	
	link_list(fd, &ob->effect);
	paf= ob->effect.first;
	while(paf) {
		if(paf->type==EFF_PARTICLE) {
			paf->keys= NULL;
		}
		if(paf->type==EFF_WAVE) {
			WaveEff *wav = (WaveEff*) paf;
			PartEff *next = paf->next;
			WaveModifierData *wmd = (WaveModifierData*) modifier_new(eModifierType_Wave);

			wmd->damp = wav->damp;
			wmd->flag = wav->flag;
			wmd->height = wav->height;
			wmd->lifetime = wav->lifetime;
			wmd->narrow = wav->narrow;
			wmd->speed = wav->speed;
			wmd->startx = wav->startx;
			wmd->starty = wav->startx;
			wmd->timeoffs = wav->timeoffs;
			wmd->width = wav->width;

			BLI_addtail(&ob->modifiers, wmd);

			BLI_remlink(&ob->effect, paf);
			MEM_freeN(paf);

			paf = next;
			continue;
		}
		if(paf->type==EFF_BUILD) {
			BuildEff *baf = (BuildEff*) paf;
			PartEff *next = paf->next;
			BuildModifierData *bmd = (BuildModifierData*) modifier_new(eModifierType_Build);

			bmd->start = baf->sfra;
			bmd->length = baf->len;
			bmd->randomize = 0;
			bmd->seed = 1;

			BLI_addtail(&ob->modifiers, bmd);

			BLI_remlink(&ob->effect, paf);
			MEM_freeN(paf);

			paf = next;
			continue;
		}
		paf= paf->next;
	}

	ob->pd= newdataadr(fd, ob->pd);
	direct_link_partdeflect(ob->pd);
	ob->soft= newdataadr(fd, ob->soft);
	if(ob->soft) {
		SoftBody *sb= ob->soft;		
		
		sb->bpoint= NULL;	// init pointers so it gets rebuilt nicely
		sb->bspring= NULL;
		sb->scratch= NULL;
		/* although not used anymore */
		/* still have to be loaded to be compatible with old files */
		sb->keys= newdataadr(fd, sb->keys);
		test_pointer_array(fd, (void **)&sb->keys);
		if(sb->keys) {
			int a;
			for(a=0; a<sb->totkey; a++) {
				sb->keys[a]= newdataadr(fd, sb->keys[a]);
			}
		}

		sb->effector_weights = newdataadr(fd, sb->effector_weights);
		if(!sb->effector_weights)
			sb->effector_weights = BKE_add_effector_weights(NULL);

		direct_link_pointcache_list(fd, &sb->ptcaches, &sb->pointcache, 0);
	}
	ob->bsoft= newdataadr(fd, ob->bsoft);
	ob->fluidsimSettings= newdataadr(fd, ob->fluidsimSettings); /* NT */

	link_list(fd, &ob->particlesystem);
	direct_link_particlesystems(fd,&ob->particlesystem);
	
	link_list(fd, &ob->prop);
	prop= ob->prop.first;
	while(prop) {
		prop->poin= newdataadr(fd, prop->poin);
		if(prop->poin==NULL) prop->poin= &prop->data;
		prop= prop->next;
	}

	link_list(fd, &ob->sensors);
	sens= ob->sensors.first;
	while(sens) {
		sens->data= newdataadr(fd, sens->data);
		sens->links= newdataadr(fd, sens->links);
		test_pointer_array(fd, (void **)&sens->links);
		sens= sens->next;
	}

	direct_link_constraints(fd, &ob->constraints);

	link_glob_list(fd, &ob->controllers);
	if (ob->init_state) {
		/* if a known first state is specified, set it so that the game will start ok */
		ob->state = ob->init_state;
	} else if (!ob->state) {
		ob->state = 1;
	}
	cont= ob->controllers.first;
	while(cont) {
		cont->data= newdataadr(fd, cont->data);
		cont->links= newdataadr(fd, cont->links);
		test_pointer_array(fd, (void **)&cont->links);
		if (cont->state_mask == 0)
			cont->state_mask = 1;
		cont= cont->next;
	}

	link_glob_list(fd, &ob->actuators);
	act= ob->actuators.first;
	while(act) {
		act->data= newdataadr(fd, act->data);
		act= act->next;
	}

	link_list(fd, &ob->hooks);
	while (ob->hooks.first) {
		ObHook *hook = ob->hooks.first;
		HookModifierData *hmd = (HookModifierData*) modifier_new(eModifierType_Hook);

		hook->indexar= newdataadr(fd, hook->indexar);
		if(fd->flags & FD_FLAGS_SWITCH_ENDIAN) {
			int a;
			for(a=0; a<hook->totindex; a++) {
				SWITCH_INT(hook->indexar[a]);
			}
		}

			/* Do conversion here because if we have loaded
			 * a hook we need to make sure it gets converted
			 * and free'd, regardless of version.
			 */
		VECCOPY(hmd->cent, hook->cent);
		hmd->falloff = hook->falloff;
		hmd->force = hook->force;
		hmd->indexar = hook->indexar;
		hmd->object = hook->parent;
		memcpy(hmd->parentinv, hook->parentinv, sizeof(hmd->parentinv));
		hmd->totindex = hook->totindex;

		BLI_addhead(&ob->modifiers, hmd);
		BLI_remlink(&ob->hooks, hook);
		
		modifier_unique_name(&ob->modifiers, (ModifierData*)hmd);

		MEM_freeN(hook);
	}
	
	ob->customdata_mask= 0;
	ob->bb= NULL;
	ob->derivedDeform= NULL;
	ob->derivedFinal= NULL;
	ob->gpulamp.first= ob->gpulamp.last= NULL;
	link_list(fd, &ob->pc_ids);

	/* incase this value changes in future, clamp else we get undefined behavior */
	CLAMP(ob->rotmode, ROT_MODE_MIN, ROT_MODE_MAX);

	if(ob->sculpt) {
		ob->sculpt= MEM_callocN(sizeof(SculptSession), "reload sculpt session");
	}
}

/* ************ READ SCENE ***************** */

/* patch for missing scene IDs, can't be in do-versions */
static void composite_patch(bNodeTree *ntree, Scene *scene)
{
	bNode *node;
	
	for(node= ntree->nodes.first; node; node= node->next)
		if(node->id==NULL && ELEM4(node->type, CMP_NODE_R_LAYERS, CMP_NODE_COMPOSITE, CMP_NODE_DEFOCUS, CMP_NODE_OUTPUT_FILE))
			node->id= &scene->id;
}

static void link_paint(FileData *fd, Scene *sce, Paint *p)
{
	if(p) {
		p->brush= newlibadr_us(fd, sce->id.lib, p->brush);
		p->paint_cursor= NULL;
	}
}

static void lib_link_scene(FileData *fd, Main *main)
{
	Scene *sce;
	Base *base, *next;
	Sequence *seq;
	SceneRenderLayer *srl;
	TimeMarker *marker;
	
	sce= main->scene.first;
	while(sce) {
		if(sce->id.flag & LIB_NEEDLINK) {
			/*Link ID Properties -- and copy this comment EXACTLY for easy finding
			of library blocks that implement this.*/
			if (sce->id.properties) IDP_LibLinkProperty(sce->id.properties, (fd->flags & FD_FLAGS_SWITCH_ENDIAN), fd);
			if (sce->adt) lib_link_animdata(fd, &sce->id, sce->adt);
			
			lib_link_keyingsets(fd, &sce->id, &sce->keyingsets);
			
			sce->camera= newlibadr(fd, sce->id.lib, sce->camera);
			sce->world= newlibadr_us(fd, sce->id.lib, sce->world);
			sce->set= newlibadr(fd, sce->id.lib, sce->set);
			sce->gpd= newlibadr_us(fd, sce->id.lib, sce->gpd);
			
			link_paint(fd, sce, &sce->toolsettings->sculpt->paint);
			link_paint(fd, sce, &sce->toolsettings->vpaint->paint);
			link_paint(fd, sce, &sce->toolsettings->wpaint->paint);
			link_paint(fd, sce, &sce->toolsettings->imapaint.paint);

			sce->toolsettings->skgen_template = newlibadr(fd, sce->id.lib, sce->toolsettings->skgen_template);

			for(base= sce->base.first; base; base= next) {
				next= base->next;

				/* base->object= newlibadr_us(fd, sce->id.lib, base->object); */
				base->object= newlibadr_us(fd, sce->id.lib, base->object);
				
				if(base->object==NULL) {
					BKE_reportf(fd->reports, RPT_ERROR, "LIB ERROR: Object lost from scene:'%s\'\n", sce->id.name+2);
					if(G.background==0) printf("LIB ERROR: base removed from scene:'%s\'\n", sce->id.name+2);
					BLI_remlink(&sce->base, base);
					if(base==sce->basact) sce->basact= NULL;
					MEM_freeN(base);
				}
			}

			SEQ_BEGIN(sce->ed, seq) {
				if(seq->ipo) seq->ipo= newlibadr_us(fd, sce->id.lib, seq->ipo);
				seq->scene_sound = NULL;
				if(seq->scene) {
					seq->scene= newlibadr(fd, sce->id.lib, seq->scene);
					if(seq->scene) {
						seq->scene_sound = sound_scene_add_scene_sound(sce, seq, seq->startdisp, seq->enddisp, seq->startofs + seq->anim_startofs);
					}
				}
				if(seq->scene_camera) seq->scene_camera= newlibadr(fd, sce->id.lib, seq->scene_camera);
				if(seq->sound) {
					seq->scene_sound = NULL;
					if(seq->type == SEQ_HD_SOUND)
						seq->type = SEQ_SOUND;
					else
						seq->sound= newlibadr(fd, sce->id.lib, seq->sound);
					if (seq->sound) {
						seq->sound->id.us++;
						seq->scene_sound = sound_add_scene_sound(sce, seq, seq->startdisp, seq->enddisp, seq->startofs + seq->anim_startofs);
					}
				}
				seq->anim= NULL;
			}
			SEQ_END

#ifdef DURIAN_CAMERA_SWITCH
			for(marker= sce->markers.first; marker; marker= marker->next) {
				if(marker->camera) {
					marker->camera= newlibadr(fd, sce->id.lib, marker->camera);
				}
			}
#endif

			if(sce->ed)
				seq_update_muting(sce->ed);
			
			if(sce->nodetree) {
				lib_link_ntree(fd, &sce->id, sce->nodetree);
				composite_patch(sce->nodetree, sce);
			}
			
			for(srl= sce->r.layers.first; srl; srl= srl->next) {
				srl->mat_override= newlibadr_us(fd, sce->id.lib, srl->mat_override);
				srl->light_override= newlibadr_us(fd, sce->id.lib, srl->light_override);
			}
			/*Game Settings: Dome Warp Text*/
			sce->gm.dome.warptext= newlibadr(fd, sce->id.lib, sce->gm.dome.warptext);

			sce->id.flag -= LIB_NEEDLINK;
		}

		sce= sce->id.next;
	}
}

static void link_recurs_seq(FileData *fd, ListBase *lb)
{
	Sequence *seq;

	link_list(fd, lb);

	for(seq=lb->first; seq; seq=seq->next)
		if(seq->seqbase.first)
			link_recurs_seq(fd, &seq->seqbase);
}

static void direct_link_paint(FileData *fd, Paint **paint)
{
/* TODO. is this needed */
	(*paint)= newdataadr(fd, (*paint));
}

static void direct_link_scene(FileData *fd, Scene *sce)
{
	Editing *ed;
	Sequence *seq;
	MetaStack *ms;

	sce->theDag = NULL;
	sce->dagisvalid = 0;
	sce->obedit= NULL;
	sce->stats= NULL;
	sce->fps_info= NULL;
	sce->customdata_mask_modal= 0;
	sce->lay_updated = 0;

	sound_create_scene(sce);

	/* set users to one by default, not in lib-link, this will increase it for compo nodes */
	sce->id.us= 1;

	link_list(fd, &(sce->base));
	
	sce->adt= newdataadr(fd, sce->adt);
	direct_link_animdata(fd, sce->adt);
	
	link_list(fd, &sce->keyingsets);
	direct_link_keyingsets(fd, &sce->keyingsets);
	
	sce->basact= newdataadr(fd, sce->basact);
	
	sce->toolsettings= newdataadr(fd, sce->toolsettings);
	if(sce->toolsettings) {
		direct_link_paint(fd, (Paint**)&sce->toolsettings->sculpt);
		direct_link_paint(fd, (Paint**)&sce->toolsettings->vpaint);
		direct_link_paint(fd, (Paint**)&sce->toolsettings->wpaint);

		sce->toolsettings->imapaint.paintcursor= NULL;
		sce->toolsettings->particle.paintcursor= NULL;
	}

	if(sce->ed) {
		ListBase *old_seqbasep= &((Editing *)sce->ed)->seqbase;
		
		ed= sce->ed= newdataadr(fd, sce->ed);

		ed->act_seq= newdataadr(fd, ed->act_seq);

		/* recursive link sequences, lb will be correctly initialized */
		link_recurs_seq(fd, &ed->seqbase);

		SEQ_BEGIN(ed, seq) {
			seq->seq1= newdataadr(fd, seq->seq1);
			seq->seq2= newdataadr(fd, seq->seq2);
			seq->seq3= newdataadr(fd, seq->seq3);
			/* a patch: after introduction of effects with 3 input strips */
			if(seq->seq3==NULL) seq->seq3= seq->seq2;

			seq->plugin= newdataadr(fd, seq->plugin);
			seq->effectdata= newdataadr(fd, seq->effectdata);
			
			if(seq->type & SEQ_EFFECT)
				seq->flag |= SEQ_EFFECT_NOT_LOADED;

			if(seq->type == SEQ_SPEED) {
				SpeedControlVars *s= seq->effectdata;
				s->frameMap= NULL;
			}

			seq->strip= newdataadr(fd, seq->strip);
			if(seq->strip && seq->strip->done==0) {
				seq->strip->done= 1;

				if(seq->type == SEQ_IMAGE ||
				   seq->type == SEQ_MOVIE ||
				   seq->type == SEQ_RAM_SOUND ||
				   seq->type == SEQ_HD_SOUND) {
					seq->strip->stripdata = newdataadr(
						fd, seq->strip->stripdata);
				} else {
					seq->strip->stripdata = NULL;
				}
				if (seq->flag & SEQ_USE_CROP) {
					seq->strip->crop = newdataadr(
						fd, seq->strip->crop);
				} else {
					seq->strip->crop = NULL;
				}
				if (seq->flag & SEQ_USE_TRANSFORM) {
					seq->strip->transform = newdataadr(
						fd, seq->strip->transform);
				} else {
					seq->strip->transform = NULL;
				}
				if (seq->flag & SEQ_USE_PROXY) {
					seq->strip->proxy = newdataadr(
						fd, seq->strip->proxy);
					seq->strip->proxy->anim = NULL;
				} else {
					seq->strip->proxy = NULL;
				}
				if (seq->flag & SEQ_USE_COLOR_BALANCE) {
					seq->strip->color_balance = newdataadr(
						fd, seq->strip->color_balance);
				} else {
					seq->strip->color_balance = NULL;
				}
				if (seq->strip->color_balance) {
					// seq->strip->color_balance->gui = 0; // XXX - peter, is this relevant in 2.5?
				}
			}
		}
		SEQ_END
		
		/* link metastack, slight abuse of structs here, have to restore pointer to internal part in struct */
		{
			Sequence temp;
			char *poin;
			intptr_t offset;
			
			offset= ((intptr_t)&(temp.seqbase)) - ((intptr_t)&temp);
			
			/* root pointer */
			if(ed->seqbasep == old_seqbasep) {
				ed->seqbasep= &ed->seqbase;
			}
			else {
				
				poin= (char *)ed->seqbasep;
				poin -= offset;
				
				poin= newdataadr(fd, poin);
				if(poin) ed->seqbasep= (ListBase *)(poin+offset);
				else ed->seqbasep= &ed->seqbase;
			}			
			/* stack */
			link_list(fd, &(ed->metastack));
			
			for(ms= ed->metastack.first; ms; ms= ms->next) {
				ms->parseq= newdataadr(fd, ms->parseq);
				
				if(ms->oldbasep == old_seqbasep)
					ms->oldbasep= &ed->seqbase;
				else {
					poin= (char *)ms->oldbasep;
					poin -= offset;
					poin= newdataadr(fd, poin);
					if(poin) ms->oldbasep= (ListBase *)(poin+offset);
					else ms->oldbasep= &ed->seqbase;
				}
			}
		}
	}
	
	sce->r.avicodecdata = newdataadr(fd, sce->r.avicodecdata);
	if (sce->r.avicodecdata) {
		sce->r.avicodecdata->lpFormat = newdataadr(fd, sce->r.avicodecdata->lpFormat);
		sce->r.avicodecdata->lpParms = newdataadr(fd, sce->r.avicodecdata->lpParms);
	}
	
	sce->r.qtcodecdata = newdataadr(fd, sce->r.qtcodecdata);
	if (sce->r.qtcodecdata) {
		sce->r.qtcodecdata->cdParms = newdataadr(fd, sce->r.qtcodecdata->cdParms);
	}
	if (sce->r.ffcodecdata.properties) {
		sce->r.ffcodecdata.properties = newdataadr(
			fd, sce->r.ffcodecdata.properties);
		if (sce->r.ffcodecdata.properties) { 
			IDP_DirectLinkProperty(
				sce->r.ffcodecdata.properties, 
				(fd->flags & FD_FLAGS_SWITCH_ENDIAN), fd);
		}
	}

	link_list(fd, &(sce->markers));
	link_list(fd, &(sce->transform_spaces));
	link_list(fd, &(sce->r.layers));

	sce->nodetree= newdataadr(fd, sce->nodetree);
	if(sce->nodetree)
		direct_link_nodetree(fd, sce->nodetree);
	
	sce->clip= newlibadr_us(fd, sce->id.lib, sce->clip);
}

/* ************ READ WM ***************** */

static void direct_link_windowmanager(FileData *fd, wmWindowManager *wm)
{
	wmWindow *win;
	
	wm->id.us= 1;
	link_list(fd, &(wm->windows));
	
	for(win= wm->windows.first; win; win= win->next) {
		win->ghostwin= NULL;
		win->eventstate= NULL;
		win->curswin= NULL;
		win->tweak= NULL;

		win->queue.first= win->queue.last= NULL;
		win->handlers.first= win->handlers.last= NULL;
		win->modalhandlers.first= win->modalhandlers.last= NULL;
		win->subwindows.first= win->subwindows.last= NULL;
		win->gesture.first= win->gesture.last= NULL;

		win->drawdata= NULL;
		win->drawmethod= -1;
		win->drawfail= 0;
	}
	
	wm->timers.first= wm->timers.last= NULL;
	wm->operators.first= wm->operators.last= NULL;
	wm->paintcursors.first= wm->paintcursors.last= NULL;
	wm->queue.first= wm->queue.last= NULL;
	BKE_reports_init(&wm->reports, RPT_STORE);

	wm->keyconfigs.first= wm->keyconfigs.last= NULL;
	wm->defaultconf= NULL;
	wm->addonconf= NULL;
	wm->userconf= NULL;

	wm->jobs.first= wm->jobs.last= NULL;
	wm->drags.first= wm->drags.last= NULL;
	
	wm->windrawable= NULL;
	wm->winactive= NULL;
	wm->initialized= 0;
	wm->op_undo_depth= 0;
}

static void lib_link_windowmanager(FileData *fd, Main *main)
{
	wmWindowManager *wm;
	wmWindow *win;
	
	for(wm= main->wm.first; wm; wm= wm->id.next) {
		if(wm->id.flag & LIB_NEEDLINK) {
			for(win= wm->windows.first; win; win= win->next)
				win->screen= newlibadr(fd, NULL, win->screen);

			wm->id.flag -= LIB_NEEDLINK;
		}
	}
}

/* ****************** READ GREASE PENCIL ***************** */

/* relinks grease-pencil data - used for direct_link and old file linkage */
static void direct_link_gpencil(FileData *fd, bGPdata *gpd)
{
	bGPDlayer *gpl;
	bGPDframe *gpf;
	bGPDstroke *gps;
	
	/* we must firstly have some grease-pencil data to link! */
	if (gpd == NULL)
		return;
	
	/* relink layers */
	link_list(fd, &gpd->layers);
	
	for (gpl= gpd->layers.first; gpl; gpl= gpl->next) {
		/* relink frames */
		link_list(fd, &gpl->frames);
		gpl->actframe= newdataadr(fd, gpl->actframe);
		
		for (gpf= gpl->frames.first; gpf; gpf= gpf->next) {
			/* relink strokes (and their points) */
			link_list(fd, &gpf->strokes);
			
			for (gps= gpf->strokes.first; gps; gps= gps->next) {
				gps->points= newdataadr(fd, gps->points);
			}
		}
	}
}

/* ****************** READ SCREEN ***************** */

static void butspace_version_132(SpaceButs *buts)
{
	buts->v2d.tot.xmin= 0.0f;
	buts->v2d.tot.ymin= 0.0f;
	buts->v2d.tot.xmax= 1279.0f;
	buts->v2d.tot.ymax= 228.0f;

	buts->v2d.min[0]= 256.0f;
	buts->v2d.min[1]= 42.0f;

	buts->v2d.max[0]= 2048.0f;
	buts->v2d.max[1]= 450.0f;

	buts->v2d.minzoom= 0.5f;
	buts->v2d.maxzoom= 1.21f;

	buts->v2d.scroll= 0;
	buts->v2d.keepzoom= 1;
	buts->v2d.keeptot= 1;
}

/* note: file read without screens option G_FILE_NO_UI; 
   check lib pointers in call below */
static void lib_link_screen(FileData *fd, Main *main)
{
	bScreen *sc;
	ScrArea *sa;

	for(sc= main->screen.first; sc; sc= sc->id.next) {
		if(sc->id.flag & LIB_NEEDLINK) {
			sc->id.us= 1;
			sc->scene= newlibadr(fd, sc->id.lib, sc->scene);
			sc->animtimer= NULL; /* saved in rare cases */
			
			sa= sc->areabase.first;
			while(sa) {
				SpaceLink *sl;
				
				sa->full= newlibadr(fd, sc->id.lib, sa->full);
				
				for (sl= sa->spacedata.first; sl; sl= sl->next) {
					if(sl->spacetype==SPACE_VIEW3D) {
						View3D *v3d= (View3D*) sl;
						BGpic *bgpic = NULL;
						
						v3d->camera= newlibadr(fd, sc->id.lib, v3d->camera);
						v3d->ob_centre= newlibadr(fd, sc->id.lib, v3d->ob_centre);
						
						/* should be do_versions but not easy adding into the listbase */
						if(v3d->bgpic) {
							v3d->bgpic= newlibadr(fd, sc->id.lib, v3d->bgpic);
							BLI_addtail(&v3d->bgpicbase, bgpic);
							v3d->bgpic= NULL;
						}

						for(bgpic= v3d->bgpicbase.first; bgpic; bgpic= bgpic->next) {
							bgpic->ima= newlibadr_us(fd, sc->id.lib, bgpic->ima);
							bgpic->clip= newlibadr_us(fd, sc->id.lib, bgpic->clip);
						}
						if(v3d->localvd) {
							v3d->localvd->camera= newlibadr(fd, sc->id.lib, v3d->localvd->camera);
						}
					}
					else if(sl->spacetype==SPACE_IPO) {
						SpaceIpo *sipo= (SpaceIpo *)sl;
						bDopeSheet *ads= sipo->ads;
						
						if (ads) {
							ads->source= newlibadr(fd, sc->id.lib, ads->source);
							ads->filter_grp= newlibadr(fd, sc->id.lib, ads->filter_grp);
						}
					}
					else if(sl->spacetype==SPACE_BUTS) {
						SpaceButs *sbuts= (SpaceButs *)sl;
						sbuts->ri= NULL;
						sbuts->pinid= newlibadr(fd, sc->id.lib, sbuts->pinid);
						sbuts->mainbo= sbuts->mainb;
						sbuts->mainbuser= sbuts->mainb;
						if(main->versionfile<132)
							butspace_version_132(sbuts);
					}
					else if(sl->spacetype==SPACE_FILE) {
						SpaceFile *sfile= (SpaceFile *)sl;
						sfile->files= NULL;
						sfile->op= NULL;
						sfile->layout= NULL;
						sfile->folders_prev= NULL;
						sfile->folders_next= NULL;
					}
					else if(sl->spacetype==SPACE_IMASEL) {
						SpaceImaSel *simasel= (SpaceImaSel *)sl;

						simasel->files = NULL;						
						simasel->returnfunc= NULL;
						simasel->menup= NULL;
						simasel->pupmenu= NULL;
						simasel->img= NULL;
					}
					else if(sl->spacetype==SPACE_ACTION) {
						SpaceAction *saction= (SpaceAction *)sl;
						bDopeSheet *ads= &saction->ads;
						
						if (ads) {
							ads->source= newlibadr(fd, sc->id.lib, ads->source);
							ads->filter_grp= newlibadr(fd, sc->id.lib, ads->filter_grp);
						}
						
						saction->action = newlibadr(fd, sc->id.lib, saction->action);
					}
					else if(sl->spacetype==SPACE_IMAGE) {
						SpaceImage *sima= (SpaceImage *)sl;

						sima->image= newlibadr_us(fd, sc->id.lib, sima->image);
						
						/* NOTE: pre-2.5, this was local data not lib data, but now we need this as lib data
						 * so fingers crossed this works fine!
						 */
						sima->gpd= newlibadr_us(fd, sc->id.lib, sima->gpd);
					}
					else if(sl->spacetype==SPACE_NLA){
						SpaceNla *snla= (SpaceNla *)sl;
						bDopeSheet *ads= snla->ads;
						
						if (ads) {
							ads->source= newlibadr(fd, sc->id.lib, ads->source);
							ads->filter_grp= newlibadr(fd, sc->id.lib, ads->filter_grp);
						}
					}
					else if(sl->spacetype==SPACE_TEXT) {
						SpaceText *st= (SpaceText *)sl;

						st->text= newlibadr(fd, sc->id.lib, st->text);
						st->drawcache= NULL;

					}
					else if(sl->spacetype==SPACE_SCRIPT) {

						SpaceScript *scpt= (SpaceScript *)sl;
						/*scpt->script = NULL; - 2.45 set to null, better re-run the script */
						if (scpt->script) {
							scpt->script= newlibadr(fd, sc->id.lib, scpt->script);
							if (scpt->script) {
								SCRIPT_SET_NULL(scpt->script)
							}
						}
					}
					else if(sl->spacetype==SPACE_OUTLINER) {
						SpaceOops *so= (SpaceOops *)sl;
						TreeStoreElem *tselem;
						int a;

						so->tree.first= so->tree.last= NULL;
						so->search_tse.id= newlibadr(fd, NULL, so->search_tse.id);
						
						if(so->treestore) {
							tselem= so->treestore->data;
							for(a=0; a<so->treestore->usedelem; a++, tselem++) {
								tselem->id= newlibadr(fd, NULL, tselem->id);
							}
						}
					}
					else if(sl->spacetype==SPACE_SOUND) {
						SpaceSound *ssound= (SpaceSound *)sl;

						ssound->sound= newlibadr_us(fd, sc->id.lib, ssound->sound);
					}
					else if(sl->spacetype==SPACE_NODE) {
						SpaceNode *snode= (SpaceNode *)sl;
						
						snode->id= newlibadr(fd, sc->id.lib, snode->id);
						snode->edittree= NULL;
						
						if (ELEM3(snode->treetype, NTREE_COMPOSIT, NTREE_SHADER, NTREE_TEXTURE)) {
							/* internal data, a bit patchy */
							snode->nodetree= NULL;
							if(snode->id) {
								if(GS(snode->id->name)==ID_MA)
									snode->nodetree= ((Material *)snode->id)->nodetree;
								else if(GS(snode->id->name)==ID_SCE)
									snode->nodetree= ((Scene *)snode->id)->nodetree;
								else if(GS(snode->id->name)==ID_TE)
									snode->nodetree= ((Tex *)snode->id)->nodetree;
							}
						}
						else {
							snode->nodetree= newlibadr_us(fd, sc->id.lib, snode->nodetree);
						}
						
						snode->linkdrag.first = snode->linkdrag.last = NULL;
					}
					else if(sl->spacetype==SPACE_CLIP) {
						SpaceClip *sclip= (SpaceClip *)sl;

						sclip->clip= newlibadr_us(fd, sc->id.lib, sclip->clip);

						sclip->scopes.track_preview = NULL;
						sclip->scopes.ok = 0;
					}
				}
				sa= sa->next;
			}
			sc->id.flag -= LIB_NEEDLINK;
		}
	}
}

/* Only for undo files, or to restore a screen after reading without UI... */
static void *restore_pointer_by_name(Main *mainp, ID *id, int user)
{
		
	if(id) {
		ListBase *lb= which_libbase(mainp, GS(id->name));
		
		if(lb) {	// there's still risk of checking corrupt mem (freed Ids in oops)
			ID *idn= lb->first;
			char *name= id->name+2;
			
			while(idn) {
				if(idn->name[2]==name[0] && strcmp(idn->name+2, name)==0) {
					if(idn->lib==id->lib) {
						if(user && idn->us==0) idn->us++;
						break;
					}
				}
				idn= idn->next;
			}
			return idn;
		}
	}
	return NULL;
}

/* called from kernel/blender.c */
/* used to link a file (without UI) to the current UI */
/* note that it assumes the old pointers in UI are still valid, so old Main is not freed */
void lib_link_screen_restore(Main *newmain, bScreen *curscreen, Scene *curscene)
{
	wmWindow *win;
	wmWindowManager *wm;
	bScreen *sc;
	ScrArea *sa;

	/* first windowmanager */
	for(wm= newmain->wm.first; wm; wm= wm->id.next) {
		for(win= wm->windows.first; win; win= win->next) {
			win->screen= restore_pointer_by_name(newmain, (ID *)win->screen, 1);
			
			if(win->screen==NULL)
				win->screen= curscreen;

			win->screen->winid= win->winid;
		}
	}
	
	
	for(sc= newmain->screen.first; sc; sc= sc->id.next) {
		Scene *oldscene= sc->scene;

		sc->scene= restore_pointer_by_name(newmain, (ID *)sc->scene, 1);
		if(sc->scene==NULL)
			sc->scene= curscene;

		/* keep cursor location through undo */
		copy_v3_v3(sc->scene->cursor, oldscene->cursor);

		sa= sc->areabase.first;
		while(sa) {
			SpaceLink *sl;

			for (sl= sa->spacedata.first; sl; sl= sl->next) {
				if(sl->spacetype==SPACE_VIEW3D) {
					View3D *v3d= (View3D*) sl;
					BGpic *bgpic;
					
					if(v3d->scenelock)
						v3d->camera= NULL; /* always get from scene */
					else
						v3d->camera= restore_pointer_by_name(newmain, (ID *)v3d->camera, 1);
					if(v3d->camera==NULL)
						v3d->camera= sc->scene->camera;
					v3d->ob_centre= restore_pointer_by_name(newmain, (ID *)v3d->ob_centre, 1);
					
					for(bgpic= v3d->bgpicbase.first; bgpic; bgpic= bgpic->next) {
						bgpic->ima= restore_pointer_by_name(newmain, (ID *)bgpic->ima, 1);
						bgpic->clip= restore_pointer_by_name(newmain, (ID *)bgpic->clip, 1);
					}
					if(v3d->localvd) {
						/*Base *base;*/

						v3d->localvd->camera= sc->scene->camera;
						
						/* localview can become invalid during undo/redo steps, so we exit it when no could be found */
						/* XXX  regionlocalview ?
						for(base= sc->scene->base.first; base; base= base->next) {
							if(base->lay & v3d->lay) break;
						}
						if(base==NULL) {
							v3d->lay= v3d->localvd->lay;
							v3d->layact= v3d->localvd->layact;
							MEM_freeN(v3d->localvd); 
							v3d->localvd= NULL;
						}
						*/
					}
					else if(v3d->scenelock) v3d->lay= sc->scene->lay;

					/* not very nice, but could help */
					if((v3d->layact & v3d->lay)==0) v3d->layact= v3d->lay;
					
				}
				else if(sl->spacetype==SPACE_IPO) {
					SpaceIpo *sipo= (SpaceIpo *)sl;
					bDopeSheet *ads= sipo->ads;
					
					if (ads) {
						ads->source= restore_pointer_by_name(newmain, (ID *)ads->source, 1);
						
						if (ads->filter_grp)
							ads->filter_grp= restore_pointer_by_name(newmain, (ID *)ads->filter_grp, 0);
					}
				}
				else if(sl->spacetype==SPACE_BUTS) {
					SpaceButs *sbuts= (SpaceButs *)sl;
					sbuts->pinid = restore_pointer_by_name(newmain, sbuts->pinid, 0);
					//XXX if (sbuts->ri) sbuts->ri->curtile = 0;
				}
				else if(sl->spacetype==SPACE_FILE) {
					
					SpaceFile *sfile= (SpaceFile *)sl;
					sfile->op= NULL;
				}
				else if(sl->spacetype==SPACE_IMASEL) {
					SpaceImaSel *simasel= (SpaceImaSel *)sl;
					if (simasel->files) {
						//XXX BIF_filelist_freelib(simasel->files);
					}
				}
				else if(sl->spacetype==SPACE_ACTION) {
					SpaceAction *saction= (SpaceAction *)sl;
					
					saction->action = restore_pointer_by_name(newmain, (ID *)saction->action, 1);
					saction->ads.source= restore_pointer_by_name(newmain, (ID *)saction->ads.source, 1);

					if (saction->ads.filter_grp)
						saction->ads.filter_grp= restore_pointer_by_name(newmain, (ID *)saction->ads.filter_grp, 0);
				}
				else if(sl->spacetype==SPACE_IMAGE) {
					SpaceImage *sima= (SpaceImage *)sl;

					sima->image= restore_pointer_by_name(newmain, (ID *)sima->image, 1);

					sima->scopes.waveform_1 = NULL;
					sima->scopes.waveform_2 = NULL;
					sima->scopes.waveform_3 = NULL;
					sima->scopes.vecscope = NULL;
					sima->scopes.ok = 0;
					
					/* NOTE: pre-2.5, this was local data not lib data, but now we need this as lib data
					 * so assume that here we're doing for undo only...
					 */
					sima->gpd= restore_pointer_by_name(newmain, (ID *)sima->gpd, 1);
				}
				else if(sl->spacetype==SPACE_NLA){
					SpaceNla *snla= (SpaceNla *)sl;
					bDopeSheet *ads= snla->ads;
					
					if (ads) {
						ads->source= restore_pointer_by_name(newmain, (ID *)ads->source, 1);
						
						if (ads->filter_grp)
							ads->filter_grp= restore_pointer_by_name(newmain, (ID *)ads->filter_grp, 0);
					}
				}
				else if(sl->spacetype==SPACE_TEXT) {
					SpaceText *st= (SpaceText *)sl;

					st->text= restore_pointer_by_name(newmain, (ID *)st->text, 1);
					if(st->text==NULL) st->text= newmain->text.first;
				}
				else if(sl->spacetype==SPACE_SCRIPT) {
					SpaceScript *scpt= (SpaceScript *)sl;
					
					scpt->script= restore_pointer_by_name(newmain, (ID *)scpt->script, 1);
					
					/*sc->script = NULL; - 2.45 set to null, better re-run the script */
					if (scpt->script) {
						SCRIPT_SET_NULL(scpt->script)
					}
				}
				else if(sl->spacetype==SPACE_OUTLINER) {
					SpaceOops *so= (SpaceOops *)sl;
					int a;
					
					so->search_tse.id= restore_pointer_by_name(newmain, so->search_tse.id, 0);
					
					if(so->treestore) {
						TreeStore *ts= so->treestore;
						TreeStoreElem *tselem=ts->data;
						for(a=0; a<ts->usedelem; a++, tselem++) {
							tselem->id= restore_pointer_by_name(newmain, tselem->id, 0);
						}
					}
				}
				else if(sl->spacetype==SPACE_SOUND) {
					SpaceSound *ssound= (SpaceSound *)sl;

					ssound->sound= restore_pointer_by_name(newmain, (ID *)ssound->sound, 1);
				}
				else if(sl->spacetype==SPACE_NODE) {
					SpaceNode *snode= (SpaceNode *)sl;
					
					snode->id= restore_pointer_by_name(newmain, snode->id, 1);
					snode->edittree= NULL;
					
					if (ELEM3(snode->treetype, NTREE_COMPOSIT, NTREE_SHADER, NTREE_TEXTURE)) {
						snode->nodetree= NULL;
						if(snode->id) {
							if(GS(snode->id->name)==ID_MA)
								snode->nodetree= ((Material *)snode->id)->nodetree;
							else if(GS(snode->id->name)==ID_SCE)
								snode->nodetree= ((Scene *)snode->id)->nodetree;
							else if(GS(snode->id->name)==ID_TE)
								snode->nodetree= ((Tex *)snode->id)->nodetree;
						}
					}
					else {
						snode->nodetree= restore_pointer_by_name(newmain, &snode->nodetree->id, 1);
					}
				}
				else if(sl->spacetype==SPACE_CLIP) {
					SpaceClip *sclip= (SpaceClip *)sl;

					sclip->clip= restore_pointer_by_name(newmain, (ID *)sclip->clip, 1);

					sclip->scopes.ok = 0;
				}
			}
			sa= sa->next;
		}
	}
}

static void direct_link_region(FileData *fd, ARegion *ar, int spacetype)
{
	Panel *pa;

	link_list(fd, &(ar->panels));

	for(pa= ar->panels.first; pa; pa=pa->next) {
		pa->paneltab= newdataadr(fd, pa->paneltab);
		pa->runtime_flag= 0;
		pa->activedata= NULL;
		pa->type= NULL;
	}
	
	ar->regiondata= newdataadr(fd, ar->regiondata);
	if(ar->regiondata) {
		if(spacetype==SPACE_VIEW3D) {
			RegionView3D *rv3d= ar->regiondata;
			
			rv3d->localvd= newdataadr(fd, rv3d->localvd);
			rv3d->clipbb= newdataadr(fd, rv3d->clipbb);
			
			rv3d->depths= NULL;
			rv3d->ri= NULL;
			rv3d->sms= NULL;
			rv3d->smooth_timer= NULL;
		}
	}
	
	ar->v2d.tab_offset= NULL;
	ar->v2d.tab_num= 0;
	ar->v2d.tab_cur= 0;
	ar->handlers.first= ar->handlers.last= NULL;
	ar->uiblocks.first= ar->uiblocks.last= NULL;
	ar->headerstr= NULL;
	ar->swinid= 0;
	ar->type= NULL;
	ar->swap= 0;
	ar->do_draw= 0;
	memset(&ar->drawrct, 0, sizeof(ar->drawrct));
}

/* for the saved 2.50 files without regiondata */
/* and as patch for 2.48 and older */
static void view3d_split_250(View3D *v3d, ListBase *regions)
{
	ARegion *ar;
	
	for(ar= regions->first; ar; ar= ar->next) {
		if(ar->regiontype==RGN_TYPE_WINDOW && ar->regiondata==NULL) {
			RegionView3D *rv3d;
			
			rv3d= ar->regiondata= MEM_callocN(sizeof(RegionView3D), "region v3d patch");
			rv3d->persp= v3d->persp;
			rv3d->view= v3d->view;
			rv3d->dist= v3d->dist;
			VECCOPY(rv3d->ofs, v3d->ofs);
			QUATCOPY(rv3d->viewquat, v3d->viewquat);
		}
	}

	/* this was not initialized correct always */
	if(v3d->twtype == 0)
		v3d->twtype= V3D_MANIP_TRANSLATE;
}

static void direct_link_screen(FileData *fd, bScreen *sc)
{
	ScrArea *sa;
	ScrVert *sv;
	ScrEdge *se;
	int a;
	
	link_list(fd, &(sc->vertbase));
	link_list(fd, &(sc->edgebase));
	link_list(fd, &(sc->areabase));
	sc->regionbase.first= sc->regionbase.last= NULL;
	sc->context= NULL;

	sc->mainwin= sc->subwinactive= 0;	/* indices */
	sc->swap= 0;
	
	/* hacky patch... but people have been saving files with the verse-blender,
	   causing the handler to keep running for ever, with no means to disable it */
	for(a=0; a<SCREEN_MAXHANDLER; a+=2) {
		if( sc->handler[a]==SCREEN_HANDLER_VERSE) {
			sc->handler[a]= 0;
			break;
		}
	}
	
	/* edges */
	for(se= sc->edgebase.first; se; se= se->next) {
		se->v1= newdataadr(fd, se->v1);
		se->v2= newdataadr(fd, se->v2);
		if( (intptr_t)se->v1 > (intptr_t)se->v2) {
			sv= se->v1;
			se->v1= se->v2;
			se->v2= sv;
		}

		if(se->v1==NULL) {
			printf("error reading screen... file corrupt\n");
			se->v1= se->v2;
		}
	}

	/* areas */
	for(sa= sc->areabase.first; sa; sa= sa->next) {
		SpaceLink *sl;
		ARegion *ar;

		link_list(fd, &(sa->spacedata));
		link_list(fd, &(sa->regionbase));

		sa->handlers.first= sa->handlers.last= NULL;
		sa->type= NULL;	/* spacetype callbacks */
		
		for(ar= sa->regionbase.first; ar; ar= ar->next)
			direct_link_region(fd, ar, sa->spacetype);
		
		/* accident can happen when read/save new file with older version */
		/* 2.50: we now always add spacedata for info */
		if(sa->spacedata.first==NULL) {
			SpaceInfo *sinfo= MEM_callocN(sizeof(SpaceInfo), "spaceinfo");
			sa->spacetype= sinfo->spacetype= SPACE_INFO;
			BLI_addtail(&sa->spacedata, sinfo);
		}
		/* add local view3d too */
		else if(sa->spacetype==SPACE_VIEW3D)
			view3d_split_250(sa->spacedata.first, &sa->regionbase);
		
		for (sl= sa->spacedata.first; sl; sl= sl->next) {
			link_list(fd, &(sl->regionbase));

			for(ar= sl->regionbase.first; ar; ar= ar->next)
				direct_link_region(fd, ar, sl->spacetype);

			if (sl->spacetype==SPACE_VIEW3D) {
				View3D *v3d= (View3D*) sl;
				BGpic *bgpic;

				v3d->flag |= V3D_INVALID_BACKBUF;

				link_list(fd, &(v3d->bgpicbase));

				/* should be do_versions except this doesnt fit well there */
				if(v3d->bgpic) {
					bgpic= newdataadr(fd, v3d->bgpic);
					BLI_addtail(&v3d->bgpicbase, bgpic);
					v3d->bgpic= NULL;
				}

				for(bgpic= v3d->bgpicbase.first; bgpic; bgpic= bgpic->next)
					bgpic->iuser.ok= 1;

				if(v3d->gpd) {
					v3d->gpd= newdataadr(fd, v3d->gpd);
					direct_link_gpencil(fd, v3d->gpd);
				}
				v3d->localvd= newdataadr(fd, v3d->localvd);
				v3d->afterdraw_transp.first= v3d->afterdraw_transp.last= NULL;
				v3d->afterdraw_xray.first= v3d->afterdraw_xray.last= NULL;
				v3d->afterdraw_xraytransp.first= v3d->afterdraw_xraytransp.last= NULL;
				v3d->properties_storage= NULL;
				
				view3d_split_250(v3d, &sl->regionbase);
			}
			else if (sl->spacetype==SPACE_IPO) {
				SpaceIpo *sipo= (SpaceIpo*)sl;
				
				sipo->ads= newdataadr(fd, sipo->ads);
				sipo->ghostCurves.first= sipo->ghostCurves.last= NULL;
			}
			else if (sl->spacetype==SPACE_NLA) {
				SpaceNla *snla= (SpaceNla*)sl;
				
				snla->ads= newdataadr(fd, snla->ads);
			}
			else if (sl->spacetype==SPACE_OUTLINER) {
				SpaceOops *soops= (SpaceOops*) sl;
				
				soops->treestore= newdataadr(fd, soops->treestore);
				if(soops->treestore) {
					soops->treestore->data= newdataadr(fd, soops->treestore->data);
					/* we only saved what was used */
					soops->treestore->totelem= soops->treestore->usedelem;
					soops->storeflag |= SO_TREESTORE_CLEANUP;	// at first draw
				}
			}
			else if(sl->spacetype==SPACE_IMAGE) {
				SpaceImage *sima= (SpaceImage *)sl;
				
				sima->cumap= newdataadr(fd, sima->cumap);
				if(sima->cumap)
					direct_link_curvemapping(fd, sima->cumap);
				
				sima->iuser.scene= NULL;
				sima->iuser.ok= 1;
				sima->scopes.waveform_1 = NULL;
				sima->scopes.waveform_2 = NULL;
				sima->scopes.waveform_3 = NULL;
				sima->scopes.vecscope = NULL;
				sima->scopes.ok = 0;
				
				/* WARNING: gpencil data is no longer stored directly in sima after 2.5 
				 * so sacrifice a few old files for now to avoid crashes with new files!
				 * committed: r28002 */
#if 0
				sima->gpd= newdataadr(fd, sima->gpd);
				if (sima->gpd)
					direct_link_gpencil(fd, sima->gpd);
#endif
			}
			else if(sl->spacetype==SPACE_NODE) {
				SpaceNode *snode= (SpaceNode *)sl;
				
				if(snode->gpd) {
					snode->gpd= newdataadr(fd, snode->gpd);
					direct_link_gpencil(fd, snode->gpd);
				}
			}
			else if(sl->spacetype==SPACE_TIME) {
				SpaceTime *stime= (SpaceTime *)sl;
				stime->caches.first= stime->caches.last= NULL;
			}
			else if(sl->spacetype==SPACE_LOGIC) {
				SpaceLogic *slogic= (SpaceLogic *)sl;
					
				if(slogic->gpd) {
					slogic->gpd= newdataadr(fd, slogic->gpd);
					direct_link_gpencil(fd, slogic->gpd);
				}
			}
			else if(sl->spacetype==SPACE_SEQ) {
				SpaceSeq *sseq= (SpaceSeq *)sl;
				if(sseq->gpd) {
					sseq->gpd= newdataadr(fd, sseq->gpd);
					direct_link_gpencil(fd, sseq->gpd);
				}
			}
			else if(sl->spacetype==SPACE_BUTS) {
				SpaceButs *sbuts= (SpaceButs *)sl;
				sbuts->path= NULL;
			}
			else if(sl->spacetype==SPACE_CONSOLE) {
				SpaceConsole *sconsole= (SpaceConsole *)sl;
				ConsoleLine *cl, *cl_next;
				
				link_list(fd, &sconsole->scrollback);
				link_list(fd, &sconsole->history);
				
				//for(cl= sconsole->scrollback.first; cl; cl= cl->next)
				//	cl->line= newdataadr(fd, cl->line);
				
				/*comma expressions, (e.g. expr1, expr2, expr3) evalutate each expression,
				  from left to right.  the right-most expression sets the result of the comma
				  expression as a whole*/
				for(cl= sconsole->history.first; cl; cl= cl_next) {
					cl_next= cl->next;
					cl->line= newdataadr(fd, cl->line);
					if (cl->line) {
						/* the allocted length is not written, so reset here */
						cl->len_alloc= cl->len + 1;
					}
					else {
						BLI_remlink(&sconsole->history, cl);
						MEM_freeN(cl);
					}
				}
			}
			else if(sl->spacetype==SPACE_FILE) {
				SpaceFile *sfile= (SpaceFile *)sl;
				
				/* this sort of info is probably irrelevant for reloading...
				 * plus, it isn't saved to files yet!
				 */
				sfile->folders_prev= sfile->folders_next= NULL;
				sfile->files= NULL;
				sfile->layout= NULL;
				sfile->op= NULL;
				sfile->params= newdataadr(fd, sfile->params);
			}
		}
		
		sa->actionzones.first= sa->actionzones.last= NULL;

		sa->v1= newdataadr(fd, sa->v1);
		sa->v2= newdataadr(fd, sa->v2);
		sa->v3= newdataadr(fd, sa->v3);
		sa->v4= newdataadr(fd, sa->v4);
	}
}

/* ********** READ LIBRARY *************** */


static void direct_link_library(FileData *fd, Library *lib, Main *main)
{
	Main *newmain;
	
	for(newmain= fd->mainlist.first; newmain; newmain= newmain->next) {
		if(newmain->curlib) {
			if(BLI_path_cmp(newmain->curlib->filepath, lib->filepath) == 0) {
				printf("Fixed error in file; multiple instances of lib:\n %s\n", lib->filepath);
				BKE_reportf(fd->reports, RPT_WARNING, "Library '%s', '%s' had multiple instances, save and reload!", lib->name, lib->filepath);

				change_idid_adr(&fd->mainlist, fd, lib, newmain->curlib);
//				change_idid_adr_fd(fd, lib, newmain->curlib);
				
				BLI_remlink(&main->library, lib);
				MEM_freeN(lib);


				return;
			}
		}
	}
	/* make sure we have full path in lib->filename */
	BLI_strncpy(lib->filepath, lib->name, sizeof(lib->name));
	cleanup_path(fd->relabase, lib->filepath);
	
//	printf("direct_link_library: name %s\n", lib->name);
//	printf("direct_link_library: filename %s\n", lib->filename);
	
	/* new main */
	newmain= MEM_callocN(sizeof(Main), "directlink");
	BLI_addtail(&fd->mainlist, newmain);
	newmain->curlib= lib;

	lib->parent= NULL;
}

static void lib_link_library(FileData *UNUSED(fd), Main *main)
{
	Library *lib;
	for(lib= main->library.first; lib; lib= lib->id.next) {
		lib->id.us= 1;
	}
}

/* Always call this once you have loaded new library data to set the relative paths correctly in relation to the blend file */
static void fix_relpaths_library(const char *basepath, Main *main)
{
	Library *lib;
	/* BLO_read_from_memory uses a blank filename */
	if (basepath==NULL || basepath[0] == '\0') {
		for(lib= main->library.first; lib; lib= lib->id.next) {
			/* when loading a linked lib into a file which has not been saved,
			 * there is nothing we can be relative to, so instead we need to make
			 * it absolute. This can happen when appending an object with a relative
			 * link into an unsaved blend file. See [#27405].
			 * The remap relative option will make it relative again on save - campbell */
			if (strncmp(lib->name, "//", 2)==0) {
				BLI_strncpy(lib->name, lib->filepath, sizeof(lib->name));
			}
		}
	}
	else {
		for(lib= main->library.first; lib; lib= lib->id.next) {
			/* Libraries store both relative and abs paths, recreate relative paths,
			 * relative to the blend file since indirectly linked libs will be relative to their direct linked library */
			if (strncmp(lib->name, "//", 2)==0) { /* if this is relative to begin with? */
				BLI_strncpy(lib->name, lib->filepath, sizeof(lib->name));
				BLI_path_rel(lib->name, basepath);
			}
		}
	}
}

/* ************ READ SPEAKER ***************** */

static void lib_link_speaker(FileData *fd, Main *main)
{
	Speaker *spk;

	spk= main->speaker.first;
	while(spk) {
		if(spk->id.flag & LIB_NEEDLINK) {
			if (spk->adt) lib_link_animdata(fd, &spk->id, spk->adt);

			spk->sound= newlibadr(fd, spk->id.lib, spk->sound);
			if (spk->sound) {
				spk->sound->id.us++;
			}

			spk->id.flag -= LIB_NEEDLINK;
		}
		spk= spk->id.next;
	}
}

static void direct_link_speaker(FileData *fd, Speaker *spk)
{
	spk->adt= newdataadr(fd, spk->adt);
	direct_link_animdata(fd, spk->adt);

	/*spk->sound= newdataadr(fd, spk->sound);
	direct_link_sound(fd, spk->sound);*/
}

/* ************** READ SOUND ******************* */

static void direct_link_sound(FileData *fd, bSound *sound)
{
	sound->handle = NULL;
	sound->playback_handle = NULL;
	sound->waveform = NULL;

	// versioning stuff, if there was a cache, then we enable caching:
	if(sound->cache)
	{
		sound->flags |= SOUND_FLAGS_CACHING;
		sound->cache = NULL;
	}

	sound->packedfile = direct_link_packedfile(fd, sound->packedfile);
	sound->newpackedfile = direct_link_packedfile(fd, sound->newpackedfile);
}

static void lib_link_sound(FileData *fd, Main *main)
{
	bSound *sound;

	sound= main->sound.first;
	while(sound) {
		if(sound->id.flag & LIB_NEEDLINK) {
			sound->id.flag -= LIB_NEEDLINK;
			sound->ipo= newlibadr_us(fd, sound->id.lib, sound->ipo); // XXX depreceated - old animation system
			
			sound_load(main, sound);
		}
		sound= sound->id.next;
	}
}
/* ***************** READ GROUP *************** */

static void direct_link_group(FileData *fd, Group *group)
{
	link_list(fd, &group->gobject);
}

static void lib_link_group(FileData *fd, Main *main)
{
	Group *group= main->group.first;
	GroupObject *go;
	int add_us;
	
	while(group) {
		if(group->id.flag & LIB_NEEDLINK) {
			group->id.flag -= LIB_NEEDLINK;
			
			add_us= 0;
			
			go= group->gobject.first;
			while(go) {
				go->ob= newlibadr(fd, group->id.lib, go->ob);
				if(go->ob) {
					go->ob->flag |= OB_FROMGROUP;
					/* if group has an object, it increments user... */
					add_us= 1;
					if(go->ob->id.us==0) 
						go->ob->id.us= 1;
				}
				go= go->next;
			}
			if(add_us) group->id.us++;
			rem_from_group(group, NULL, NULL, NULL);	/* removes NULL entries */
		}
		group= group->id.next;
	}
}

/* ***************** READ MOVIECLIP *************** */

static void direct_link_movieclip(FileData *fd, MovieClip *clip)
{
	MovieTracking *tracking= &clip->tracking;
	MovieTrackingTrack *track;

	if(fd->movieclipmap) clip->cache= newmclipadr(fd, clip->cache);
	else clip->cache= NULL;

	if(fd->movieclipmap) clip->tracking.camera.intrinsics= newmclipadr(fd, clip->tracking.camera.intrinsics);
	else clip->tracking.camera.intrinsics= NULL;

	tracking->reconstruction.cameras= newdataadr(fd, tracking->reconstruction.cameras);

	link_list(fd, &tracking->tracks);

	track= tracking->tracks.first;
	while(track) {
		track->markers= newdataadr(fd, track->markers);

		track= track->next;
	}

	clip->tracking.act_track= newdataadr(fd, clip->tracking.act_track);

	clip->anim= NULL;
	clip->tracking_context= NULL;

	clip->tracking.stabilization.ok= 0;
	clip->tracking.stabilization.scaleibuf= NULL;
	clip->tracking.stabilization.rot_track= newdataadr(fd, clip->tracking.stabilization.rot_track);
}

static void lib_link_movieclip(FileData *fd, Main *main)
{
	MovieClip *clip;

	clip= main->movieclip.first;
	while(clip) {
		if(clip->id.flag & LIB_NEEDLINK) {
			clip->gpd= newlibadr_us(fd, clip->id.lib, clip->gpd);

			clip->id.flag -= LIB_NEEDLINK;
		}
		clip= clip->id.next;
	}
}

/* ************** GENERAL & MAIN ******************** */


static const char *dataname(short id_code)
{
	
	switch( id_code ) {
		case ID_OB: return "Data from OB";
		case ID_ME: return "Data from ME";
		case ID_IP: return "Data from IP";
		case ID_SCE: return "Data from SCE";
		case ID_MA: return "Data from MA";
		case ID_TE: return "Data from TE";
		case ID_CU: return "Data from CU";
		case ID_GR: return "Data from GR";
		case ID_AR: return "Data from AR";
		case ID_AC: return "Data from AC";
		case ID_LI: return "Data from LI";
		case ID_MB: return "Data from MB";
		case ID_IM: return "Data from IM";
		case ID_LT: return "Data from LT";
		case ID_LA: return "Data from LA";
		case ID_CA: return "Data from CA";
		case ID_KE: return "Data from KE";
		case ID_WO: return "Data from WO";
		case ID_SCR: return "Data from SCR";
		case ID_VF: return "Data from VF";
		case ID_TXT	: return "Data from TXT";
		case ID_SPK: return "Data from SPK";
		case ID_SO: return "Data from SO";
		case ID_NT: return "Data from NT";
		case ID_BR: return "Data from BR";
		case ID_PA: return "Data from PA";
		case ID_GD: return "Data from GD";
		case ID_MC: return "Data from MC";
	}
	return "Data from Lib Block";
	
}

static BHead *read_data_into_oldnewmap(FileData *fd, BHead *bhead, const char *allocname)
{
	bhead = blo_nextbhead(fd, bhead);

	while(bhead && bhead->code==DATA) {
		void *data;
#if 0
		/* XXX DUMB DEBUGGING OPTION TO GIVE NAMES for guarded malloc errors */
		short *sp= fd->filesdna->structs[bhead->SDNAnr];
		char *tmp= malloc(100);
		allocname = fd->filesdna->types[ sp[0] ];
		strcpy(tmp, allocname);
		data= read_struct(fd, bhead, tmp);
#else
		data= read_struct(fd, bhead, allocname);
#endif
		
		if (data) {
			oldnewmap_insert(fd->datamap, bhead->old, data, 0);
		}

		bhead = blo_nextbhead(fd, bhead);
	}

	return bhead;
}

static BHead *read_libblock(FileData *fd, Main *main, BHead *bhead, int flag, ID **id_r)
{
	/* this routine reads a libblock and its direct data. Use link functions
	 * to connect it all
	 */

	ID *id;
	ListBase *lb;
	const char *allocname;
	
	/* read libblock */
	id = read_struct(fd, bhead, "lib block");
	if (id_r)
		*id_r= id;
	if (!id)
		return blo_nextbhead(fd, bhead);
	
	oldnewmap_insert(fd->libmap, bhead->old, id, bhead->code);	/* for ID_ID check */
	
	/* do after read_struct, for dna reconstruct */
	if(bhead->code==ID_ID) {
		lb= which_libbase(main, GS(id->name));
	}
	else {
		lb= which_libbase(main, bhead->code);
	}
	
	BLI_addtail(lb, id);

	/* clear first 8 bits */
	id->flag= (id->flag & 0xFF00) | flag | LIB_NEEDLINK;
	id->lib= main->curlib;
	if(id->flag & LIB_FAKEUSER) id->us= 1;
	else id->us= 0;
	id->icon_id = 0;
	id->flag &= ~LIB_ID_RECALC;

	/* this case cannot be direct_linked: it's just the ID part */
	if(bhead->code==ID_ID) {
		return blo_nextbhead(fd, bhead);
	}

	/* need a name for the mallocN, just for debugging and sane prints on leaks */
	allocname= dataname(GS(id->name));
	
	/* read all data into fd->datamap */
	bhead= read_data_into_oldnewmap(fd, bhead, allocname);

	/* init pointers direct data */
	switch( GS(id->name) ) {
		case ID_WM:
			direct_link_windowmanager(fd, (wmWindowManager *)id);
			break;
		case ID_SCR:
			direct_link_screen(fd, (bScreen *)id);
			break;
		case ID_SCE:
			direct_link_scene(fd, (Scene *)id);
			break;
		case ID_OB:
			direct_link_object(fd, (Object *)id);
			break;
		case ID_ME:
			direct_link_mesh(fd, (Mesh *)id);
			break;
		case ID_CU:
			direct_link_curve(fd, (Curve *)id);
			break;
		case ID_MB:
			direct_link_mball(fd, (MetaBall *)id);
			break;
		case ID_MA:
			direct_link_material(fd, (Material *)id);
			break;
		case ID_TE:
			direct_link_texture(fd, (Tex *)id);
			break;
		case ID_IM:
			direct_link_image(fd, (Image *)id);
			break;
		case ID_LA:
			direct_link_lamp(fd, (Lamp *)id);
			break;
		case ID_VF:
			direct_link_vfont(fd, (VFont *)id);
			break;
		case ID_TXT:
			direct_link_text(fd, (Text *)id);
			break;
		case ID_IP:
			direct_link_ipo(fd, (Ipo *)id);
			break;
		case ID_KE:
			direct_link_key(fd, (Key *)id);
			break;
		case ID_LT:
			direct_link_latt(fd, (Lattice *)id);
			break;
		case ID_WO:
			direct_link_world(fd, (World *)id);
			break;
		case ID_LI:
			direct_link_library(fd, (Library *)id, main);
			break;
		case ID_CA:
			direct_link_camera(fd, (Camera *)id);
			break;
		case ID_SPK:
			direct_link_speaker(fd, (Speaker *)id);
			break;
		case ID_SO:
			direct_link_sound(fd, (bSound *)id);
			break;
		case ID_GR:
			direct_link_group(fd, (Group *)id);
			break;
		case ID_AR:
			direct_link_armature(fd, (bArmature*)id);
			break;
		case ID_AC:
			direct_link_action(fd, (bAction*)id);
			break;
		case ID_NT:
			direct_link_nodetree(fd, (bNodeTree*)id);
			break;
		case ID_BR:
			direct_link_brush(fd, (Brush*)id);
			break;
		case ID_PA:
			direct_link_particlesettings(fd, (ParticleSettings*)id);
			break;
		case ID_SCRIPT:
			direct_link_script(fd, (Script*)id);
			break;
		case ID_GD:
			direct_link_gpencil(fd, (bGPdata *)id);
			break;
		case ID_MC:
			direct_link_movieclip(fd, (MovieClip *)id);
			break;
	}
	
	/*link direct data of ID properties*/
	if (id->properties) {
		id->properties = newdataadr(fd, id->properties);
		if (id->properties) { /* this case means the data was written incorrectly, it should not happen */
			IDP_DirectLinkProperty(id->properties, (fd->flags & FD_FLAGS_SWITCH_ENDIAN), fd);
		}
	}

	oldnewmap_free_unused(fd->datamap);
	oldnewmap_clear(fd->datamap);

	return (bhead);
}

/* note, this has to be kept for reading older files... */
/* also version info is written here */
static BHead *read_global(BlendFileData *bfd, FileData *fd, BHead *bhead)
{
	FileGlobal *fg= read_struct(fd, bhead, "Global");
	
	/* copy to bfd handle */
	bfd->main->subversionfile= fg->subversion;
	bfd->main->minversionfile= fg->minversion;
	bfd->main->minsubversionfile= fg->minsubversion;
	bfd->main->revision= fg->revision;
	
	bfd->winpos= fg->winpos;
	bfd->fileflags= fg->fileflags;
	bfd->displaymode= fg->displaymode;
	bfd->globalf= fg->globalf;
	BLI_strncpy(bfd->filename, fg->filename, sizeof(bfd->filename));
	
	if(G.fileflags & G_FILE_RECOVER)
		BLI_strncpy(fd->relabase, fg->filename, sizeof(fd->relabase));
	
	bfd->curscreen= fg->curscreen;
	bfd->curscene= fg->curscene;
	
	MEM_freeN(fg);

	fd->globalf= bfd->globalf;
	fd->fileflags= bfd->fileflags;
	
	return blo_nextbhead(fd, bhead);
}

/* note, this has to be kept for reading older files... */
static void link_global(FileData *fd, BlendFileData *bfd)
{
	
	bfd->curscreen= newlibadr(fd, NULL, bfd->curscreen);
	bfd->curscene= newlibadr(fd, NULL, bfd->curscene);
	// this happens in files older than 2.35
	if(bfd->curscene==NULL) {
		if(bfd->curscreen) bfd->curscene= bfd->curscreen->scene;
	}
}

static void vcol_to_fcol(Mesh *me)
{
	MFace *mface;
	unsigned int *mcol, *mcoln, *mcolmain;
	int a;

	if(me->totface==0 || me->mcol==NULL) return;

	mcoln= mcolmain= MEM_mallocN(4*sizeof(int)*me->totface, "mcoln");
	mcol = (unsigned int *)me->mcol;
	mface= me->mface;
	for(a=me->totface; a>0; a--, mface++) {
		mcoln[0]= mcol[mface->v1];
		mcoln[1]= mcol[mface->v2];
		mcoln[2]= mcol[mface->v3];
		mcoln[3]= mcol[mface->v4];
		mcoln+= 4;
	}

	MEM_freeN(me->mcol);
	me->mcol= (MCol *)mcolmain;
}

static int map_223_keybd_code_to_224_keybd_code(int code)
{
	switch (code) {
		case 312:	return 311; /* F12KEY */
		case 159:	return 161; /* PADSLASHKEY */
		case 161:	return 150; /* PAD0 */
		case 154:	return 151; /* PAD1 */
		case 150:	return 152; /* PAD2 */
		case 155:	return 153; /* PAD3 */
		case 151:	return 154; /* PAD4 */
		case 156:	return 155; /* PAD5 */
		case 152:	return 156; /* PAD6 */
		case 157:	return 157; /* PAD7 */
		case 153:	return 158; /* PAD8 */
		case 158:	return 159; /* PAD9 */
		default: return code;
	}
}

static void do_version_bone_head_tail_237(Bone *bone)
{
	Bone *child;
	float vec[3];

	/* head */
	copy_v3_v3(bone->arm_head, bone->arm_mat[3]);

	/* tail is in current local coord system */
	copy_v3_v3(vec, bone->arm_mat[1]);
	mul_v3_fl(vec, bone->length);
	add_v3_v3v3(bone->arm_tail, bone->arm_head, vec);

	for(child= bone->childbase.first; child; child= child->next)
		do_version_bone_head_tail_237(child);
}

static void bone_version_238(ListBase *lb)
{
	Bone *bone;
	
	for(bone= lb->first; bone; bone= bone->next) {
		if(bone->rad_tail==0.0f && bone->rad_head==0.0f) {
			bone->rad_head= 0.25f*bone->length;
			bone->rad_tail= 0.1f*bone->length;
			
			bone->dist-= bone->rad_head;
			if(bone->dist<=0.0f) bone->dist= 0.0f;
		}
		bone_version_238(&bone->childbase);
	}
}

static void bone_version_239(ListBase *lb)
{
	Bone *bone;
	
	for(bone= lb->first; bone; bone= bone->next) {
		if(bone->layer==0) 
			bone->layer= 1;
		bone_version_239(&bone->childbase);
	}
}

static void ntree_version_241(bNodeTree *ntree)
{
	bNode *node;
	
	if(ntree->type==NTREE_COMPOSIT) {
		for(node= ntree->nodes.first; node; node= node->next) {
			if(node->type==CMP_NODE_BLUR) {
				if(node->storage==NULL) {
					NodeBlurData *nbd= MEM_callocN(sizeof(NodeBlurData), "node blur patch");
					nbd->sizex= node->custom1;
					nbd->sizey= node->custom2;
					nbd->filtertype= R_FILTER_QUAD;
					node->storage= nbd;
				}
			}
			else if(node->type==CMP_NODE_VECBLUR) {
				if(node->storage==NULL) {
					NodeBlurData *nbd= MEM_callocN(sizeof(NodeBlurData), "node blur patch");
					nbd->samples= node->custom1;
					nbd->maxspeed= node->custom2;
					nbd->fac= 1.0f;
					node->storage= nbd;
				}
			}
		}
	}
}

static void ntree_version_242(bNodeTree *ntree)
{
	bNode *node;
	
	if(ntree->type==NTREE_COMPOSIT) {
		for(node= ntree->nodes.first; node; node= node->next) {
			if(node->type==CMP_NODE_HUE_SAT) {
				if(node->storage) {
					NodeHueSat *nhs= node->storage;
					if(nhs->val==0.0f) nhs->val= 1.0f;
				}
			}
		}
	}
	else if(ntree->type==NTREE_SHADER) {
		for(node= ntree->nodes.first; node; node= node->next)
			if(node->type == SH_NODE_GEOMETRY && node->storage == NULL)
				node->storage= MEM_callocN(sizeof(NodeGeometry), "NodeGeometry");
	}
	
}


/* somehow, probably importing via python, keyblock adrcodes are not in order */
static void sort_shape_fix(Main *main)
{
	Key *key;
	KeyBlock *kb;
	int sorted= 0;
	
	while(sorted==0) {
		sorted= 1;
		for(key= main->key.first; key; key= key->id.next) {
			for(kb= key->block.first; kb; kb= kb->next) {
				if(kb->next && kb->adrcode>kb->next->adrcode) {
					KeyBlock *next= kb->next;
					BLI_remlink(&key->block, kb);
					BLI_insertlink(&key->block, next, kb);
					kb= next;
					sorted= 0;
				}
			}
		}
		if(sorted==0) printf("warning, shape keys were sorted incorrect, fixed it!\n");
	}
}

static void customdata_version_242(Mesh *me)
{
	CustomDataLayer *layer;
	MTFace *mtf;
	MCol *mcol;
	TFace *tf;
	int a, mtfacen, mcoln;

	if (!me->vdata.totlayer) {
		CustomData_add_layer(&me->vdata, CD_MVERT, CD_ASSIGN, me->mvert, me->totvert);

		if (me->msticky)
			CustomData_add_layer(&me->vdata, CD_MSTICKY, CD_ASSIGN, me->msticky, me->totvert);
		if (me->dvert)
			CustomData_add_layer(&me->vdata, CD_MDEFORMVERT, CD_ASSIGN, me->dvert, me->totvert);
	}

	if (!me->edata.totlayer)
		CustomData_add_layer(&me->edata, CD_MEDGE, CD_ASSIGN, me->medge, me->totedge);
	
	if (!me->fdata.totlayer) {
		CustomData_add_layer(&me->fdata, CD_MFACE, CD_ASSIGN, me->mface, me->totface);

		if (me->tface) {
			if (me->mcol)
				MEM_freeN(me->mcol);

			me->mcol= CustomData_add_layer(&me->fdata, CD_MCOL, CD_CALLOC, NULL, me->totface);
			me->mtface= CustomData_add_layer(&me->fdata, CD_MTFACE, CD_CALLOC, NULL, me->totface);

			mtf= me->mtface;
			mcol= me->mcol;
			tf= me->tface;

			for (a=0; a < me->totface; a++, mtf++, tf++, mcol+=4) {
				memcpy(mcol, tf->col, sizeof(tf->col));
				memcpy(mtf->uv, tf->uv, sizeof(tf->uv));

				mtf->flag= tf->flag;
				mtf->unwrap= tf->unwrap;
				mtf->mode= tf->mode;
				mtf->tile= tf->tile;
				mtf->tpage= tf->tpage;
				mtf->transp= tf->transp;
			}

			MEM_freeN(me->tface);
			me->tface= NULL;
		}
		else if (me->mcol) {
			me->mcol= CustomData_add_layer(&me->fdata, CD_MCOL, CD_ASSIGN, me->mcol, me->totface);
		}
	}

	if (me->tface) {
		MEM_freeN(me->tface);
		me->tface= NULL;
	}

	for (a=0, mtfacen=0, mcoln=0; a < me->fdata.totlayer; a++) {
		layer= &me->fdata.layers[a];

		if (layer->type == CD_MTFACE) {
			if (layer->name[0] == 0) {
				if (mtfacen == 0) strcpy(layer->name, "UVTex");
				else sprintf(layer->name, "UVTex.%.3d", mtfacen);
			}
			mtfacen++;
		}
		else if (layer->type == CD_MCOL) {
			if (layer->name[0] == 0) {
				if (mcoln == 0) strcpy(layer->name, "Col");
				else sprintf(layer->name, "Col.%.3d", mcoln);
			}
			mcoln++;
		}
	}

	mesh_update_customdata_pointers(me);
}

/*only copy render texface layer from active*/
static void customdata_version_243(Mesh *me)
{
	CustomDataLayer *layer;
	int a;

	for (a=0; a < me->fdata.totlayer; a++) {
		layer= &me->fdata.layers[a];
		layer->active_rnd = layer->active;
	}
}

/* struct NodeImageAnim moved to ImageUser, and we make it default available */
static void do_version_ntree_242_2(bNodeTree *ntree)
{
	bNode *node;
	
	if(ntree->type==NTREE_COMPOSIT) {
		for(node= ntree->nodes.first; node; node= node->next) {
			if(ELEM3(node->type, CMP_NODE_IMAGE, CMP_NODE_VIEWER, CMP_NODE_SPLITVIEWER)) {
				/* only image had storage */
				if(node->storage) {
					NodeImageAnim *nia= node->storage;
					ImageUser *iuser= MEM_callocN(sizeof(ImageUser), "ima user node");

					iuser->frames= nia->frames;
					iuser->sfra= nia->sfra;
					iuser->offset= nia->nr-1;
					iuser->cycl= nia->cyclic;
					iuser->fie_ima= 2;
					iuser->ok= 1;
					
					node->storage= iuser;
					MEM_freeN(nia);
				}
				else {
					ImageUser *iuser= node->storage= MEM_callocN(sizeof(ImageUser), "node image user");
					iuser->sfra= 1;
					iuser->fie_ima= 2;
					iuser->ok= 1;
				}
			}
		}
	}
}

static void ntree_version_245(FileData *fd, Library *lib, bNodeTree *ntree)
{
	bNode *node;
	NodeTwoFloats *ntf;
	ID *nodeid;
	Image *image;
	ImageUser *iuser;

	if(ntree->type==NTREE_COMPOSIT) {
		for(node= ntree->nodes.first; node; node= node->next) {
			if(node->type == CMP_NODE_ALPHAOVER) {
				if(!node->storage) {
					ntf= MEM_callocN(sizeof(NodeTwoFloats), "NodeTwoFloats");
					node->storage= ntf;
					if(node->custom1)
						ntf->x= 1.0f;
				}
			}
			
			/* fix for temporary flag changes during 245 cycle */
			nodeid= newlibadr(fd, lib, node->id);
			if(node->storage && nodeid && GS(nodeid->name) == ID_IM) {
				image= (Image*)nodeid;
				iuser= node->storage;
				if(iuser->flag & IMA_OLD_PREMUL) {
					iuser->flag &= ~IMA_OLD_PREMUL;
					iuser->flag |= IMA_DO_PREMUL;
				}
				if(iuser->flag & IMA_DO_PREMUL) {
					image->flag &= ~IMA_OLD_PREMUL;
					image->flag |= IMA_DO_PREMUL;
				}
			}
		}
	}
}

static void idproperties_fix_groups_lengths_recurse(IDProperty *prop)
{
	IDProperty *loop;
	int i;
	
	for (loop=prop->data.group.first, i=0; loop; loop=loop->next, i++) {
		if (loop->type == IDP_GROUP) idproperties_fix_groups_lengths_recurse(loop);
	}
	
	if (prop->len != i) {
		printf("Found and fixed bad id property group length.\n");
		prop->len = i;
	}
}

static void idproperties_fix_group_lengths(ListBase idlist)
{
	ID *id;
	
	for (id=idlist.first; id; id=id->next) {
		if (id->properties) {
			idproperties_fix_groups_lengths_recurse(id->properties);
		}
	}
}

static void alphasort_version_246(FileData *fd, Library *lib, Mesh *me)
{
	Material *ma;
	MFace *mf;
	MTFace *tf;
	int a, b, texalpha;

	/* verify we have a tface layer */
	for(b=0; b<me->fdata.totlayer; b++)
		if(me->fdata.layers[b].type == CD_MTFACE)
			break;
	
	if(b == me->fdata.totlayer)
		return;

	/* if we do, set alpha sort if the game engine did it before */
	for(a=0, mf=me->mface; a<me->totface; a++, mf++) {
		if(mf->mat_nr < me->totcol) {
			ma= newlibadr(fd, lib, me->mat[mf->mat_nr]);
			texalpha = 0;

			/* we can't read from this if it comes from a library,
			 * because direct_link might not have happened on it,
			 * so ma->mtex is not pointing to valid memory yet */
			if(ma && ma->id.lib)
				ma= NULL;

			for(b=0; ma && b<MAX_MTEX; b++)
				if(ma->mtex && ma->mtex[b] && ma->mtex[b]->mapto & MAP_ALPHA)
					texalpha = 1;
		}
		else {
			ma= NULL;
			texalpha = 0;
		}

		for(b=0; b<me->fdata.totlayer; b++) {
			if(me->fdata.layers[b].type == CD_MTFACE) {
				tf = ((MTFace*)me->fdata.layers[b].data) + a;

				tf->mode &= ~TF_ALPHASORT;
				if(ma && (ma->mode & MA_ZTRANSP))
					if(ELEM(tf->transp, TF_ALPHA, TF_ADD) || (texalpha && (tf->transp != TF_CLIP)))
						tf->mode |= TF_ALPHASORT;
			}
		}
	}
}

/* 2.50 patch */
static void area_add_header_region(ScrArea *sa, ListBase *lb)
{
	ARegion *ar= MEM_callocN(sizeof(ARegion), "area region from do_versions");
	
	BLI_addtail(lb, ar);
	ar->regiontype= RGN_TYPE_HEADER;
	if(sa->headertype==HEADERDOWN)
		ar->alignment= RGN_ALIGN_BOTTOM;
	else
		ar->alignment= RGN_ALIGN_TOP;
	
	/* initialise view2d data for header region, to allow panning */
	/* is copy from ui_view2d.c */
	ar->v2d.keepzoom = (V2D_LOCKZOOM_X|V2D_LOCKZOOM_Y|V2D_LIMITZOOM|V2D_KEEPASPECT);
	ar->v2d.keepofs = V2D_LOCKOFS_Y;
	ar->v2d.keeptot = V2D_KEEPTOT_STRICT; 
	ar->v2d.align = V2D_ALIGN_NO_NEG_X|V2D_ALIGN_NO_NEG_Y;
	ar->v2d.flag = (V2D_PIXELOFS_X|V2D_PIXELOFS_Y);
}

static void sequencer_init_preview_region(ARegion* ar)
{
	// XXX a bit ugly still, copied from space_sequencer
	/* NOTE: if you change values here, also change them in space_sequencer.c, sequencer_new */
	ar->regiontype= RGN_TYPE_PREVIEW;
	ar->alignment= RGN_ALIGN_TOP;
	ar->flag |= RGN_FLAG_HIDDEN;
	ar->v2d.keepzoom= V2D_KEEPASPECT | V2D_KEEPZOOM;
	ar->v2d.minzoom= 0.00001f;
	ar->v2d.maxzoom= 100000.0f;
	ar->v2d.tot.xmin= -960.0f; /* 1920 width centered */
	ar->v2d.tot.ymin= -540.0f; /* 1080 height centered */
	ar->v2d.tot.xmax= 960.0f;
	ar->v2d.tot.ymax= 540.0f;
	ar->v2d.min[0]= 0.0f;
	ar->v2d.min[1]= 0.0f;
	ar->v2d.max[0]= 12000.0f;
	ar->v2d.max[1]= 12000.0f;
	ar->v2d.cur= ar->v2d.tot;
	ar->v2d.align= V2D_ALIGN_FREE; // (V2D_ALIGN_NO_NEG_X|V2D_ALIGN_NO_NEG_Y);
	ar->v2d.keeptot= V2D_KEEPTOT_FREE;
}

/* 2.50 patch */
static void area_add_window_regions(ScrArea *sa, SpaceLink *sl, ListBase *lb)
{
	ARegion *ar;
	ARegion *ar_main;

	if(sl) {
		/* first channels for ipo action nla... */
		switch(sl->spacetype) {
			case SPACE_IPO:
				ar= MEM_callocN(sizeof(ARegion), "area region from do_versions");
				BLI_addtail(lb, ar);
				ar->regiontype= RGN_TYPE_CHANNELS;
				ar->alignment= RGN_ALIGN_LEFT; 
				ar->v2d.scroll= (V2D_SCROLL_RIGHT|V2D_SCROLL_BOTTOM);
				
					// for some reason, this doesn't seem to go auto like for NLA...
				ar= MEM_callocN(sizeof(ARegion), "area region from do_versions");
				BLI_addtail(lb, ar);
				ar->regiontype= RGN_TYPE_UI;
				ar->alignment= RGN_ALIGN_RIGHT;
				ar->v2d.scroll= V2D_SCROLL_RIGHT;
				ar->v2d.flag = RGN_FLAG_HIDDEN;
				break;
				
			case SPACE_ACTION:
				ar= MEM_callocN(sizeof(ARegion), "area region from do_versions");
				BLI_addtail(lb, ar);
				ar->regiontype= RGN_TYPE_CHANNELS;
				ar->alignment= RGN_ALIGN_LEFT;
				ar->v2d.scroll= V2D_SCROLL_BOTTOM;
				ar->v2d.flag = V2D_VIEWSYNC_AREA_VERTICAL;
				break;
				
			case SPACE_NLA:
				ar= MEM_callocN(sizeof(ARegion), "area region from do_versions");
				BLI_addtail(lb, ar);
				ar->regiontype= RGN_TYPE_CHANNELS;
				ar->alignment= RGN_ALIGN_LEFT;
				ar->v2d.scroll= V2D_SCROLL_BOTTOM;
				ar->v2d.flag = V2D_VIEWSYNC_AREA_VERTICAL;
				
					// for some reason, some files still don't get this auto
				ar= MEM_callocN(sizeof(ARegion), "area region from do_versions");
				BLI_addtail(lb, ar);
				ar->regiontype= RGN_TYPE_UI;
				ar->alignment= RGN_ALIGN_RIGHT;
				ar->v2d.scroll= V2D_SCROLL_RIGHT;
				ar->v2d.flag = RGN_FLAG_HIDDEN;
				break;
				
			case SPACE_NODE:
				ar= MEM_callocN(sizeof(ARegion), "nodetree area for node");
				BLI_addtail(lb, ar);
				ar->regiontype= RGN_TYPE_UI;
				ar->alignment= RGN_ALIGN_LEFT;
				ar->v2d.scroll = (V2D_SCROLL_RIGHT|V2D_SCROLL_BOTTOM);
				ar->v2d.flag = V2D_VIEWSYNC_AREA_VERTICAL;
				/* temporarily hide it */
				ar->flag = RGN_FLAG_HIDDEN;
				break;
			case SPACE_FILE:
				ar= MEM_callocN(sizeof(ARegion), "nodetree area for node");
				BLI_addtail(lb, ar);
				ar->regiontype= RGN_TYPE_CHANNELS;
				ar->alignment= RGN_ALIGN_LEFT;

				ar= MEM_callocN(sizeof(ARegion), "ui area for file");
				BLI_addtail(lb, ar);
				ar->regiontype= RGN_TYPE_UI;
				ar->alignment= RGN_ALIGN_TOP;
				break;
			case SPACE_SEQ:
				ar_main = (ARegion*)lb->first;
				for (; ar_main; ar_main = ar_main->next) {
					if (ar_main->regiontype == RGN_TYPE_WINDOW)
						break;
				}
				ar= MEM_callocN(sizeof(ARegion), "preview area for sequencer");
				BLI_insertlinkbefore(lb, ar_main, ar);
				sequencer_init_preview_region(ar);
				break;
			case SPACE_VIEW3D:
				/* toolbar */
				ar= MEM_callocN(sizeof(ARegion), "toolbar for view3d");
				
				BLI_addtail(lb, ar);
				ar->regiontype= RGN_TYPE_TOOLS;
				ar->alignment= RGN_ALIGN_LEFT;
				ar->flag = RGN_FLAG_HIDDEN;
				
				/* tool properties */
				ar= MEM_callocN(sizeof(ARegion), "tool properties for view3d");
				
				BLI_addtail(lb, ar);
				ar->regiontype= RGN_TYPE_TOOL_PROPS;
				ar->alignment= RGN_ALIGN_BOTTOM|RGN_SPLIT_PREV;
				ar->flag = RGN_FLAG_HIDDEN;
				
				/* buttons/list view */
				ar= MEM_callocN(sizeof(ARegion), "buttons for view3d");
				
				BLI_addtail(lb, ar);
				ar->regiontype= RGN_TYPE_UI;
				ar->alignment= RGN_ALIGN_RIGHT;
				ar->flag = RGN_FLAG_HIDDEN;
#if 0
			case SPACE_BUTS:
				/* context UI region */
				ar= MEM_callocN(sizeof(ARegion), "area region from do_versions");
				BLI_addtail(lb, ar);
				ar->regiontype= RGN_TYPE_UI;
				ar->alignment= RGN_ALIGN_RIGHT;
				
				break;
#endif
		}
	}

	/* main region */
	ar= MEM_callocN(sizeof(ARegion), "area region from do_versions");
	
	BLI_addtail(lb, ar);
	ar->winrct= sa->totrct;
	
	ar->regiontype= RGN_TYPE_WINDOW;
	
	if(sl) {
		/* if active spacetype has view2d data, copy that over to main region */
		/* and we split view3d */
		switch(sl->spacetype) {
			case SPACE_VIEW3D:
				view3d_split_250((View3D *)sl, lb);
				break;		
						
			case SPACE_OUTLINER:
			{
				SpaceOops *soops= (SpaceOops *)sl;
				
				memcpy(&ar->v2d, &soops->v2d, sizeof(View2D));
				
				ar->v2d.scroll &= ~V2D_SCROLL_LEFT;
				ar->v2d.scroll |= (V2D_SCROLL_RIGHT|V2D_SCROLL_BOTTOM_O);
				ar->v2d.align = (V2D_ALIGN_NO_NEG_X|V2D_ALIGN_NO_POS_Y);
				ar->v2d.keepzoom |= (V2D_LOCKZOOM_X|V2D_LOCKZOOM_Y|V2D_KEEPASPECT);
				ar->v2d.keeptot = V2D_KEEPTOT_STRICT;
				ar->v2d.minzoom= ar->v2d.maxzoom= 1.0f;
				//ar->v2d.flag |= V2D_IS_INITIALISED;
			}
				break;
			case SPACE_TIME:
			{
				SpaceTime *stime= (SpaceTime *)sl;
				memcpy(&ar->v2d, &stime->v2d, sizeof(View2D));
				
				ar->v2d.scroll |= (V2D_SCROLL_BOTTOM|V2D_SCROLL_SCALE_HORIZONTAL);
				ar->v2d.align |= V2D_ALIGN_NO_NEG_Y;
				ar->v2d.keepofs |= V2D_LOCKOFS_Y;
				ar->v2d.keepzoom |= V2D_LOCKZOOM_Y;
				ar->v2d.tot.ymin= ar->v2d.cur.ymin= -10.0;
				ar->v2d.min[1]= ar->v2d.max[1]= 20.0;
			}
				break;
			case SPACE_IPO:
			{
				SpaceIpo *sipo= (SpaceIpo *)sl;
				memcpy(&ar->v2d, &sipo->v2d, sizeof(View2D));
				
				/* init mainarea view2d */
				ar->v2d.scroll |= (V2D_SCROLL_BOTTOM|V2D_SCROLL_SCALE_HORIZONTAL);
				ar->v2d.scroll |= (V2D_SCROLL_LEFT|V2D_SCROLL_SCALE_VERTICAL);
				
				ar->v2d.min[0]= FLT_MIN;
				ar->v2d.min[1]= FLT_MIN;
				
				ar->v2d.max[0]= MAXFRAMEF;
				ar->v2d.max[1]= FLT_MAX;
				
				//ar->v2d.flag |= V2D_IS_INITIALISED;
				break;
			}
			case SPACE_SOUND:
			{
				SpaceSound *ssound= (SpaceSound *)sl;
				memcpy(&ar->v2d, &ssound->v2d, sizeof(View2D));
				
				ar->v2d.scroll |= (V2D_SCROLL_BOTTOM|V2D_SCROLL_SCALE_HORIZONTAL);
				ar->v2d.scroll |= (V2D_SCROLL_LEFT);
				//ar->v2d.flag |= V2D_IS_INITIALISED;
				break;
			}
			case SPACE_NLA:
			{
				SpaceNla *snla= (SpaceNla *)sl;
				memcpy(&ar->v2d, &snla->v2d, sizeof(View2D));
				
				ar->v2d.tot.ymin= (float)(-sa->winy)/3.0f;
				ar->v2d.tot.ymax= 0.0f;
				
				ar->v2d.scroll |= (V2D_SCROLL_BOTTOM|V2D_SCROLL_SCALE_HORIZONTAL);
				ar->v2d.scroll |= (V2D_SCROLL_RIGHT);
				ar->v2d.align = V2D_ALIGN_NO_POS_Y;
				ar->v2d.flag |= V2D_VIEWSYNC_AREA_VERTICAL;
				break;
			}
			case SPACE_ACTION:
			{
				SpaceAction *saction= (SpaceAction *)sl;
				
				/* we totally reinit the view for the Action Editor, as some old instances had some weird cruft set */
				ar->v2d.tot.xmin= -20.0f;
				ar->v2d.tot.ymin= (float)(-sa->winy)/3.0f;
				ar->v2d.tot.xmax= (float)((sa->winx > 120)? (sa->winx) : 120);
				ar->v2d.tot.ymax= 0.0f;
				
				ar->v2d.cur= ar->v2d.tot;
				
				ar->v2d.min[0]= 0.0f;
				ar->v2d.min[1]= 0.0f;
				
				ar->v2d.max[0]= MAXFRAMEF;
				ar->v2d.max[1]= FLT_MAX;

				ar->v2d.minzoom= 0.01f;
				ar->v2d.maxzoom= 50;
				ar->v2d.scroll = (V2D_SCROLL_BOTTOM|V2D_SCROLL_SCALE_HORIZONTAL);
				ar->v2d.scroll |= (V2D_SCROLL_RIGHT);
				ar->v2d.keepzoom= V2D_LOCKZOOM_Y;
				ar->v2d.align= V2D_ALIGN_NO_POS_Y;
				ar->v2d.flag = V2D_VIEWSYNC_AREA_VERTICAL;
				
				/* for old files with ShapeKey editors open + an action set, clear the action as 
				 * it doesn't make sense in the new system (i.e. violates concept that ShapeKey edit
				 * only shows ShapeKey-rooted actions only)
				 */
				if (saction->mode == SACTCONT_SHAPEKEY)
					saction->action = NULL;
				break;
			}
			case SPACE_SEQ:
			{
				SpaceSeq *sseq= (SpaceSeq *)sl;
				memcpy(&ar->v2d, &sseq->v2d, sizeof(View2D));
				
				ar->v2d.scroll |= (V2D_SCROLL_BOTTOM|V2D_SCROLL_SCALE_HORIZONTAL);
				ar->v2d.scroll |= (V2D_SCROLL_LEFT|V2D_SCROLL_SCALE_VERTICAL);
				ar->v2d.align= V2D_ALIGN_NO_NEG_Y;
				ar->v2d.flag |= V2D_IS_INITIALISED;
				break;
			}
			case SPACE_NODE:
			{
				SpaceNode *snode= (SpaceNode *)sl;
				memcpy(&ar->v2d, &snode->v2d, sizeof(View2D));
				
				ar->v2d.scroll= (V2D_SCROLL_RIGHT|V2D_SCROLL_BOTTOM);
				ar->v2d.keepzoom= V2D_LIMITZOOM|V2D_KEEPASPECT;
				break;
			}
			case SPACE_BUTS:
			{
				SpaceButs *sbuts= (SpaceButs *)sl;
				memcpy(&ar->v2d, &sbuts->v2d, sizeof(View2D));
				
				ar->v2d.scroll |= (V2D_SCROLL_RIGHT|V2D_SCROLL_BOTTOM); 
				break;
			}
			case SPACE_FILE:
			 {
				// SpaceFile *sfile= (SpaceFile *)sl;
				ar->v2d.tot.xmin = ar->v2d.tot.ymin = 0;
				ar->v2d.tot.xmax = ar->winx;
				ar->v2d.tot.ymax = ar->winy;
				ar->v2d.cur = ar->v2d.tot;
				ar->regiontype= RGN_TYPE_WINDOW;
				ar->v2d.scroll = (V2D_SCROLL_RIGHT|V2D_SCROLL_BOTTOM_O);
				ar->v2d.align = (V2D_ALIGN_NO_NEG_X|V2D_ALIGN_NO_POS_Y);
				ar->v2d.keepzoom = (V2D_LOCKZOOM_X|V2D_LOCKZOOM_Y|V2D_LIMITZOOM|V2D_KEEPASPECT);
				break;
			}
			case SPACE_TEXT:
			{
				SpaceText *st= (SpaceText *)sl;
				st->flags |= ST_FIND_WRAP;
			}
				//case SPACE_XXX: // FIXME... add other ones
				//	memcpy(&ar->v2d, &((SpaceXxx *)sl)->v2d, sizeof(View2D));
				//	break;
		}
	}
}

static void do_versions_windowmanager_2_50(bScreen *screen)
{
	ScrArea *sa;
	SpaceLink *sl;
	
	/* add regions */
	for(sa= screen->areabase.first; sa; sa= sa->next) {
		
		/* we keep headertype variable to convert old files only */
		if(sa->headertype)
			area_add_header_region(sa, &sa->regionbase);
		
		area_add_window_regions(sa, sa->spacedata.first, &sa->regionbase);
		
		/* space imageselect is depricated */
		for(sl= sa->spacedata.first; sl; sl= sl->next) {
			if(sl->spacetype==SPACE_IMASEL)
				sl->spacetype= SPACE_INFO;	/* spacedata then matches */
		}		
		
		/* it seems to be possible in 2.5 to have this saved, filewindow probably */
		sa->butspacetype= sa->spacetype;
		
		/* pushed back spaces also need regions! */
		if(sa->spacedata.first) {
			sl= sa->spacedata.first;
			for(sl= sl->next; sl; sl= sl->next) {
				if(sa->headertype)
					area_add_header_region(sa, &sl->regionbase);
				area_add_window_regions(sa, sl, &sl->regionbase);
			}
		}
	}
}

static void versions_gpencil_add_main(ListBase *lb, ID *id, const char *name)
{
	
	BLI_addtail(lb, id);
	id->us= 1;
	id->flag= LIB_FAKEUSER;
	*( (short *)id->name )= ID_GD;
	
	new_id(lb, id, name);
	/* alphabetic insterion: is in new_id */
	
	if(G.f & G_DEBUG)
		printf("Converted GPencil to ID: %s\n", id->name+2);
}

static void do_versions_gpencil_2_50(Main *main, bScreen *screen)
{
	ScrArea *sa;
	SpaceLink *sl;
	
	/* add regions */
	for(sa= screen->areabase.first; sa; sa= sa->next) {
		for(sl= sa->spacedata.first; sl; sl= sl->next) {
			if (sl->spacetype==SPACE_VIEW3D) {
				View3D *v3d= (View3D*) sl;
				if(v3d->gpd) {
					versions_gpencil_add_main(&main->gpencil, (ID *)v3d->gpd, "GPencil View3D");
					v3d->gpd= NULL;
				}
			}
			else if (sl->spacetype==SPACE_NODE) {
				SpaceNode *snode= (SpaceNode *)sl;
				if(snode->gpd) {
					versions_gpencil_add_main(&main->gpencil, (ID *)snode->gpd, "GPencil Node");
					snode->gpd= NULL;
				}
			}
			else if (sl->spacetype==SPACE_SEQ) {
				SpaceSeq *sseq= (SpaceSeq *)sl;
				if(sseq->gpd) {
					versions_gpencil_add_main(&main->gpencil, (ID *)sseq->gpd, "GPencil Node");
					sseq->gpd= NULL;
				}
			}
			else if (sl->spacetype==SPACE_IMAGE) {
				SpaceImage *sima= (SpaceImage *)sl;
#if 0			/* see comment on r28002 */
				if(sima->gpd) {
					versions_gpencil_add_main(&main->gpencil, (ID *)sima->gpd, "GPencil Image");
					sima->gpd= NULL;
				}
#else
				sima->gpd= NULL;
#endif
			}
		}
	}		
}

static void do_version_mtex_factor_2_50(MTex **mtex_array, short idtype)
{
	MTex *mtex;
	float varfac, colfac;
	int a, neg;

	if(!mtex_array)
		return;

	for(a=0; a<MAX_MTEX; a++) {
		if(mtex_array[a]) {
			mtex= mtex_array[a];

			neg= mtex->maptoneg;
			varfac= mtex->varfac;
			colfac= mtex->colfac;

			if(neg & MAP_DISP) mtex->dispfac= -mtex->dispfac;
			if(neg & MAP_NORM) mtex->norfac= -mtex->norfac;
			if(neg & MAP_WARP) mtex->warpfac= -mtex->warpfac;

			mtex->colspecfac= (neg & MAP_COLSPEC)? -colfac: colfac;
			mtex->mirrfac= (neg & MAP_COLMIR)? -colfac: colfac;
			mtex->alphafac= (neg & MAP_ALPHA)? -varfac: varfac;
			mtex->difffac= (neg & MAP_REF)? -varfac: varfac;
			mtex->specfac= (neg & MAP_SPEC)? -varfac: varfac;
			mtex->emitfac= (neg & MAP_EMIT)? -varfac: varfac;
			mtex->hardfac= (neg & MAP_HAR)? -varfac: varfac;
			mtex->raymirrfac= (neg & MAP_RAYMIRR)? -varfac: varfac;
			mtex->translfac= (neg & MAP_TRANSLU)? -varfac: varfac;
			mtex->ambfac= (neg & MAP_AMB)? -varfac: varfac;
			mtex->colemitfac= (neg & MAP_EMISSION_COL)? -colfac: colfac;
			mtex->colreflfac= (neg & MAP_REFLECTION_COL)? -colfac: colfac;
			mtex->coltransfac= (neg & MAP_TRANSMISSION_COL)? -colfac: colfac;
			mtex->densfac= (neg & MAP_DENSITY)? -varfac: varfac;
			mtex->scatterfac= (neg & MAP_SCATTERING)? -varfac: varfac;
			mtex->reflfac= (neg & MAP_REFLECTION)? -varfac: varfac;

			mtex->timefac= (neg & MAP_PA_TIME)? -varfac: varfac;
			mtex->lengthfac= (neg & MAP_PA_LENGTH)? -varfac: varfac;
			mtex->clumpfac= (neg & MAP_PA_CLUMP)? -varfac: varfac;
			mtex->kinkfac= (neg & MAP_PA_KINK)? -varfac: varfac;
			mtex->roughfac= (neg & MAP_PA_ROUGH)? -varfac: varfac;
			mtex->padensfac= (neg & MAP_PA_DENS)? -varfac: varfac;
			mtex->lifefac= (neg & MAP_PA_LIFE)? -varfac: varfac;
			mtex->sizefac= (neg & MAP_PA_SIZE)? -varfac: varfac;
			mtex->ivelfac= (neg & MAP_PA_IVEL)? -varfac: varfac;

			mtex->shadowfac= (neg & LAMAP_SHAD)? -colfac: colfac;

			mtex->zenupfac= (neg & WOMAP_ZENUP)? -colfac: colfac;
			mtex->zendownfac= (neg & WOMAP_ZENDOWN)? -colfac: colfac;
			mtex->blendfac= (neg & WOMAP_BLEND)? -varfac: varfac;

			if(idtype == ID_MA)
				mtex->colfac= (neg & MAP_COL)? -colfac: colfac;
			else if(idtype == ID_LA)
				mtex->colfac= (neg & LAMAP_COL)? -colfac: colfac;
			else if(idtype == ID_WO)
				mtex->colfac= (neg & WOMAP_HORIZ)? -colfac: colfac;
		}
	}
}

static void do_version_mdef_250(Main *main)
{
	Object *ob;
	ModifierData *md;
	MeshDeformModifierData *mmd;

	for(ob= main->object.first; ob; ob=ob->id.next) {
		for(md=ob->modifiers.first; md; md=md->next) {
			if(md->type == eModifierType_MeshDeform) {
				mmd= (MeshDeformModifierData*)md;

				if(mmd->bindcos) {
					/* make bindcos NULL in order to trick older versions
					   into thinking that the mesh was not bound yet */
					mmd->bindcagecos= mmd->bindcos;
					mmd->bindcos= NULL;

					modifier_mdef_compact_influences(md);
				}
			}
		}
	}
}

static void do_version_constraints_radians_degrees_250(ListBase *lb)
{
	bConstraint *con;

	for	(con=lb->first; con; con=con->next) {
		if(con->type==CONSTRAINT_TYPE_RIGIDBODYJOINT) {
			bRigidBodyJointConstraint *data = con->data;
			data->axX *= (float)(M_PI/180.0);
			data->axY *= (float)(M_PI/180.0);
			data->axZ *= (float)(M_PI/180.0);
		}
		else if(con->type==CONSTRAINT_TYPE_KINEMATIC) {
			bKinematicConstraint *data = con->data;
			data->poleangle *= (float)(M_PI/180.0);
		}
		else if(con->type==CONSTRAINT_TYPE_ROTLIMIT) {
			bRotLimitConstraint *data = con->data;

			data->xmin *= (float)(M_PI/180.0);
			data->xmax *= (float)(M_PI/180.0);
			data->ymin *= (float)(M_PI/180.0);
			data->ymax *= (float)(M_PI/180.0);
			data->zmin *= (float)(M_PI/180.0);
			data->zmax *= (float)(M_PI/180.0);
		}
	}
}

/* NOTE: this version patch is intended for versions < 2.52.2, but was initially introduced in 2.27 already */
static void do_version_old_trackto_to_constraints(Object *ob)
{
	/* create new trackto constraint from the relationship */
	if (ob->track)
	{
		bConstraint *con= add_ob_constraint(ob, "AutoTrack", CONSTRAINT_TYPE_TRACKTO);
		bTrackToConstraint *data = con->data;
		
		/* copy tracking settings from the object */
		data->tar = ob->track;
		data->reserved1 = ob->trackflag;
		data->reserved2 = ob->upflag;
	}
	
	/* clear old track setting */
	ob->track = NULL;
}

static void do_versions_seq_unique_name_all_strips(
	Scene * sce, ListBase *seqbasep)
{
	Sequence * seq = seqbasep->first;

	while(seq) {
		seqbase_unique_name_recursive(&sce->ed->seqbase, seq);
		if (seq->seqbase.first) {
			do_versions_seq_unique_name_all_strips(
				sce, &seq->seqbase);
		}
		seq=seq->next;
	}
}


static void do_version_bone_roll_256(Bone *bone)
{
	Bone *child;
	float submat[3][3];
	
	copy_m3_m4(submat, bone->arm_mat);
	mat3_to_vec_roll(submat, NULL, &bone->arm_roll);
	
	for(child = bone->childbase.first; child; child = child->next)
		do_version_bone_roll_256(child);
}

static void do_versions_socket_default_value(bNodeSocket *sock)
{
	bNodeSocketValueFloat *valfloat;
	bNodeSocketValueVector *valvector;
	bNodeSocketValueRGBA *valrgba;
	
	if (sock->default_value)
		return;
	
	switch (sock->type) {
	case SOCK_FLOAT:
		valfloat = sock->default_value = MEM_callocN(sizeof(bNodeSocketValueFloat), "default socket value");
		valfloat->value = sock->ns.vec[0];
		valfloat->min = sock->ns.min;
		valfloat->max = sock->ns.max;
		valfloat->subtype = PROP_NONE;
		break;
	case SOCK_VECTOR:
		valvector = sock->default_value = MEM_callocN(sizeof(bNodeSocketValueVector), "default socket value");
		copy_v3_v3(valvector->value, sock->ns.vec);
		valvector->min = sock->ns.min;
		valvector->max = sock->ns.max;
		valvector->subtype = PROP_NONE;
		break;
	case SOCK_RGBA:
		valrgba = sock->default_value = MEM_callocN(sizeof(bNodeSocketValueRGBA), "default socket value");
		copy_v4_v4(valrgba->value, sock->ns.vec);
		break;
	}
}

static void do_versions_nodetree_default_value(bNodeTree *ntree)
{
	bNode *node;
	bNodeSocket *sock;
	for (node=ntree->nodes.first; node; node=node->next) {
		for (sock=node->inputs.first; sock; sock=sock->next)
			do_versions_socket_default_value(sock);
		for (sock=node->outputs.first; sock; sock=sock->next)
			do_versions_socket_default_value(sock);
	}
	for (sock=ntree->inputs.first; sock; sock=sock->next)
		do_versions_socket_default_value(sock);
	for (sock=ntree->outputs.first; sock; sock=sock->next)
		do_versions_socket_default_value(sock);
}

static void do_versions_nodetree_dynamic_sockets(bNodeTree *ntree)
{
	bNodeSocket *sock;
	for (sock=ntree->inputs.first; sock; sock=sock->next)
		sock->flag |= SOCK_DYNAMIC;
	for (sock=ntree->outputs.first; sock; sock=sock->next)
		sock->flag |= SOCK_DYNAMIC;
}

void convert_tface_mt(FileData *fd, Main *main)
{
	Main *gmain;

	/* this is a delayed do_version (so it can create new materials) */
	if (main->versionfile < 259 || (main->versionfile == 259 && main->subversionfile < 3)) {

		//XXX hack, material.c uses G.main all over the place, instead of main
		// temporarily set G.main to the current main
		gmain = G.main;
		G.main = main;

		if(!(do_version_tface(main, 1))) {
			BKE_report(fd->reports, RPT_WARNING, "Texface conversion problem. Error in console");
		}

		//XXX hack, material.c uses G.main allover the place, instead of main
		G.main = gmain;
	}
}

static void do_versions_nodetree_image_default_alpha_output(bNodeTree *ntree)
{
	bNode *node;
	bNodeSocket *sock;
	for (node=ntree->nodes.first; node; node=node->next) {
		if (ELEM(node->type, CMP_NODE_IMAGE, CMP_NODE_R_LAYERS)) {
			/* default Image output value should have 0 alpha */
			sock = node->outputs.first;
			((bNodeSocketValueRGBA*)sock->default_value)->value[3] = 0.0f;
		}
	}
}

static void do_versions(FileData *fd, Library *lib, Main *main)
{
	/* WATCH IT!!!: pointers from libdata have not been converted */

	if(G.f & G_DEBUG)
		printf("read file %s\n  Version %d sub %d svn r%d\n", fd->relabase, main->versionfile, main->subversionfile, main->revision);
	
	if(main->versionfile == 100) {
		/* tex->extend and tex->imageflag have changed: */
		Tex *tex = main->tex.first;
		while(tex) {
			if(tex->id.flag & LIB_NEEDLINK) {

				if(tex->extend==0) {
					if(tex->xrepeat || tex->yrepeat) tex->extend= TEX_REPEAT;
					else {
						tex->extend= TEX_EXTEND;
						tex->xrepeat= tex->yrepeat= 1;
					}
				}

			}
			tex= tex->id.next;
		}
	}
	if(main->versionfile <= 101) {
		/* frame mapping */
		Scene *sce = main->scene.first;
		while(sce) {
			sce->r.framapto= 100;
			sce->r.images= 100;
			sce->r.framelen= 1.0;
			sce= sce->id.next;
		}
	}
	if(main->versionfile <= 102) {
		/* init halo's at 1.0 */
		Material *ma = main->mat.first;
		while(ma) {
			ma->add= 1.0;
			ma= ma->id.next;
		}
	}
	if(main->versionfile <= 103) {
		/* new variable in object: colbits */
		Object *ob = main->object.first;
		int a;
		while(ob) {
			ob->colbits= 0;
			if(ob->totcol) {
				for(a=0; a<ob->totcol; a++) {
					if(ob->mat[a]) ob->colbits |= (1<<a);
				}
			}
			ob= ob->id.next;
		}
	}
	if(main->versionfile <= 104) {
		/* timeoffs moved */
		Object *ob = main->object.first;
		while(ob) {
			if(ob->transflag & 1) {
				ob->transflag -= 1;
				ob->ipoflag |= OB_OFFS_OB;
			}
			ob= ob->id.next;
		}
	}
	if(main->versionfile <= 105) {
		Object *ob = main->object.first;
		while(ob) {
			ob->dupon= 1; ob->dupoff= 0;
			ob->dupsta= 1; ob->dupend= 100;
			ob= ob->id.next;
		}
	}
	if(main->versionfile <= 106) {
		/* mcol changed */
		Mesh *me = main->mesh.first;
		while(me) {
			if(me->mcol) vcol_to_fcol(me);
			me= me->id.next;
		}

	}
	if(main->versionfile <= 107) {
		Object *ob;
		Scene *sce = main->scene.first;
		while(sce) {
			sce->r.mode |= R_GAMMA;
			sce= sce->id.next;
		}
		ob= main->object.first;
		while(ob) {
			ob->ipoflag |= OB_OFFS_PARENT;
			if(ob->dt==0) ob->dt= OB_SOLID;
			ob= ob->id.next;
		}

	}
	if(main->versionfile <= 109) {
		/* new variable: gridlines */
		bScreen *sc = main->screen.first;
		while(sc) {
			ScrArea *sa= sc->areabase.first;
			while(sa) {
				SpaceLink *sl= sa->spacedata.first;
				while (sl) {
					if (sl->spacetype==SPACE_VIEW3D) {
						View3D *v3d= (View3D*) sl;

						if (v3d->gridlines==0) v3d->gridlines= 20;
					}
					sl= sl->next;
				}
				sa= sa->next;
			}
			sc= sc->id.next;
		}
	}
	if(main->versionfile <= 113) {
		Material *ma = main->mat.first;
		while(ma) {
			if(ma->flaresize==0.0f) ma->flaresize= 1.0f;
			ma->subsize= 1.0f;
			ma->flareboost= 1.0f;
			ma= ma->id.next;
		}
	}

	if(main->versionfile <= 134) {
		Tex *tex = main->tex.first;
		while (tex) {
			if ((tex->rfac == 0.0f) &&
				(tex->gfac == 0.0f) &&
				(tex->bfac == 0.0f)) {
				tex->rfac = 1.0f;
				tex->gfac = 1.0f;
				tex->bfac = 1.0f;
				tex->filtersize = 1.0f;
			}
			tex = tex->id.next;
		}
	}
	if(main->versionfile <= 140) {
		/* r-g-b-fac in texture */
		Tex *tex = main->tex.first;
		while (tex) {
			if ((tex->rfac == 0.0f) &&
				(tex->gfac == 0.0f) &&
				(tex->bfac == 0.0f)) {
				tex->rfac = 1.0f;
				tex->gfac = 1.0f;
				tex->bfac = 1.0f;
				tex->filtersize = 1.0f;
			}
			tex = tex->id.next;
		}
	}
	if(main->versionfile <= 153) {
		Scene *sce = main->scene.first;
		while(sce) {
			if(sce->r.blurfac==0.0f) sce->r.blurfac= 1.0f;
			sce= sce->id.next;
		}
	}
	if(main->versionfile <= 163) {
		Scene *sce = main->scene.first;
		while(sce) {
			if(sce->r.frs_sec==0) sce->r.frs_sec= 25;
			sce= sce->id.next;
		}
	}
	if(main->versionfile <= 164) {
		Mesh *me= main->mesh.first;
		while(me) {
			me->smoothresh= 30;
			me= me->id.next;
		}
	}
	if(main->versionfile <= 165) {
		Mesh *me= main->mesh.first;
		TFace *tface;
		int nr;
		char *cp;

		while(me) {
			if(me->tface) {
				nr= me->totface;
				tface= me->tface;
				while(nr--) {
					cp= (char *)&tface->col[0];
					if(cp[1]>126) cp[1]= 255; else cp[1]*=2;
					if(cp[2]>126) cp[2]= 255; else cp[2]*=2;
					if(cp[3]>126) cp[3]= 255; else cp[3]*=2;
					cp= (char *)&tface->col[1];
					if(cp[1]>126) cp[1]= 255; else cp[1]*=2;
					if(cp[2]>126) cp[2]= 255; else cp[2]*=2;
					if(cp[3]>126) cp[3]= 255; else cp[3]*=2;
					cp= (char *)&tface->col[2];
					if(cp[1]>126) cp[1]= 255; else cp[1]*=2;
					if(cp[2]>126) cp[2]= 255; else cp[2]*=2;
					if(cp[3]>126) cp[3]= 255; else cp[3]*=2;
					cp= (char *)&tface->col[3];
					if(cp[1]>126) cp[1]= 255; else cp[1]*=2;
					if(cp[2]>126) cp[2]= 255; else cp[2]*=2;
					if(cp[3]>126) cp[3]= 255; else cp[3]*=2;

					tface++;
				}
			}
			me= me->id.next;
		}
	}

	if(main->versionfile <= 169) {
		Mesh *me= main->mesh.first;
		while(me) {
			if(me->subdiv==0) me->subdiv= 1;
			me= me->id.next;
		}
	}

	if(main->versionfile <= 169) {
		bScreen *sc= main->screen.first;
		while(sc) {
			ScrArea *sa= sc->areabase.first;
			while(sa) {
				SpaceLink *sl= sa->spacedata.first;
				while(sl) {
					if(sl->spacetype==SPACE_IPO) {
						SpaceIpo *sipo= (SpaceIpo*) sl;
						sipo->v2d.max[0]= 15000.0;
					}
					sl= sl->next;
				}
				sa= sa->next;
			}
			sc= sc->id.next;
		}
	}

	if(main->versionfile <= 170) {
		Object *ob = main->object.first;
		PartEff *paf;
		while (ob) {
			paf = give_parteff(ob);
			if (paf) {
				if (paf->staticstep == 0) {
					paf->staticstep= 5;
				}
			}
			ob = ob->id.next;
		}
	}

	if(main->versionfile <= 171) {
		bScreen *sc= main->screen.first;
		while(sc) {
			ScrArea *sa= sc->areabase.first;
			while(sa) {
				SpaceLink *sl= sa->spacedata.first;
				while(sl) {
					if(sl->spacetype==SPACE_TEXT) {
						SpaceText *st= (SpaceText*) sl;
						st->lheight= 12;
					}
					sl= sl->next;
				}
				sa= sa->next;
			}
			sc= sc->id.next;
		}
	}

	if(main->versionfile <= 173) {
		int a, b;
		Mesh *me= main->mesh.first;
		while(me) {
			if(me->tface) {
				TFace *tface= me->tface;
				for(a=0; a<me->totface; a++, tface++) {
					for(b=0; b<4; b++) {
						tface->uv[b][0]/= 32767.0f;
						tface->uv[b][1]/= 32767.0f;
					}
				}
			}
			me= me->id.next;
		}
	}

	if(main->versionfile <= 191) {
		Object *ob= main->object.first;
		Material *ma = main->mat.first;

		/* let faces have default add factor of 0.0 */
		while(ma) {
		  if (!(ma->mode & MA_HALO)) ma->add = 0.0;
		  ma = ma->id.next;
		}

		while(ob) {
			ob->mass= 1.0f;
			ob->damping= 0.1f;
			/*ob->quat[1]= 1.0f;*/ /* quats arnt used yet */
			ob= ob->id.next;
		}
	}

	if(main->versionfile <= 193) {
		Object *ob= main->object.first;
		while(ob) {
			ob->inertia= 1.0f;
			ob->rdamping= 0.1f;
			ob= ob->id.next;
		}
	}

	if(main->versionfile <= 196) {
		Mesh *me= main->mesh.first;
		int a, b;
		while(me) {
			if(me->tface) {
				TFace *tface= me->tface;
				for(a=0; a<me->totface; a++, tface++) {
					for(b=0; b<4; b++) {
						tface->mode |= TF_DYNAMIC;
						tface->mode &= ~TF_INVISIBLE;
					}
				}
			}
			me= me->id.next;
		}
	}

	if(main->versionfile <= 200) {
		Object *ob= main->object.first;
		while(ob) {
			ob->scaflag = ob->gameflag & (64+128+256+512+1024+2048);
				/* 64 is do_fh */
			ob->gameflag &= ~(128+256+512+1024+2048);
			ob = ob->id.next;
		}
	}

	if(main->versionfile <= 201) {
		/* add-object + end-object are joined to edit-object actuator */
		Object *ob = main->object.first;
		bProperty *prop;
		bActuator *act;
		bIpoActuator *ia;
		bEditObjectActuator *eoa;
		bAddObjectActuator *aoa;
		while (ob) {
			act = ob->actuators.first;
			while (act) {
				if(act->type==ACT_IPO) {
					ia= act->data;
					prop= get_ob_property(ob, ia->name);
					if(prop) {
						ia->type= ACT_IPO_FROM_PROP;
					}
				}
				else if(act->type==ACT_ADD_OBJECT) {
					aoa= act->data;
					eoa= MEM_callocN(sizeof(bEditObjectActuator), "edit ob act");
					eoa->type= ACT_EDOB_ADD_OBJECT;
					eoa->ob= aoa->ob;
					eoa->time= aoa->time;
					MEM_freeN(aoa);
					act->data= eoa;
					act->type= act->otype= ACT_EDIT_OBJECT;
				}
				else if(act->type==ACT_END_OBJECT) {
					eoa= MEM_callocN(sizeof(bEditObjectActuator), "edit ob act");
					eoa->type= ACT_EDOB_END_OBJECT;
					act->data= eoa;
					act->type= act->otype= ACT_EDIT_OBJECT;
				}
				act= act->next;
			}
			ob = ob->id.next;
		}
	}

	if(main->versionfile <= 202) {
		/* add-object and end-object are joined to edit-object
		 * actuator */
		Object *ob= main->object.first;
		bActuator *act;
		bObjectActuator *oa;
		while(ob) {
			act= ob->actuators.first;
			while(act) {
				if(act->type==ACT_OBJECT) {
					oa= act->data;
					oa->flag &= ~(ACT_TORQUE_LOCAL|ACT_DROT_LOCAL);		/* this actuator didn't do local/glob rot before */
				}
				act= act->next;
			}
			ob= ob->id.next;
		}
	}

	if(main->versionfile <= 204) {
		/* patches for new physics */
		Object *ob= main->object.first;
		bActuator *act;
		bObjectActuator *oa;
		bSound *sound;
		while(ob) {

			/* please check this for demo20 files like
			 * original Egypt levels etc.  converted
			 * rotation factor of 50 is not workable */
			act= ob->actuators.first;
			while(act) {
				if(act->type==ACT_OBJECT) {
					oa= act->data;

					oa->forceloc[0]*= 25.0f;
					oa->forceloc[1]*= 25.0f;
					oa->forceloc[2]*= 25.0f;

					oa->forcerot[0]*= 10.0f;
					oa->forcerot[1]*= 10.0f;
					oa->forcerot[2]*= 10.0f;
				}
				act= act->next;
			}
			ob= ob->id.next;
		}

		sound = main->sound.first;
		while (sound) {
			if (sound->volume < 0.01f) {
				sound->volume = 1.0f;
			}
			sound = sound->id.next;
		}
	}

	if(main->versionfile <= 205) {
		/* patches for new physics */
		Object *ob= main->object.first;
		bActuator *act;
		bSensor *sens;
		bEditObjectActuator *oa;
		bRaySensor *rs;
		bCollisionSensor *cs;
		while(ob) {
			/* Set anisotropic friction off for old objects,
			 * values to 1.0.  */
			ob->gameflag &= ~OB_ANISOTROPIC_FRICTION;
			ob->anisotropicFriction[0] = 1.0;
			ob->anisotropicFriction[1] = 1.0;
			ob->anisotropicFriction[2] = 1.0;

			act= ob->actuators.first;
			while(act) {
				if(act->type==ACT_EDIT_OBJECT) {
					/* Zero initial velocity for newly
					 * added objects */
					oa= act->data;
					oa->linVelocity[0] = 0.0;
					oa->linVelocity[1] = 0.0;
					oa->linVelocity[2] = 0.0;
					oa->localflag = 0;
				}
				act= act->next;
			}

			sens= ob->sensors.first;
			while (sens) {
				/* Extra fields for radar sensors. */
				if(sens->type == SENS_RADAR) {
					bRadarSensor *s = sens->data;
					s->range = 10000.0;
				}

				/* Pulsing: defaults for new sensors. */
				if(sens->type != SENS_ALWAYS) {
					sens->pulse = 0;
					sens->freq = 0;
				} else {
					sens->pulse = 1;
				}

				/* Invert: off. */
				sens->invert = 0;

				/* Collision and ray: default = trigger
				 * on property. The material field can
				 * remain empty. */
				if(sens->type == SENS_COLLISION) {
					cs = (bCollisionSensor*) sens->data;
					cs->mode = 0;
				}
				if(sens->type == SENS_RAY) {
					rs = (bRaySensor*) sens->data;
					rs->mode = 0;
				}
				sens = sens->next;
			}
			ob= ob->id.next;
		}
		/* have to check the exact multiplier */
	}

	if(main->versionfile <= 211) {
		/* Render setting: per scene, the applicable gamma value
		 * can be set. Default is 1.0, which means no
		 * correction.  */
		bActuator *act;
		bObjectActuator *oa;
		Object *ob;

		/* added alpha in obcolor */
		ob= main->object.first;
		while(ob) {
			ob->col[3]= 1.0;
			ob= ob->id.next;
		}

		/* added alpha in obcolor */
		ob= main->object.first;
		while(ob) {
			act= ob->actuators.first;
			while(act) {
				if (act->type==ACT_OBJECT) {
					/* multiply velocity with 50 in old files */
					oa= act->data;
					if (fabsf(oa->linearvelocity[0]) >= 0.01f)
						oa->linearvelocity[0] *= 50.0f;
					if (fabsf(oa->linearvelocity[1]) >= 0.01f)
						oa->linearvelocity[1] *= 50.0f;
					if (fabsf(oa->linearvelocity[2]) >= 0.01f)
						oa->linearvelocity[2] *= 50.0f;
					if (fabsf(oa->angularvelocity[0])>=0.01f)
						oa->angularvelocity[0] *= 50.0f;
					if (fabsf(oa->angularvelocity[1])>=0.01f)
						oa->angularvelocity[1] *= 50.0f;
					if (fabsf(oa->angularvelocity[2])>=0.01f)
						oa->angularvelocity[2] *= 50.0f;
				}
				act= act->next;
			}
			ob= ob->id.next;
		}
	}

	if(main->versionfile <= 212) {

		bSound* sound;
		bProperty *prop;
		Object *ob;
		Mesh *me;

		sound = main->sound.first;
		while (sound)
		{
			sound->max_gain = 1.0;
			sound->min_gain = 0.0;
			sound->distance = 1.0;

			if (sound->attenuation > 0.0f)
				sound->flags |= SOUND_FLAGS_3D;
			else
				sound->flags &= ~SOUND_FLAGS_3D;

			sound = sound->id.next;
		}

		ob = main->object.first;

		while (ob) {
			prop= ob->prop.first;
			while(prop) {
				if (prop->type == GPROP_TIME) {
					// convert old GPROP_TIME values from int to float
					*((float *)&prop->data) = (float) prop->data;
				}

				prop= prop->next;
			}
			ob = ob->id.next;
		}

			/* me->subdiv changed to reflect the actual reparametization
			 * better, and smeshes were removed - if it was a smesh make
			 * it a subsurf, and reset the subdiv level because subsurf
			 * takes a lot more work to calculate.
			 */
		for (me= main->mesh.first; me; me= me->id.next) {
			if (me->flag&ME_SMESH) {
				me->flag&= ~ME_SMESH;
				me->flag|= ME_SUBSURF;

				me->subdiv= 1;
			} else {
				if (me->subdiv<2)
					me->subdiv= 1;
				else
					me->subdiv--;
			}
		}
	}

	if(main->versionfile <= 220) {
		Object *ob;
		Mesh *me;

		ob = main->object.first;

		/* adapt form factor in order to get the 'old' physics
		 * behaviour back...*/

		while (ob) {
			/* in future, distinguish between different
			 * object bounding shapes */
			ob->formfactor = 0.4f;
			/* patch form factor , note that inertia equiv radius
			 * of a rotation symmetrical obj */
			if (ob->inertia != 1.0f) {
				ob->formfactor /= ob->inertia * ob->inertia;
			}
			ob = ob->id.next;
		}

			/* Began using alpha component of vertex colors, but
			 * old file vertex colors are undefined, reset them
			 * to be fully opaque. -zr
			 */
		for (me= main->mesh.first; me; me= me->id.next) {
			if (me->mcol) {
				int i;

				for (i=0; i<me->totface*4; i++) {
					MCol *mcol= &me->mcol[i];
					mcol->a= 255;
				}
			}
			if (me->tface) {
				int i, j;

				for (i=0; i<me->totface; i++) {
					TFace *tf= &((TFace*) me->tface)[i];

					for (j=0; j<4; j++) {
						char *col= (char*) &tf->col[j];

						col[0]= 255;
					}
				}
			}
		}
	}
	if(main->versionfile <= 221) {
		Scene *sce= main->scene.first;

		// new variables for std-alone player and runtime
		while(sce) {

			sce->r.xplay= 640;
			sce->r.yplay= 480;
			sce->r.freqplay= 60;

			sce= sce->id.next;
		}

	}
	if(main->versionfile <= 222) {
		Scene *sce= main->scene.first;

		// new variables for std-alone player and runtime
		while(sce) {

			sce->r.depth= 32;

			sce= sce->id.next;
		}
	}


	if(main->versionfile <= 223) {
		VFont *vf;
		Image *ima;
		Object *ob;

		for (vf= main->vfont.first; vf; vf= vf->id.next) {
			if (strcmp(vf->name+strlen(vf->name)-6, ".Bfont")==0) {
				strcpy(vf->name, FO_BUILTIN_NAME);
			}
		}

		/* Old textures animate at 25 FPS */
		for (ima = main->image.first; ima; ima=ima->id.next){
			ima->animspeed = 25;
		}

			/* Zr remapped some keyboard codes to be linear (stupid zr) */
		for (ob= main->object.first; ob; ob= ob->id.next) {
			bSensor *sens;

			for (sens= ob->sensors.first; sens; sens= sens->next) {
				if (sens->type==SENS_KEYBOARD) {
					bKeyboardSensor *ks= sens->data;

					ks->key= map_223_keybd_code_to_224_keybd_code(ks->key);
					ks->qual= map_223_keybd_code_to_224_keybd_code(ks->qual);
					ks->qual2= map_223_keybd_code_to_224_keybd_code(ks->qual2);
				}
			}
		}
	}
	if(main->versionfile <= 224) {
		bSound* sound;
		Scene *sce;
		Mesh *me;
		bScreen *sc;

		for (sound=main->sound.first; sound; sound=sound->id.next) {
			if (sound->packedfile) {
				if (sound->newpackedfile == NULL) {
					sound->newpackedfile = sound->packedfile;
				}
				sound->packedfile = NULL;
			}
		}
		/* Make sure that old subsurf meshes don't have zero subdivision level for rendering */
		for (me=main->mesh.first; me; me=me->id.next){
			if ((me->flag & ME_SUBSURF) && (me->subdivr==0))
				me->subdivr=me->subdiv;
		}

		for (sce= main->scene.first; sce; sce= sce->id.next) {
			sce->r.stereomode = 1;  // no stereo
		}

			/* some oldfile patch, moved from set_func_space */
		for (sc= main->screen.first; sc; sc= sc->id.next) {
			ScrArea *sa;

			for (sa= sc->areabase.first; sa; sa= sa->next) {
				SpaceLink *sl;

				for (sl= sa->spacedata.first; sl; sl= sl->next) {
					if (sl->spacetype==SPACE_IPO) {
						SpaceSeq *sseq= (SpaceSeq*) sl;
						sseq->v2d.keeptot= 0;
					}
				}
			}
		}

	}


	if(main->versionfile <= 225) {
		World *wo;
		/* Use Sumo for old games */
		for (wo = main->world.first; wo; wo= wo->id.next) {
			wo->physicsEngine = 2;
		}
	}

	if(main->versionfile <= 227) {
		Scene *sce;
		Material *ma;
		bScreen *sc;
		Object *ob;

		/*  As of now, this insures that the transition from the old Track system
			to the new full constraint Track is painless for everyone. - theeth
		*/
		ob = main->object.first;

		while (ob) {
			ListBase *list;
			list = &ob->constraints;

			/* check for already existing TrackTo constraint
			   set their track and up flag correctly */

			if (list){
				bConstraint *curcon;
				for (curcon = list->first; curcon; curcon=curcon->next){
					if (curcon->type == CONSTRAINT_TYPE_TRACKTO){
						bTrackToConstraint *data = curcon->data;
						data->reserved1 = ob->trackflag;
						data->reserved2 = ob->upflag;
					}
				}
			}

			if (ob->type == OB_ARMATURE) {
				if (ob->pose){
					bConstraint *curcon;
					bPoseChannel *pchan;
					for (pchan = ob->pose->chanbase.first;
						 pchan; pchan=pchan->next){
						for (curcon = pchan->constraints.first;
							 curcon; curcon=curcon->next){
							if (curcon->type == CONSTRAINT_TYPE_TRACKTO){
								bTrackToConstraint *data = curcon->data;
								data->reserved1 = ob->trackflag;
								data->reserved2 = ob->upflag;
							}
						}
					}
				}
			}

			/* Change Ob->Track in real TrackTo constraint */
			do_version_old_trackto_to_constraints(ob);
			
			ob = ob->id.next;
		}


		for (sce= main->scene.first; sce; sce= sce->id.next) {
			sce->audio.mixrate = 44100;
			sce->audio.flag |= AUDIO_SCRUB;
			sce->r.mode |= R_ENVMAP;
		}
		// init new shader vars
		for (ma= main->mat.first; ma; ma= ma->id.next) {
			ma->refrac= 4.0f;
			ma->roughness= 0.5f;
			ma->param[0]= 0.5f;
			ma->param[1]= 0.1f;
			ma->param[2]= 0.1f;
			ma->param[3]= 0.05f;
		}
		// patch for old wrong max view2d settings, allows zooming out more
		for (sc= main->screen.first; sc; sc= sc->id.next) {
			ScrArea *sa;

			for (sa= sc->areabase.first; sa; sa= sa->next) {
				SpaceLink *sl;

				for (sl= sa->spacedata.first; sl; sl= sl->next) {
					if (sl->spacetype==SPACE_ACTION) {
						SpaceAction *sac= (SpaceAction *) sl;
						sac->v2d.max[0]= 32000;
					}
					else if (sl->spacetype==SPACE_NLA) {
						SpaceNla *sla= (SpaceNla *) sl;
						sla->v2d.max[0]= 32000;
					}
				}
			}
		}
	}
	if(main->versionfile <= 228) {
		Scene *sce;
		bScreen *sc;
		Object *ob;


		/*  As of now, this insures that the transition from the old Track system
			to the new full constraint Track is painless for everyone.*/
		ob = main->object.first;

		while (ob) {
			ListBase *list;
			list = &ob->constraints;

			/* check for already existing TrackTo constraint
			   set their track and up flag correctly */

			if (list){
				bConstraint *curcon;
				for (curcon = list->first; curcon; curcon=curcon->next){
					if (curcon->type == CONSTRAINT_TYPE_TRACKTO){
						bTrackToConstraint *data = curcon->data;
						data->reserved1 = ob->trackflag;
						data->reserved2 = ob->upflag;
					}
				}
			}

			if (ob->type == OB_ARMATURE) {
				if (ob->pose){
					bConstraint *curcon;
					bPoseChannel *pchan;
					for (pchan = ob->pose->chanbase.first;
						 pchan; pchan=pchan->next){
						for (curcon = pchan->constraints.first;
							 curcon; curcon=curcon->next){
							if (curcon->type == CONSTRAINT_TYPE_TRACKTO){
								bTrackToConstraint *data = curcon->data;
								data->reserved1 = ob->trackflag;
								data->reserved2 = ob->upflag;
							}
						}
					}
				}
			}

			ob = ob->id.next;
		}

		for (sce= main->scene.first; sce; sce= sce->id.next) {
			sce->r.mode |= R_ENVMAP;
		}

		// convert old mainb values for new button panels
		for (sc= main->screen.first; sc; sc= sc->id.next) {
			ScrArea *sa;

			for (sa= sc->areabase.first; sa; sa= sa->next) {
				SpaceLink *sl;

				for (sl= sa->spacedata.first; sl; sl= sl->next) {
					if (sl->spacetype==SPACE_BUTS) {
						SpaceButs *sbuts= (SpaceButs *) sl;

						sbuts->v2d.maxzoom= 1.2f;
						sbuts->align= 1;	/* horizontal default */
					
						if(sbuts->mainb==BUTS_LAMP) {
							sbuts->mainb= CONTEXT_SHADING;
							//sbuts->tab[CONTEXT_SHADING]= TAB_SHADING_LAMP;
						}
						else if(sbuts->mainb==BUTS_MAT) {
							sbuts->mainb= CONTEXT_SHADING;
							//sbuts->tab[CONTEXT_SHADING]= TAB_SHADING_MAT;
						}
						else if(sbuts->mainb==BUTS_TEX) {
							sbuts->mainb= CONTEXT_SHADING;
							//sbuts->tab[CONTEXT_SHADING]= TAB_SHADING_TEX;
						}
						else if(sbuts->mainb==BUTS_ANIM) {
							sbuts->mainb= CONTEXT_OBJECT;
						}
						else if(sbuts->mainb==BUTS_WORLD) {
							sbuts->mainb= CONTEXT_SCENE;
							//sbuts->tab[CONTEXT_SCENE]= TAB_SCENE_WORLD;
						}
						else if(sbuts->mainb==BUTS_RENDER) {
							sbuts->mainb= CONTEXT_SCENE;
							//sbuts->tab[CONTEXT_SCENE]= TAB_SCENE_RENDER;
						}
						else if(sbuts->mainb==BUTS_GAME) {
							sbuts->mainb= CONTEXT_LOGIC;
						}
						else if(sbuts->mainb==BUTS_FPAINT) {
							sbuts->mainb= CONTEXT_EDITING;
						}
						else if(sbuts->mainb==BUTS_RADIO) {
							sbuts->mainb= CONTEXT_SHADING;
							//sbuts->tab[CONTEXT_SHADING]= TAB_SHADING_RAD;
						}
						else if(sbuts->mainb==BUTS_CONSTRAINT) {
							sbuts->mainb= CONTEXT_OBJECT;
						}
						else if(sbuts->mainb==BUTS_SCRIPT) {
							sbuts->mainb= CONTEXT_OBJECT;
						}
						else if(sbuts->mainb==BUTS_EDIT) {
							sbuts->mainb= CONTEXT_EDITING;
						}
						else sbuts->mainb= CONTEXT_SCENE;
					}
				}
			}
		}
	}
	/* ton: made this 230 instead of 229,
	   to be sure (tuho files) and this is a reliable check anyway
	   nevertheless, we might need to think over a fitness (initialize)
	   check apart from the do_versions() */

	if(main->versionfile <= 230) {
		bScreen *sc;

		// new variable blockscale, for panels in any area
		for (sc= main->screen.first; sc; sc= sc->id.next) {
			ScrArea *sa;

			for (sa= sc->areabase.first; sa; sa= sa->next) {
				SpaceLink *sl;

				for (sl= sa->spacedata.first; sl; sl= sl->next) {
					if(sl->blockscale==0.0f) sl->blockscale= 0.7f;
					/* added: 5x better zoom in for action */
					if(sl->spacetype==SPACE_ACTION) {
						SpaceAction *sac= (SpaceAction *)sl;
						sac->v2d.maxzoom= 50;
					}
				}
			}
		}
	}
	if(main->versionfile <= 231) {
		/* new bit flags for showing/hiding grid floor and axes */
		bScreen *sc = main->screen.first;
		while(sc) {
			ScrArea *sa= sc->areabase.first;
			while(sa) {
				SpaceLink *sl= sa->spacedata.first;
				while (sl) {
					if (sl->spacetype==SPACE_VIEW3D) {
						View3D *v3d= (View3D*) sl;

						if (v3d->gridflag==0) {
							v3d->gridflag |= V3D_SHOW_X;
							v3d->gridflag |= V3D_SHOW_Y;
							v3d->gridflag |= V3D_SHOW_FLOOR;
							v3d->gridflag &= ~V3D_SHOW_Z;
						}
					}
					sl= sl->next;
				}
				sa= sa->next;
			}
			sc= sc->id.next;
		}
	}
	if(main->versionfile <= 231) {
		Material *ma= main->mat.first;
		bScreen *sc = main->screen.first;
		Scene *sce;
		Lamp *la;
		World *wrld;

		/* introduction of raytrace */
		while(ma) {
			if(ma->fresnel_tra_i==0.0f) ma->fresnel_tra_i= 1.25f;
			if(ma->fresnel_mir_i==0.0f) ma->fresnel_mir_i= 1.25f;

			ma->ang= 1.0;
			ma->ray_depth= 2;
			ma->ray_depth_tra= 2;
			ma->fresnel_tra= 0.0;
			ma->fresnel_mir= 0.0;

			ma= ma->id.next;
		}
		sce= main->scene.first;
		while(sce) {
			if(sce->r.gauss==0.0f) sce->r.gauss= 1.0f;
			sce= sce->id.next;
		}
		la= main->lamp.first;
		while(la) {
			if(la->k==0.0f) la->k= 1.0;
			if(la->ray_samp==0) la->ray_samp= 1;
			if(la->ray_sampy==0) la->ray_sampy= 1;
			if(la->ray_sampz==0) la->ray_sampz= 1;
			if(la->area_size==0.0f) la->area_size= 1.0f;
			if(la->area_sizey==0.0f) la->area_sizey= 1.0f;
			if(la->area_sizez==0.0f) la->area_sizez= 1.0f;
			la= la->id.next;
		}
		wrld= main->world.first;
		while(wrld) {
			if(wrld->range==0.0f) {
				wrld->range= 1.0f/wrld->exposure;
			}
			wrld= wrld->id.next;
		}

		/* new bit flags for showing/hiding grid floor and axes */

		while(sc) {
			ScrArea *sa= sc->areabase.first;
			while(sa) {
				SpaceLink *sl= sa->spacedata.first;
				while (sl) {
					if (sl->spacetype==SPACE_VIEW3D) {
						View3D *v3d= (View3D*) sl;

						if (v3d->gridflag==0) {
							v3d->gridflag |= V3D_SHOW_X;
							v3d->gridflag |= V3D_SHOW_Y;
							v3d->gridflag |= V3D_SHOW_FLOOR;
							v3d->gridflag &= ~V3D_SHOW_Z;
						}
					}
					sl= sl->next;
				}
				sa= sa->next;
			}
			sc= sc->id.next;
		}
	}
	if(main->versionfile <= 232) {
		Tex *tex= main->tex.first;
		World *wrld= main->world.first;
		bScreen *sc;
		Scene *sce;

		while(tex) {
			if((tex->flag & (TEX_CHECKER_ODD+TEX_CHECKER_EVEN))==0) {
				tex->flag |= TEX_CHECKER_ODD;
			}
			/* copied from kernel texture.c */
			if(tex->ns_outscale==0.0f) {
				/* musgrave */
				tex->mg_H = 1.0f;
				tex->mg_lacunarity = 2.0f;
				tex->mg_octaves = 2.0f;
				tex->mg_offset = 1.0f;
				tex->mg_gain = 1.0f;
				tex->ns_outscale = 1.0f;
				/* distnoise */
				tex->dist_amount = 1.0f;
				/* voronoi */
				tex->vn_w1 = 1.0f;
				tex->vn_mexp = 2.5f;
			}
			tex= tex->id.next;
		}

		while(wrld) {
			if(wrld->aodist==0.0f) {
				wrld->aodist= 10.0f;
				wrld->aobias= 0.05f;
			}
			if(wrld->aosamp==0) wrld->aosamp= 5;
			if(wrld->aoenergy==0.0f) wrld->aoenergy= 1.0f;
			wrld= wrld->id.next;
		}


		// new variable blockscale, for panels in any area, do again because new
		// areas didnt initialize it to 0.7 yet
		for (sc= main->screen.first; sc; sc= sc->id.next) {
			ScrArea *sa;
			for (sa= sc->areabase.first; sa; sa= sa->next) {
				SpaceLink *sl;
				for (sl= sa->spacedata.first; sl; sl= sl->next) {
					if(sl->blockscale==0.0f) sl->blockscale= 0.7f;

					/* added: 5x better zoom in for nla */
					if(sl->spacetype==SPACE_NLA) {
						SpaceNla *snla= (SpaceNla *)sl;
						snla->v2d.maxzoom= 50;
					}
				}
			}
		}
		sce= main->scene.first;
		while(sce) {
			if(sce->r.ocres==0) sce->r.ocres= 64;
			sce= sce->id.next;
		}

	}
	if(main->versionfile <= 233) {
		bScreen *sc;
		Material *ma= main->mat.first;
		Object *ob= main->object.first;
		
		while(ma) {
			if(ma->rampfac_col==0.0f) ma->rampfac_col= 1.0;
			if(ma->rampfac_spec==0.0f) ma->rampfac_spec= 1.0;
			if(ma->pr_lamp==0) ma->pr_lamp= 3;
			ma= ma->id.next;
		}
		
		/* this should have been done loooong before! */
		while(ob) {
			if(ob->ipowin==0) ob->ipowin= ID_OB;
			ob= ob->id.next;
		}
		
		for (sc= main->screen.first; sc; sc= sc->id.next) {
			ScrArea *sa;
			for (sa= sc->areabase.first; sa; sa= sa->next) {
				SpaceLink *sl;
				for (sl= sa->spacedata.first; sl; sl= sl->next) {
					if(sl->spacetype==SPACE_VIEW3D) {
						View3D *v3d= (View3D *)sl;
						v3d->flag |= V3D_SELECT_OUTLINE;
					}
				}
			}
		}
	}


	

	if(main->versionfile <= 234) {
		World *wo;
		bScreen *sc;
		
		// force sumo engine to be active
		for (wo = main->world.first; wo; wo= wo->id.next) {
			if(wo->physicsEngine==0) wo->physicsEngine = 2;
		}
		
		for (sc= main->screen.first; sc; sc= sc->id.next) {
			ScrArea *sa;
			for (sa= sc->areabase.first; sa; sa= sa->next) {
				SpaceLink *sl;
				for (sl= sa->spacedata.first; sl; sl= sl->next) {
					if(sl->spacetype==SPACE_VIEW3D) {
						View3D *v3d= (View3D *)sl;
						v3d->flag |= V3D_ZBUF_SELECT;
					}
					else if(sl->spacetype==SPACE_TEXT) {
						SpaceText *st= (SpaceText *)sl;
						if(st->tabnumber==0) st->tabnumber= 2;
					}
				}
			}
		}
	}
	if(main->versionfile <= 235) {
		Tex *tex= main->tex.first;
		Scene *sce= main->scene.first;
		Sequence *seq;
		Editing *ed;
		
		while(tex) {
			if(tex->nabla==0.0f) tex->nabla= 0.025f;
			tex= tex->id.next;
		}
		while(sce) {
			ed= sce->ed;
			if(ed) {
				SEQ_BEGIN(sce->ed, seq) {
					if(seq->type==SEQ_IMAGE || seq->type==SEQ_MOVIE)
						seq->flag |= SEQ_MAKE_PREMUL;
				}
				SEQ_END
			}
			
			sce= sce->id.next;
		}
	}
	if(main->versionfile <= 236) {
		Object *ob;
		Camera *cam= main->camera.first;
		Material *ma;
		bScreen *sc;

		while(cam) {
			if(cam->ortho_scale==0.0f) {
				cam->ortho_scale= 256.0f/cam->lens;
				if(cam->type==CAM_ORTHO) printf("NOTE: ortho render has changed, tweak new Camera 'scale' value.\n");
			}
			cam= cam->id.next;
		}
		/* set manipulator type */
		/* force oops draw if depgraph was set*/
		/* set time line var */
		for (sc= main->screen.first; sc; sc= sc->id.next) {
			ScrArea *sa;
			for (sa= sc->areabase.first; sa; sa= sa->next) {
				SpaceLink *sl;
				for (sl= sa->spacedata.first; sl; sl= sl->next) {
					if(sl->spacetype==SPACE_VIEW3D) {
						View3D *v3d= (View3D *)sl;
						if(v3d->twtype==0) v3d->twtype= V3D_MANIP_TRANSLATE;
					}
					else if(sl->spacetype==SPACE_TIME) {
						SpaceTime *stime= (SpaceTime *)sl;
						if(stime->redraws==0)
							stime->redraws= TIME_ALL_3D_WIN|TIME_ALL_ANIM_WIN;
					}
				}
			}
		}
		// init new shader vars
		for (ma= main->mat.first; ma; ma= ma->id.next) {
			if(ma->darkness==0.0f) {
				ma->rms=0.1f;
				ma->darkness=1.0f;
			}
		}
		
		/* softbody init new vars */
		for(ob= main->object.first; ob; ob= ob->id.next) {
			if(ob->soft) {
				if(ob->soft->defgoal==0.0f) ob->soft->defgoal= 0.7f;
				if(ob->soft->physics_speed==0.0f) ob->soft->physics_speed= 1.0f;
				
				if(ob->soft->interval==0) {
					ob->soft->interval= 2;
					ob->soft->sfra= 1;
					ob->soft->efra= 100;
				}
			}
			if(ob->soft && ob->soft->vertgroup==0) {
				bDeformGroup *locGroup = defgroup_find_name(ob, "SOFTGOAL");
				if(locGroup){
					/* retrieve index for that group */
					ob->soft->vertgroup =  1 + defgroup_find_index(ob, locGroup); 
				}
			}
		}
	}
	if(main->versionfile <= 237) {
		bArmature *arm;
		bConstraint *con;
		Object *ob;
		Bone *bone;
		
		// armature recode checks 
		for(arm= main->armature.first; arm; arm= arm->id.next) {
			where_is_armature(arm);

			for(bone= arm->bonebase.first; bone; bone= bone->next)
				do_version_bone_head_tail_237(bone);
		}
		for(ob= main->object.first; ob; ob= ob->id.next) {
			if(ob->parent) {
				Object *parent= newlibadr(fd, lib, ob->parent);
				if (parent && parent->type==OB_LATTICE)
					ob->partype = PARSKEL;
			}

			// btw. armature_rebuild_pose is further only called on leave editmode
			if(ob->type==OB_ARMATURE) {
				if(ob->pose)
					ob->pose->flag |= POSE_RECALC;
				ob->recalc |= OB_RECALC_OB|OB_RECALC_DATA|OB_RECALC_TIME;	// cannot call stuff now (pointers!), done in setup_app_data

				/* new generic xray option */
				arm= newlibadr(fd, lib, ob->data);
				if(arm->flag & ARM_DRAWXRAY) {
					ob->dtx |= OB_DRAWXRAY;
				}
			} else if (ob->type==OB_MESH) {
				Mesh *me = newlibadr(fd, lib, ob->data);
				
				if ((me->flag&ME_SUBSURF)) {
					SubsurfModifierData *smd = (SubsurfModifierData*) modifier_new(eModifierType_Subsurf);
					
					smd->levels = MAX2(1, me->subdiv);
					smd->renderLevels = MAX2(1, me->subdivr);
					smd->subdivType = me->subsurftype;
					
					smd->modifier.mode = 0;
					if (me->subdiv!=0)
						smd->modifier.mode |= 1;
					if (me->subdivr!=0)
						smd->modifier.mode |= 2;
					if (me->flag&ME_OPT_EDGES)
						smd->flags |= eSubsurfModifierFlag_ControlEdges;
					
					BLI_addtail(&ob->modifiers, smd);
					
					modifier_unique_name(&ob->modifiers, (ModifierData*)smd);
				}
			}
			
			// follow path constraint needs to set the 'path' option in curves...
			for(con=ob->constraints.first; con; con= con->next) {
				if(con->type==CONSTRAINT_TYPE_FOLLOWPATH) {
					bFollowPathConstraint *data = con->data;
					Object *obc= newlibadr(fd, lib, data->tar);
					
					if(obc && obc->type==OB_CURVE) {
						Curve *cu= newlibadr(fd, lib, obc->data);
						if(cu) cu->flag |= CU_PATH;
					}
				}
			}
		}
	}
	if(main->versionfile <= 238) {
		Lattice *lt;
		Object *ob;
		bArmature *arm;
		Mesh *me;
		Key *key;
		Scene *sce= main->scene.first;

		while(sce){
			if(sce->toolsettings == NULL){
				sce->toolsettings = MEM_callocN(sizeof(struct ToolSettings),"Tool Settings Struct");	
				sce->toolsettings->cornertype=0;
				sce->toolsettings->degr = 90; 
				sce->toolsettings->step = 9;
				sce->toolsettings->turn = 1; 				
				sce->toolsettings->extr_offs = 1; 
				sce->toolsettings->doublimit = 0.001f;
				sce->toolsettings->segments = 32;
				sce->toolsettings->rings = 32;
				sce->toolsettings->vertices = 32;
				sce->toolsettings->editbutflag =1;
			}
			sce= sce->id.next;	
		}

		for (lt=main->latt.first; lt; lt=lt->id.next) {
			if (lt->fu==0.0f && lt->fv==0.0f && lt->fw==0.0f) {
				calc_lat_fudu(lt->flag, lt->pntsu, &lt->fu, &lt->du);
				calc_lat_fudu(lt->flag, lt->pntsv, &lt->fv, &lt->dv);
				calc_lat_fudu(lt->flag, lt->pntsw, &lt->fw, &lt->dw);
			}
		}

		for(ob=main->object.first; ob; ob= ob->id.next) {
			ModifierData *md;
			PartEff *paf;

			for (md=ob->modifiers.first; md; md=md->next) {
				if (md->type==eModifierType_Subsurf) {
					SubsurfModifierData *smd = (SubsurfModifierData*) md;

					smd->flags &= ~(eSubsurfModifierFlag_Incremental|eSubsurfModifierFlag_DebugIncr);
				}
			}

			if ((ob->softflag&OB_SB_ENABLE) && !modifiers_findByType(ob, eModifierType_Softbody)) {
				if (ob->softflag&OB_SB_POSTDEF) {
					md = ob->modifiers.first;

					while (md && modifierType_getInfo(md->type)->type==eModifierTypeType_OnlyDeform) {
						md = md->next;
					}

					BLI_insertlinkbefore(&ob->modifiers, md, modifier_new(eModifierType_Softbody));
				} else {
					BLI_addhead(&ob->modifiers, modifier_new(eModifierType_Softbody));
				}

				ob->softflag &= ~OB_SB_ENABLE;
			}
			if(ob->pose) {
				bPoseChannel *pchan;
				bConstraint *con;
				for(pchan= ob->pose->chanbase.first; pchan; pchan= pchan->next) {
					// note, pchan->bone is also lib-link stuff
					if (pchan->limitmin[0] == 0.0f && pchan->limitmax[0] == 0.0f) {
						pchan->limitmin[0]= pchan->limitmin[1]= pchan->limitmin[2]= -180.0f;
						pchan->limitmax[0]= pchan->limitmax[1]= pchan->limitmax[2]= 180.0f;
						
						for(con= pchan->constraints.first; con; con= con->next) {
							if(con->type == CONSTRAINT_TYPE_KINEMATIC) {
								bKinematicConstraint *data = (bKinematicConstraint*)con->data;
								data->weight = 1.0f;
								data->orientweight = 1.0f;
								data->flag &= ~CONSTRAINT_IK_ROT;
								
								/* enforce conversion from old IK_TOPARENT to rootbone index */
								data->rootbone= -1;
								
								/* update_pose_etc handles rootbone==-1 */
								ob->pose->flag |= POSE_RECALC;
							}	
						}
					}
				}
			}

			paf = give_parteff(ob);
			if (paf) {
				if(paf->disp == 0)
					paf->disp = 100;
				if(paf->speedtex == 0)
					paf->speedtex = 8;
				if(paf->omat == 0)
					paf->omat = 1;
			}
		}
		
		for(arm=main->armature.first; arm; arm= arm->id.next) {
			bone_version_238(&arm->bonebase);
			arm->deformflag |= ARM_DEF_VGROUP;
		}

		for(me=main->mesh.first; me; me= me->id.next) {
			if (!me->medge) {
				make_edges(me, 1);	/* 1 = use mface->edcode */
			} else {
				mesh_strip_loose_faces(me);
			}
		}
		
		for(key= main->key.first; key; key= key->id.next) {
			KeyBlock *kb;
			int index= 1;
			
			/* trick to find out if we already introduced adrcode */
			for(kb= key->block.first; kb; kb= kb->next)
				if(kb->adrcode) break;
			
			if(kb==NULL) {
				for(kb= key->block.first; kb; kb= kb->next) {
					if(kb==key->refkey) {
						if(kb->name[0]==0)
							strcpy(kb->name, "Basis");
					}
					else {
						if(kb->name[0]==0)
							sprintf(kb->name, "Key %d", index);
						kb->adrcode= index++;
					}
				}
			}
		}
	}
	if(main->versionfile <= 239) {
		bArmature *arm;
		Object *ob;
		Scene *sce= main->scene.first;
		Camera *cam= main->camera.first;
		Material *ma= main->mat.first;
		int set_passepartout= 0;
		
		/* deformflag is local in modifier now */
		for(ob=main->object.first; ob; ob= ob->id.next) {
			ModifierData *md;
			
			for (md=ob->modifiers.first; md; md=md->next) {
				if (md->type==eModifierType_Armature) {
					ArmatureModifierData *amd = (ArmatureModifierData*) md;
					if(amd->object && amd->deformflag==0) {
						Object *oba= newlibadr(fd, lib, amd->object);
						arm= newlibadr(fd, lib, oba->data);
						amd->deformflag= arm->deformflag;
					}
				}
			}
		}
		
		/* updating stepsize for ghost drawing */
		for(arm= main->armature.first; arm; arm= arm->id.next) {
			if (arm->ghostsize==0) arm->ghostsize=1;
			bone_version_239(&arm->bonebase);
			if(arm->layer==0) arm->layer= 1;
		}
		
		for(;sce;sce= sce->id.next) {
			/* make 'innervert' the default subdivide type, for backwards compat */
			sce->toolsettings->cornertype=1;
		
			if(sce->r.scemode & R_PASSEPARTOUT) {
				set_passepartout= 1;
				sce->r.scemode &= ~R_PASSEPARTOUT;
			}
			/* gauss is filter variable now */
			if(sce->r.mode & R_GAUSS) {
				sce->r.filtertype= R_FILTER_GAUSS;
				sce->r.mode &= ~R_GAUSS;
			}
		}
		
		for(;cam; cam= cam->id.next) {
			if(set_passepartout)
				cam->flag |= CAM_SHOWPASSEPARTOUT;
			
			/* make sure old cameras have title safe on */
			if (!(cam->flag & CAM_SHOWTITLESAFE))
			 cam->flag |= CAM_SHOWTITLESAFE;
			
			/* set an appropriate camera passepartout alpha */
			if (!(cam->passepartalpha)) cam->passepartalpha = 0.2f;
		}
		
		for(; ma; ma= ma->id.next) {
			if(ma->strand_sta==0.0f) {
				ma->strand_sta= ma->strand_end= 1.0f;
				ma->mode |= MA_TANGENT_STR;
			}
			if(ma->mode & MA_TRACEBLE) ma->mode |= MA_SHADBUF;
		}
	}
	
	if(main->versionfile <= 241) {
		Object *ob;
		Tex *tex;
		Scene *sce;
		World *wo;
		Lamp *la;
		Material *ma;
		bArmature *arm;
		bNodeTree *ntree;
		
		for (wo = main->world.first; wo; wo= wo->id.next) {
			/* Migrate to Bullet for games, except for the NaN versions */
			/* People can still explicitely choose for Sumo (after 2.42 is out) */
			if(main->versionfile > 225)
				wo->physicsEngine = WOPHY_BULLET;
			if(WO_AODIST == wo->aomode)
				wo->aocolor= WO_AOPLAIN;
		}
		
		/* updating layers still */
		for(arm= main->armature.first; arm; arm= arm->id.next) {
			bone_version_239(&arm->bonebase);
			if(arm->layer==0) arm->layer= 1;
		}
		for(sce= main->scene.first; sce; sce= sce->id.next) {
			if(sce->audio.mixrate==0) sce->audio.mixrate= 44100;

			if(sce->r.xparts<2) sce->r.xparts= 4;
			if(sce->r.yparts<2) sce->r.yparts= 4;
			/* adds default layer */
			if(sce->r.layers.first==NULL)
				scene_add_render_layer(sce);
			else {
				SceneRenderLayer *srl;
				/* new layer flag for sky, was default for solid */
				for(srl= sce->r.layers.first; srl; srl= srl->next) {
					if(srl->layflag & SCE_LAY_SOLID)
						srl->layflag |= SCE_LAY_SKY;
					srl->passflag &= (SCE_PASS_COMBINED|SCE_PASS_Z|SCE_PASS_NORMAL|SCE_PASS_VECTOR);
				}
			}
			
			/* node version changes */
			if(sce->nodetree)
				ntree_version_241(sce->nodetree);

			/* uv calculation options moved to toolsettings */
			if (sce->toolsettings->uvcalc_radius == 0.0f) {
				sce->toolsettings->uvcalc_radius = 1.0f;
				sce->toolsettings->uvcalc_cubesize = 1.0f;
				sce->toolsettings->uvcalc_mapdir = 1;
				sce->toolsettings->uvcalc_mapalign = 1;
				sce->toolsettings->uvcalc_flag = UVCALC_FILLHOLES;
				sce->toolsettings->unwrapper = 1;
			}

			if(sce->r.mode & R_PANORAMA) {
				/* all these checks to ensure saved files with svn version keep working... */
				if(sce->r.xsch < sce->r.ysch) {
					Object *obc= newlibadr(fd, lib, sce->camera);
					if(obc && obc->type==OB_CAMERA) {
						Camera *cam= newlibadr(fd, lib, obc->data);
						if(cam->lens>=10.0f) {
							sce->r.xsch*= sce->r.xparts;
							cam->lens*= (float)sce->r.ysch/(float)sce->r.xsch;
						}
					}
				}
			}
		}
		
		for(ntree= main->nodetree.first; ntree; ntree= ntree->id.next)
			ntree_version_241(ntree);
		
		for(la= main->lamp.first; la; la= la->id.next)
			if(la->buffers==0)
				la->buffers= 1;
		
		for(tex= main->tex.first; tex; tex= tex->id.next) {
			if(tex->env && tex->env->viewscale==0.0f)
				tex->env->viewscale= 1.0f;
//			tex->imaflag |= TEX_GAUSS_MIP;
		}
		
		/* for empty drawsize and drawtype */
		for(ob=main->object.first; ob; ob= ob->id.next) {
			if(ob->empty_drawsize==0.0f) {
				ob->empty_drawtype = OB_ARROWS;
				ob->empty_drawsize = 1.0;
			}
		}
		
		for(ma= main->mat.first; ma; ma= ma->id.next) {
			/* stucci returns intensity from now on */
			int a;
			for(a=0; a<MAX_MTEX; a++) {
				if(ma->mtex[a] && ma->mtex[a]->tex) {
					tex= newlibadr(fd, lib, ma->mtex[a]->tex);
					if(tex && tex->type==TEX_STUCCI)
						ma->mtex[a]->mapto &= ~(MAP_COL|MAP_SPEC|MAP_REF);
				}
			}
			/* transmissivity defaults */
			if(ma->tx_falloff==0.0f) ma->tx_falloff= 1.0f;
		}
		
		/* during 2.41 images with this name were used for viewer node output, lets fix that */
		if(main->versionfile == 241) {
			Image *ima;
			for(ima= main->image.first; ima; ima= ima->id.next)
				if(strcmp(ima->name, "Compositor")==0) {
					strcpy(ima->id.name+2, "Viewer Node");
					strcpy(ima->name, "Viewer Node");
				}
		}
	}
		
	if(main->versionfile <= 242) {
		Scene *sce;
		bScreen *sc;
		Object *ob;
		Curve *cu;
		Material *ma;
		Mesh *me;
		Group *group;
		Nurb *nu;
		BezTriple *bezt;
		BPoint *bp;
		bNodeTree *ntree;
		int a;
		
		for(sc= main->screen.first; sc; sc= sc->id.next) {
			ScrArea *sa;
			sa= sc->areabase.first;
			while(sa) {
				SpaceLink *sl;

				for (sl= sa->spacedata.first; sl; sl= sl->next) {
					if(sl->spacetype==SPACE_VIEW3D) {
						View3D *v3d= (View3D*) sl;
						if (v3d->gridsubdiv == 0)
							v3d->gridsubdiv = 10;
					}
				}
				sa = sa->next;
			}
		}
		
		for(sce= main->scene.first; sce; sce= sce->id.next) {
			if (sce->toolsettings->select_thresh == 0.0f)
				sce->toolsettings->select_thresh= 0.01f;
			if (sce->toolsettings->clean_thresh == 0.0f) 
				sce->toolsettings->clean_thresh = 0.1f;
				
			if (sce->r.threads==0) {
				if (sce->r.mode & R_THREADS)
					sce->r.threads= 2;
				else
					sce->r.threads= 1;
			}
			if(sce->nodetree)
				ntree_version_242(sce->nodetree);
		}
		
		for(ntree= main->nodetree.first; ntree; ntree= ntree->id.next)
			ntree_version_242(ntree);
		
		/* add default radius values to old curve points */
		for(cu= main->curve.first; cu; cu= cu->id.next) {
			for(nu= cu->nurb.first; nu; nu= nu->next) {
				if (nu) {
					if(nu->bezt) {
						for(bezt=nu->bezt, a=0; a<nu->pntsu; a++, bezt++) {
							if (!bezt->radius) bezt->radius= 1.0;
						}
					}
					else if(nu->bp) {
						for(bp=nu->bp, a=0; a<nu->pntsu*nu->pntsv; a++, bp++) {
							if(!bp->radius) bp->radius= 1.0;
						}
					}
				}
			}
		}
		
		for(ob = main->object.first; ob; ob= ob->id.next) {
			ModifierData *md;
			ListBase *list;
			list = &ob->constraints;

			/* check for already existing MinMax (floor) constraint
			   and update the sticky flagging */

			if (list){
				bConstraint *curcon;
				for (curcon = list->first; curcon; curcon=curcon->next){
					switch (curcon->type) {
						case CONSTRAINT_TYPE_MINMAX:
						{
							bMinMaxConstraint *data = curcon->data;
							if (data->sticky==1) 
								data->flag |= MINMAX_STICKY;
							else 
								data->flag &= ~MINMAX_STICKY;
						}
							break;
						case CONSTRAINT_TYPE_ROTLIKE:
						{
							bRotateLikeConstraint *data = curcon->data;
							
							/* version patch from buttons_object.c */
							if(data->flag==0) 
								data->flag = ROTLIKE_X|ROTLIKE_Y|ROTLIKE_Z;
						}
							break;
					}
				}
			}

			if (ob->type == OB_ARMATURE) {
				if (ob->pose){
					bConstraint *curcon;
					bPoseChannel *pchan;
					for (pchan = ob->pose->chanbase.first; pchan; pchan=pchan->next){
						for (curcon = pchan->constraints.first; curcon; curcon=curcon->next){
							switch (curcon->type) {
								case CONSTRAINT_TYPE_MINMAX:
								{
									bMinMaxConstraint *data = curcon->data;
									if (data->sticky==1) 
										data->flag |= MINMAX_STICKY;
									else 
										data->flag &= ~MINMAX_STICKY;
								}
									break;
								case CONSTRAINT_TYPE_KINEMATIC:
								{
									bKinematicConstraint *data = curcon->data;
									if (!(data->flag & CONSTRAINT_IK_POS)) {
										data->flag |= CONSTRAINT_IK_POS;
										data->flag |= CONSTRAINT_IK_STRETCH;
									}
								}
									break;
								case CONSTRAINT_TYPE_ROTLIKE:
								{
									bRotateLikeConstraint *data = curcon->data;
									
									/* version patch from buttons_object.c */
									if(data->flag==0) 
										data->flag = ROTLIKE_X|ROTLIKE_Y|ROTLIKE_Z;
								}
									break;
							}
						}
					}
				}
			}
			
			/* copy old object level track settings to curve modifers */
			for (md=ob->modifiers.first; md; md=md->next) {
				if (md->type==eModifierType_Curve) {
					CurveModifierData *cmd = (CurveModifierData*) md;

					if (cmd->defaxis == 0) cmd->defaxis = ob->trackflag+1;
				}
			}
			
		}
		
		for(ma = main->mat.first; ma; ma= ma->id.next) {
			if(ma->shad_alpha==0.0f)
				ma->shad_alpha= 1.0f;
			if(ma->nodetree)
				ntree_version_242(ma->nodetree);
		}

		for(me=main->mesh.first; me; me=me->id.next)
			customdata_version_242(me);
		
		for(group= main->group.first; group; group= group->id.next)
			if(group->layer==0)
			   group->layer= (1<<20)-1;
		
		/* History fix (python?), shape key adrcode numbers have to be sorted */
		sort_shape_fix(main);
				
		/* now, subversion control! */
		if(main->subversionfile < 3) {
			Image *ima;
			Tex *tex;
			
			/* Image refactor initialize */
			for(ima= main->image.first; ima; ima= ima->id.next) {
				ima->source= IMA_SRC_FILE;
				ima->type= IMA_TYPE_IMAGE;
				
				ima->gen_x= 256; ima->gen_y= 256;
				ima->gen_type= 1;
				
				if(0==strncmp(ima->id.name+2, "Viewer Node", sizeof(ima->id.name)-2)) {
					ima->source= IMA_SRC_VIEWER;
					ima->type= IMA_TYPE_COMPOSITE;
				}
				if(0==strncmp(ima->id.name+2, "Render Result", sizeof(ima->id.name)-2)) {
					ima->source= IMA_SRC_VIEWER;
					ima->type= IMA_TYPE_R_RESULT;
				}
				
			}
			for(tex= main->tex.first; tex; tex= tex->id.next) {
				if(tex->type==TEX_IMAGE && tex->ima) {
					ima= newlibadr(fd, lib, tex->ima);
					if(tex->imaflag & TEX_ANIM5_)
						ima->source= IMA_SRC_MOVIE;
					if(tex->imaflag & TEX_FIELDS_)
						ima->flag |= IMA_FIELDS;
					if(tex->imaflag & TEX_STD_FIELD_)
						ima->flag |= IMA_STD_FIELD;
				}
				tex->iuser.frames= tex->frames;
				tex->iuser.fie_ima= (char)tex->fie_ima;
				tex->iuser.offset= tex->offset;
				tex->iuser.sfra= tex->sfra;
				tex->iuser.cycl= (tex->imaflag & TEX_ANIMCYCLIC_)!=0;
			}
			for(sce= main->scene.first; sce; sce= sce->id.next) {
				if(sce->nodetree)
					do_version_ntree_242_2(sce->nodetree);
			}
			for(ntree= main->nodetree.first; ntree; ntree= ntree->id.next)
				do_version_ntree_242_2(ntree);
			for(ma = main->mat.first; ma; ma= ma->id.next)
				if(ma->nodetree)
					do_version_ntree_242_2(ma->nodetree);
			
			for(sc= main->screen.first; sc; sc= sc->id.next) {
				ScrArea *sa;
				for(sa= sc->areabase.first; sa; sa= sa->next) {
					SpaceLink *sl;
					for (sl= sa->spacedata.first; sl; sl= sl->next) {
						if(sl->spacetype==SPACE_IMAGE)
							((SpaceImage *)sl)->iuser.fie_ima= 2;
						else if(sl->spacetype==SPACE_VIEW3D) {
							View3D *v3d= (View3D *)sl;
							BGpic *bgpic;
							for(bgpic= v3d->bgpicbase.first; bgpic; bgpic= bgpic->next)
								bgpic->iuser.fie_ima= 2;
						}
					}
				}
			}
		}
		
		if(main->subversionfile < 4) {
			for(sce= main->scene.first; sce; sce= sce->id.next) {
				sce->r.bake_mode= 1;	/* prevent to include render stuff here */
				sce->r.bake_filter= 2;
				sce->r.bake_osa= 5;
				sce->r.bake_flag= R_BAKE_CLEAR;
			}
		}

		if(main->subversionfile < 5) {
			for(sce= main->scene.first; sce; sce= sce->id.next) {
				/* improved triangle to quad conversion settings */
				if(sce->toolsettings->jointrilimit==0.0f)
					sce->toolsettings->jointrilimit= 0.8f;
			}
		}
	}
	if(main->versionfile <= 243) {
		Object *ob= main->object.first;
		Material *ma;

		for(ma=main->mat.first; ma; ma= ma->id.next) {
			if(ma->sss_scale==0.0f) {
				ma->sss_radius[0]= 1.0f;
				ma->sss_radius[1]= 1.0f;
				ma->sss_radius[2]= 1.0f;
				ma->sss_col[0]= 0.8f;
				ma->sss_col[1]= 0.8f;
				ma->sss_col[2]= 0.8f;
				ma->sss_error= 0.05f;
				ma->sss_scale= 0.1f;
				ma->sss_ior= 1.3f;
				ma->sss_colfac= 1.0f;
				ma->sss_texfac= 0.0f;
			}
			if(ma->sss_front==0 && ma->sss_back==0) {
				ma->sss_front= 1.0f;
				ma->sss_back= 1.0f;
			}
			if(ma->sss_col[0]==0 && ma->sss_col[1]==0 && ma->sss_col[2]==0) {
				ma->sss_col[0]= ma->r;
				ma->sss_col[1]= ma->g;
				ma->sss_col[2]= ma->b;
			}
		}
		
		for(; ob; ob= ob->id.next) {
			bDeformGroup *curdef;
			
			for(curdef= ob->defbase.first; curdef; curdef=curdef->next) {
				/* replace an empty-string name with unique name */
				if (curdef->name[0] == '\0') {
					defgroup_unique_name(curdef, ob);
				}
			}

			if(main->versionfile < 243 || main->subversionfile < 1) {
				ModifierData *md;

				/* translate old mirror modifier axis values to new flags */
				for (md=ob->modifiers.first; md; md=md->next) {
					if (md->type==eModifierType_Mirror) {
						MirrorModifierData *mmd = (MirrorModifierData*) md;

						switch(mmd->axis)
						{
						case 0:
							mmd->flag |= MOD_MIR_AXIS_X;
							break;
						case 1:
							mmd->flag |= MOD_MIR_AXIS_Y;
							break;
						case 2:
							mmd->flag |= MOD_MIR_AXIS_Z;
							break;
						}

						mmd->axis = 0;
					}
				}
			}
		}
		
		/* render layer added, this is not the active layer */
		if(main->versionfile <= 243 || main->subversionfile < 2) {
			Mesh *me;
			for(me=main->mesh.first; me; me=me->id.next)
				customdata_version_243(me);
		}		

	}
	
	if(main->versionfile <= 244) {
		Scene *sce;
		bScreen *sc;
		Lamp *la;
		World *wrld;
		
		if(main->versionfile != 244 || main->subversionfile < 2) {
			for(sce= main->scene.first; sce; sce= sce->id.next)
				sce->r.mode |= R_SSS;

			/* correct older action editors - incorrect scrolling */
			for(sc= main->screen.first; sc; sc= sc->id.next) {
				ScrArea *sa;
				sa= sc->areabase.first;
				while(sa) {
					SpaceLink *sl;

					for (sl= sa->spacedata.first; sl; sl= sl->next) {
						if(sl->spacetype==SPACE_ACTION) {
							SpaceAction *saction= (SpaceAction*) sl;
							
							saction->v2d.tot.ymin= -1000.0;
							saction->v2d.tot.ymax= 0.0;
							
							saction->v2d.cur.ymin= -75.0;
							saction->v2d.cur.ymax= 5.0;
						}
					}
					sa = sa->next;
				}
			}
		}
		if (main->versionfile != 244 || main->subversionfile < 3) {	
			/* constraints recode version patch used to be here. Moved to 245 now... */
			
			
			for(wrld=main->world.first; wrld; wrld= wrld->id.next) {
				if (wrld->mode & WO_AMB_OCC)
					wrld->ao_samp_method = WO_AOSAMP_CONSTANT;
				else
					wrld->ao_samp_method = WO_AOSAMP_HAMMERSLEY;
				
				wrld->ao_adapt_thresh = 0.005f;
			}
			
			for(la=main->lamp.first; la; la= la->id.next) {
				if (la->type == LA_AREA)
					la->ray_samp_method = LA_SAMP_CONSTANT;
				else
					la->ray_samp_method = LA_SAMP_HALTON;
				
				la->adapt_thresh = 0.001f;
			}
		}
	}
	if(main->versionfile <= 245) {
		Scene *sce;
		bScreen *sc;
		Object *ob;
		Image *ima;
		Lamp *la;
		Material *ma;
		ParticleSettings *part;
		World *wrld;
		Mesh *me;
		bNodeTree *ntree;
		Tex *tex;
		ModifierData *md;
		ParticleSystem *psys;
		
		/* unless the file was created 2.44.3 but not 2.45, update the constraints */
		if ( !(main->versionfile==244 && main->subversionfile==3) &&
			 ((main->versionfile<245) || (main->versionfile==245 && main->subversionfile==0)) ) 
		{
			for (ob = main->object.first; ob; ob= ob->id.next) {
				ListBase *list;
				list = &ob->constraints;
				
				/* fix up constraints due to constraint recode changes (originally at 2.44.3) */
				if (list) {
					bConstraint *curcon;
					for (curcon = list->first; curcon; curcon=curcon->next) {
						/* old CONSTRAINT_LOCAL check -> convert to CONSTRAINT_SPACE_LOCAL */
						if (curcon->flag & 0x20) {
							curcon->ownspace = CONSTRAINT_SPACE_LOCAL;
							curcon->tarspace = CONSTRAINT_SPACE_LOCAL;
						}
						
						switch (curcon->type) {
							case CONSTRAINT_TYPE_LOCLIMIT:
							{
								bLocLimitConstraint *data= (bLocLimitConstraint *)curcon->data;
								
								/* old limit without parent option for objects */
								if (data->flag2)
									curcon->ownspace = CONSTRAINT_SPACE_LOCAL;
							}
								break;
						}	
					}
				}
				
				/* correctly initialise constinv matrix */
				unit_m4(ob->constinv);
				
				if (ob->type == OB_ARMATURE) {
					if (ob->pose) {
						bConstraint *curcon;
						bPoseChannel *pchan;
						
						for (pchan = ob->pose->chanbase.first; pchan; pchan=pchan->next) {
							/* make sure constraints are all up to date */
							for (curcon = pchan->constraints.first; curcon; curcon=curcon->next) {
								/* old CONSTRAINT_LOCAL check -> convert to CONSTRAINT_SPACE_LOCAL */
								if (curcon->flag & 0x20) {
									curcon->ownspace = CONSTRAINT_SPACE_LOCAL;
									curcon->tarspace = CONSTRAINT_SPACE_LOCAL;
								}
								
								switch (curcon->type) {
									case CONSTRAINT_TYPE_ACTION:
									{
										bActionConstraint *data= (bActionConstraint *)curcon->data;
										
										/* 'data->local' used to mean that target was in local-space */
										if (data->local)
											curcon->tarspace = CONSTRAINT_SPACE_LOCAL;
									}							
										break;
								}
							}
							
							/* correctly initialise constinv matrix */
							unit_m4(pchan->constinv);
						}
					}
				}
			}
		}
		
		/* fix all versions before 2.45 */
		if (main->versionfile != 245) {

			/* repair preview from 242 - 244*/
			for(ima= main->image.first; ima; ima= ima->id.next) {
				ima->preview = NULL;
			}
			
			/* repair imasel space - completely reworked */
			for(sc= main->screen.first; sc; sc= sc->id.next) {
				ScrArea *sa;
				sa= sc->areabase.first;
				while(sa) {
					SpaceLink *sl;
					
					for (sl= sa->spacedata.first; sl; sl= sl->next) {
						if(sl->spacetype==SPACE_IMASEL) {
							SpaceImaSel *simasel= (SpaceImaSel*) sl;
							simasel->blockscale= 0.7f;
							/* view 2D */
							simasel->v2d.tot.xmin=  -10.0f;
							simasel->v2d.tot.ymin=  -10.0f;
							simasel->v2d.tot.xmax= (float)sa->winx + 10.0f;
							simasel->v2d.tot.ymax= (float)sa->winy + 10.0f;						
							simasel->v2d.cur.xmin=  0.0f;
							simasel->v2d.cur.ymin=  0.0f;
							simasel->v2d.cur.xmax= (float)sa->winx;
							simasel->v2d.cur.ymax= (float)sa->winy;						
							simasel->v2d.min[0]= 1.0;
							simasel->v2d.min[1]= 1.0;						
							simasel->v2d.max[0]= 32000.0f;
							simasel->v2d.max[1]= 32000.0f;						
							simasel->v2d.minzoom= 0.5f;
							simasel->v2d.maxzoom= 1.21f;						
							simasel->v2d.scroll= 0;
							simasel->v2d.keepzoom= V2D_LIMITZOOM|V2D_KEEPASPECT;
							simasel->v2d.keeptot= 0;
							simasel->prv_h = 96;
							simasel->prv_w = 96;
							simasel->flag = 7; /* ??? elubie */
							strcpy (simasel->dir,  U.textudir);	/* TON */
							simasel->file[0]= '\0';
							
							simasel->returnfunc     =  NULL;
							simasel->title[0]       =  0;
						}
					}
					sa = sa->next;
				}
			}
		}

		/* add point caches */
		for(ob=main->object.first; ob; ob=ob->id.next) {
			if(ob->soft && !ob->soft->pointcache)
				ob->soft->pointcache= BKE_ptcache_add(&ob->soft->ptcaches);

			for(psys=ob->particlesystem.first; psys; psys=psys->next) {
				if(psys->pointcache) {
					if(psys->pointcache->flag & PTCACHE_BAKED && (psys->pointcache->flag & PTCACHE_DISK_CACHE)==0) {
						printf("Old memory cache isn't supported for particles, so re-bake the simulation!\n");
						psys->pointcache->flag &= ~PTCACHE_BAKED;
					}
				}
				else
					psys->pointcache= BKE_ptcache_add(&psys->ptcaches);
			}

			for(md=ob->modifiers.first; md; md=md->next) {
				if(md->type==eModifierType_Cloth) {
					ClothModifierData *clmd = (ClothModifierData*) md;
					if(!clmd->point_cache)
						clmd->point_cache= BKE_ptcache_add(&clmd->ptcaches);
				}
			}
		}

		/* Copy over old per-level multires vertex data
		   into a single vertex array in struct Multires */
		for(me = main->mesh.first; me; me=me->id.next) {
			if(me->mr && !me->mr->verts) {
				MultiresLevel *lvl = me->mr->levels.last;
				if(lvl) {
					me->mr->verts = lvl->verts;
					lvl->verts = NULL;
					/* Don't need the other vert arrays */
					for(lvl = lvl->prev; lvl; lvl = lvl->prev) {
						MEM_freeN(lvl->verts);
						lvl->verts = NULL;
					}
				}
			}
		}
		
		if (main->versionfile != 245 || main->subversionfile < 1) {
			for(la=main->lamp.first; la; la= la->id.next) {
				if (la->mode & LA_QUAD) la->falloff_type = LA_FALLOFF_SLIDERS;
				else la->falloff_type = LA_FALLOFF_INVLINEAR;
				
				if (la->curfalloff == NULL) {
					la->curfalloff = curvemapping_add(1, 0.0f, 1.0f, 1.0f, 0.0f);
					curvemapping_initialize(la->curfalloff);
				}
			}
		}		
		
		for(ma=main->mat.first; ma; ma= ma->id.next) {
			if(ma->samp_gloss_mir == 0) {
				ma->gloss_mir = ma->gloss_tra= 1.0f;
				ma->aniso_gloss_mir = 1.0f;
				ma->samp_gloss_mir = ma->samp_gloss_tra= 18;
				ma->adapt_thresh_mir = ma->adapt_thresh_tra = 0.005f;
				ma->dist_mir = 0.0f;
				ma->fadeto_mir = MA_RAYMIR_FADETOSKY;
			}

			if(ma->strand_min == 0.0f)
				ma->strand_min= 1.0f;
		}

		for(part=main->particle.first; part; part=part->id.next) {
			if(part->ren_child_nbr==0)
				part->ren_child_nbr= part->child_nbr;

			if(part->simplify_refsize==0) {
				part->simplify_refsize= 1920;
				part->simplify_rate= 1.0f;
				part->simplify_transition= 0.1f;
				part->simplify_viewport= 0.8f;
			}
		}

		for(wrld=main->world.first; wrld; wrld= wrld->id.next) {
			if(wrld->ao_approx_error == 0.0f)
				wrld->ao_approx_error= 0.25f;
		}

		for(sce= main->scene.first; sce; sce= sce->id.next) {
			if(sce->nodetree)
				ntree_version_245(fd, lib, sce->nodetree);

			if(sce->r.simplify_shadowsamples == 0) {
				sce->r.simplify_subsurf= 6;
				sce->r.simplify_particles= 1.0f;
				sce->r.simplify_shadowsamples= 16;
				sce->r.simplify_aosss= 1.0f;
			}

			if(sce->r.cineongamma == 0) {
				sce->r.cineonblack= 95;
				sce->r.cineonwhite= 685;
				sce->r.cineongamma= 1.7f;
			}
		}

		for(ntree=main->nodetree.first; ntree; ntree= ntree->id.next)
			ntree_version_245(fd, lib, ntree);

		/* fix for temporary flag changes during 245 cycle */
		for(ima= main->image.first; ima; ima= ima->id.next) {
			if(ima->flag & IMA_OLD_PREMUL) {
				ima->flag &= ~IMA_OLD_PREMUL;
				ima->flag |= IMA_DO_PREMUL;
			}
		}

		for(tex=main->tex.first; tex; tex=tex->id.next) {
			if(tex->iuser.flag & IMA_OLD_PREMUL) {
				tex->iuser.flag &= ~IMA_OLD_PREMUL;
				tex->iuser.flag |= IMA_DO_PREMUL;

			}

			ima= newlibadr(fd, lib, tex->ima);
			if(ima && (tex->iuser.flag & IMA_DO_PREMUL)) { 
				ima->flag &= ~IMA_OLD_PREMUL;
				ima->flag |= IMA_DO_PREMUL;
			}
		}
	}
	
	/* sanity check for skgen
	 * */
	{
		Scene *sce;
		for(sce=main->scene.first; sce; sce = sce->id.next)
		{
			if (sce->toolsettings->skgen_subdivisions[0] == sce->toolsettings->skgen_subdivisions[1] ||
				sce->toolsettings->skgen_subdivisions[0] == sce->toolsettings->skgen_subdivisions[2] ||
				sce->toolsettings->skgen_subdivisions[1] == sce->toolsettings->skgen_subdivisions[2])
			{
					sce->toolsettings->skgen_subdivisions[0] = SKGEN_SUB_CORRELATION;
					sce->toolsettings->skgen_subdivisions[1] = SKGEN_SUB_LENGTH;
					sce->toolsettings->skgen_subdivisions[2] = SKGEN_SUB_ANGLE;
			}
		}
	}
	

	if ((main->versionfile < 245) || (main->versionfile == 245 && main->subversionfile < 2)) {
		Image *ima;

		/* initialize 1:1 Aspect */
		for(ima= main->image.first; ima; ima= ima->id.next) {
			ima->aspx = ima->aspy = 1.0f;				
		}

	}

	if ((main->versionfile < 245) || (main->versionfile == 245 && main->subversionfile < 4)) {
		bArmature *arm;
		ModifierData *md;
		Object *ob;
		
		for(arm= main->armature.first; arm; arm= arm->id.next)
			arm->deformflag |= ARM_DEF_B_BONE_REST;
		
		for(ob = main->object.first; ob; ob= ob->id.next) {
			for(md=ob->modifiers.first; md; md=md->next) {
				if(md->type==eModifierType_Armature)
					((ArmatureModifierData*)md)->deformflag |= ARM_DEF_B_BONE_REST;
			}
		}
	}

	if ((main->versionfile < 245) || (main->versionfile == 245 && main->subversionfile < 5)) {
		/* foreground color needs to be somthing other then black */
		Scene *sce;
		for(sce= main->scene.first; sce; sce=sce->id.next) {
			sce->r.fg_stamp[0] = sce->r.fg_stamp[1] = sce->r.fg_stamp[2] = 0.8f;
			sce->r.fg_stamp[3] = 1.0f; /* dont use text alpha yet */
			sce->r.bg_stamp[3] = 0.25f; /* make sure the background has full alpha */
		}
	}

	
	if ((main->versionfile < 245) || (main->versionfile == 245 && main->subversionfile < 6)) {
		Scene *sce;
		/* fix frs_sec_base */
		for(sce= main->scene.first; sce; sce= sce->id.next) {
			if (sce->r.frs_sec_base == 0) {
				sce->r.frs_sec_base = 1;
			}
		}
	}
	
	if ((main->versionfile < 245) || (main->versionfile == 245 && main->subversionfile < 7)) {
		Object *ob;
		bPoseChannel *pchan;
		bConstraint *con;
		bConstraintTarget *ct;
		
		for (ob = main->object.first; ob; ob= ob->id.next) {
			if (ob->pose) {
				for (pchan=ob->pose->chanbase.first; pchan; pchan=pchan->next) {
					for (con=pchan->constraints.first; con; con=con->next) {
						if (con->type == CONSTRAINT_TYPE_PYTHON) {
							bPythonConstraint *data= (bPythonConstraint *)con->data;
							if (data->tar) {
								/* version patching needs to be done */
								ct= MEM_callocN(sizeof(bConstraintTarget), "PyConTarget");
								
								ct->tar = data->tar;
								strcpy(ct->subtarget, data->subtarget);
								ct->space = con->tarspace;
								
								BLI_addtail(&data->targets, ct);
								data->tarnum++;
								
								/* clear old targets to avoid problems */
								data->tar = NULL;
								data->subtarget[0]= '\0';
							}
						}
						else if (con->type == CONSTRAINT_TYPE_LOCLIKE) {
							bLocateLikeConstraint *data= (bLocateLikeConstraint *)con->data;
							
							/* new headtail functionality makes Bone-Tip function obsolete */
							if (data->flag & LOCLIKE_TIP)
								con->headtail = 1.0f;
						}
					}
				}
			}
			
			for (con=ob->constraints.first; con; con=con->next) {
				if (con->type==CONSTRAINT_TYPE_PYTHON) {
					bPythonConstraint *data= (bPythonConstraint *)con->data;
					if (data->tar) {
						/* version patching needs to be done */
						ct= MEM_callocN(sizeof(bConstraintTarget), "PyConTarget");
						
						ct->tar = data->tar;
						strcpy(ct->subtarget, data->subtarget);
						ct->space = con->tarspace;
						
						BLI_addtail(&data->targets, ct);
						data->tarnum++;
						
						/* clear old targets to avoid problems */
						data->tar = NULL;
						data->subtarget[0]= '\0';
					}
				}
				else if (con->type == CONSTRAINT_TYPE_LOCLIKE) {
					bLocateLikeConstraint *data= (bLocateLikeConstraint *)con->data;
					
					/* new headtail functionality makes Bone-Tip function obsolete */
					if (data->flag & LOCLIKE_TIP)
						con->headtail = 1.0f;
				}
			}

			if(ob->soft && ob->soft->keys) {
				SoftBody *sb = ob->soft;
				int k;

				for(k=0; k<sb->totkey; k++) {
					if(sb->keys[k])
						MEM_freeN(sb->keys[k]);
				}

				MEM_freeN(sb->keys);

				sb->keys = NULL;
				sb->totkey = 0;
			}
		}
	}

	if ((main->versionfile < 245) || (main->versionfile == 245 && main->subversionfile < 8)) {
		Scene *sce;
		Object *ob;
		PartEff *paf=NULL;

		for(ob = main->object.first; ob; ob= ob->id.next) {
			if(ob->soft && ob->soft->keys) {
				SoftBody *sb = ob->soft;
				int k;

				for(k=0; k<sb->totkey; k++) {
					if(sb->keys[k])
						MEM_freeN(sb->keys[k]);
				}

				MEM_freeN(sb->keys);

				sb->keys = NULL;
				sb->totkey = 0;
			}

			/* convert old particles to new system */
			if((paf = give_parteff(ob))) {
				ParticleSystem *psys;
				ModifierData *md;
				ParticleSystemModifierData *psmd;
				ParticleSettings *part;

				/* create new particle system */
				psys = MEM_callocN(sizeof(ParticleSystem), "particle_system");
				psys->pointcache = BKE_ptcache_add(&psys->ptcaches);

				part = psys->part = psys_new_settings("ParticleSettings", main);
				
				/* needed for proper libdata lookup */
				oldnewmap_insert(fd->libmap, psys->part, psys->part, 0);
				part->id.lib= ob->id.lib;

				part->id.us--;
				part->id.flag |= (ob->id.flag & LIB_NEEDLINK);
				
				psys->totpart=0;
				psys->flag= PSYS_ENABLED|PSYS_CURRENT;

				BLI_addtail(&ob->particlesystem, psys);

				md= modifier_new(eModifierType_ParticleSystem);
				sprintf(md->name, "ParticleSystem %i", BLI_countlist(&ob->particlesystem));
				psmd= (ParticleSystemModifierData*) md;
				psmd->psys=psys;
				BLI_addtail(&ob->modifiers, md);

				/* convert settings from old particle system */
				/* general settings */
				part->totpart = MIN2(paf->totpart, 100000);
				part->sta = paf->sta;
				part->end = paf->end;
				part->lifetime = paf->lifetime;
				part->randlife = paf->randlife;
				psys->seed = paf->seed;
				part->disp = paf->disp;
				part->omat = paf->mat[0];
				part->hair_step = paf->totkey;

				part->eff_group = paf->group;

				/* old system didn't interpolate between keypoints at render time */
				part->draw_step = part->ren_step = 0;

				/* physics */
				part->normfac = paf->normfac * 25.0f;
				part->obfac = paf->obfac;
				part->randfac = paf->randfac * 25.0f;
				part->dampfac = paf->damp;
				VECCOPY(part->acc, paf->force);

				/* flags */
				if(paf->stype & PAF_VECT) {
					if(paf->flag & PAF_STATIC) {
						/* new hair lifetime is always 100.0f */
						float fac = paf->lifetime / 100.0f;

						part->draw_as = PART_DRAW_PATH;
						part->type = PART_HAIR;
						psys->recalc |= PSYS_RECALC_REDO;

						part->normfac *= fac;
						part->randfac *= fac;
					}
					else {
						part->draw_as = PART_DRAW_LINE;
						part->draw |= PART_DRAW_VEL_LENGTH;
						part->draw_line[1] = 0.04f;
					}
				}

				part->rotmode = PART_ROT_VEL;
				
				part->flag |= (paf->flag & PAF_BSPLINE) ? PART_HAIR_BSPLINE : 0;
				part->flag |= (paf->flag & PAF_TRAND) ? PART_TRAND : 0;
				part->flag |= (paf->flag & PAF_EDISTR) ? PART_EDISTR : 0;
				part->flag |= (paf->flag & PAF_UNBORN) ? PART_UNBORN : 0;
				part->flag |= (paf->flag & PAF_DIED) ? PART_DIED : 0;
				part->from |= (paf->flag & PAF_FACE) ? PART_FROM_FACE : 0;
				part->draw |= (paf->flag & PAF_SHOWE) ? PART_DRAW_EMITTER : 0;

				psys->vgroup[PSYS_VG_DENSITY] = paf->vertgroup;
				psys->vgroup[PSYS_VG_VEL] = paf->vertgroup_v;
				psys->vgroup[PSYS_VG_LENGTH] = paf->vertgroup_v;

				/* dupliobjects */
				if(ob->transflag & OB_DUPLIVERTS) {
					Object *dup = main->object.first;

					for(; dup; dup= dup->id.next) {
						if(ob == newlibadr(fd, lib, dup->parent)) {
							part->dup_ob = dup;
							ob->transflag |= OB_DUPLIPARTS;
							ob->transflag &= ~OB_DUPLIVERTS;

							part->draw_as = PART_DRAW_OB;

							/* needed for proper libdata lookup */
							oldnewmap_insert(fd->libmap, dup, dup, 0);
						}
					}
				}

				
				{
					FluidsimModifierData *fluidmd = (FluidsimModifierData *)modifiers_findByType(ob, eModifierType_Fluidsim);
					if(fluidmd && fluidmd->fss && fluidmd->fss->type == OB_FLUIDSIM_PARTICLE)
						part->type = PART_FLUID;
				}

				free_effects(&ob->effect);

				printf("Old particle system converted to new system.\n");
			}
		}

		for(sce= main->scene.first; sce; sce=sce->id.next) {
			ParticleEditSettings *pset= &sce->toolsettings->particle;
			int a;

			if(pset->brush[0].size == 0) {
				pset->flag= PE_KEEP_LENGTHS|PE_LOCK_FIRST|PE_DEFLECT_EMITTER;
				pset->emitterdist= 0.25f;
				pset->totrekey= 5;
				pset->totaddkey= 5;
				pset->brushtype= PE_BRUSH_NONE;

				for(a=0; a<PE_TOT_BRUSH; a++) {
					pset->brush[a].strength= 50;
					pset->brush[a].size= 50;
					pset->brush[a].step= 10;
				}

				pset->brush[PE_BRUSH_CUT].strength= 100;
			}
		}
	}
	if ((main->versionfile < 245) || (main->versionfile == 245 && main->subversionfile < 9)) {
		Material *ma;
		int a;

		for(ma=main->mat.first; ma; ma= ma->id.next)
			if(ma->mode & MA_NORMAP_TANG)
				for(a=0; a<MAX_MTEX; a++)
					if(ma->mtex[a] && ma->mtex[a]->tex)
						ma->mtex[a]->normapspace = MTEX_NSPACE_TANGENT;
	}
	
	if ((main->versionfile < 245) || (main->versionfile == 245 && main->subversionfile < 10)) {
		Object *ob;
		
		/* dupliface scale */
		for(ob= main->object.first; ob; ob= ob->id.next)
			ob->dupfacesca = 1.0f;
	}
	
	if ((main->versionfile < 245) || (main->versionfile == 245 && main->subversionfile < 11)) {
		Object *ob;
		bActionStrip *strip;
		
		/* nla-strips - scale */		
		for (ob= main->object.first; ob; ob= ob->id.next) {
			for (strip= ob->nlastrips.first; strip; strip= strip->next) {
				float length, actlength, repeat;
				
				if (strip->flag & ACTSTRIP_USESTRIDE)
					repeat= 1.0f;
				else
					repeat= strip->repeat;
				
				length = strip->end-strip->start;
				if (length == 0.0f) length= 1.0f;
				actlength = strip->actend-strip->actstart;
				
				strip->scale = length / (repeat * actlength);
				if (strip->scale == 0.0f) strip->scale= 1.0f;
			}	
			if(ob->soft){
				ob->soft->inpush =  ob->soft->inspring;
				ob->soft->shearstiff = 1.0f; 
			}
		}
	}

	if ((main->versionfile < 245) || (main->versionfile == 245 && main->subversionfile < 14)) {
		Scene *sce;
		Sequence *seq;
		
		for(sce=main->scene.first; sce; sce=sce->id.next) {
			SEQ_BEGIN(sce->ed, seq) {
				if (seq->blend_mode == 0)
					seq->blend_opacity = 100.0f;
			}
			SEQ_END
		}
	}
	
	/*fix broken group lengths in id properties*/
	if ((main->versionfile < 245) || (main->versionfile == 245 && main->subversionfile < 15)) {
		idproperties_fix_group_lengths(main->scene);
		idproperties_fix_group_lengths(main->library);
		idproperties_fix_group_lengths(main->object);
		idproperties_fix_group_lengths(main->mesh);
		idproperties_fix_group_lengths(main->curve);
		idproperties_fix_group_lengths(main->mball);
		idproperties_fix_group_lengths(main->mat);
		idproperties_fix_group_lengths(main->tex);
		idproperties_fix_group_lengths(main->image);
		idproperties_fix_group_lengths(main->latt);
		idproperties_fix_group_lengths(main->lamp);
		idproperties_fix_group_lengths(main->camera);
		idproperties_fix_group_lengths(main->ipo);
		idproperties_fix_group_lengths(main->key);
		idproperties_fix_group_lengths(main->world);
		idproperties_fix_group_lengths(main->screen);
		idproperties_fix_group_lengths(main->script);
		idproperties_fix_group_lengths(main->vfont);
		idproperties_fix_group_lengths(main->text);
		idproperties_fix_group_lengths(main->sound);
		idproperties_fix_group_lengths(main->group);
		idproperties_fix_group_lengths(main->armature);
		idproperties_fix_group_lengths(main->action);
		idproperties_fix_group_lengths(main->nodetree);
		idproperties_fix_group_lengths(main->brush);
		idproperties_fix_group_lengths(main->particle);		
	}

	/* sun/sky */
	if(main->versionfile < 246) {
		Object *ob;
		bActuator *act;

		/* dRot actuator change direction in 2.46 */
		for(ob = main->object.first; ob; ob= ob->id.next) {
			for(act= ob->actuators.first; act; act= act->next) {
				if (act->type == ACT_OBJECT) {
					bObjectActuator *ba= act->data;

					ba->drot[0] = -ba->drot[0];
					ba->drot[1] = -ba->drot[1];
					ba->drot[2] = -ba->drot[2];
				}
			}
		}
	}
	
	// convert fluids to modifier
	if(main->versionfile < 246 || (main->versionfile == 246 && main->subversionfile < 1))
	{
		Object *ob;
		
		for(ob = main->object.first; ob; ob= ob->id.next) {
			if(ob->fluidsimSettings)
			{
				FluidsimModifierData *fluidmd = (FluidsimModifierData *)modifier_new(eModifierType_Fluidsim);
				BLI_addhead(&ob->modifiers, (ModifierData *)fluidmd);
				
				MEM_freeN(fluidmd->fss);
				fluidmd->fss = MEM_dupallocN(ob->fluidsimSettings);
				fluidmd->fss->ipo = newlibadr_us(fd, ob->id.lib, ob->fluidsimSettings->ipo);
				MEM_freeN(ob->fluidsimSettings);
				
				fluidmd->fss->lastgoodframe = INT_MAX;
				fluidmd->fss->flag = 0;
				fluidmd->fss->meshVelocities = NULL;
			}
		}
	}
	

	if(main->versionfile < 246 || (main->versionfile == 246 && main->subversionfile < 1)) {
		Mesh *me;

		for(me=main->mesh.first; me; me= me->id.next)
			alphasort_version_246(fd, lib, me);
	}
	
	if(main->versionfile < 246 || (main->versionfile == 246 && main->subversionfile < 1)){
		Object *ob;
		for(ob = main->object.first; ob; ob= ob->id.next) {
			if(ob->pd && (ob->pd->forcefield == PFIELD_WIND))
				ob->pd->f_noise = 0.0f;
		}
	}

	if (main->versionfile < 247 || (main->versionfile == 247 && main->subversionfile < 2)){
		Object *ob;
		for(ob = main->object.first; ob; ob= ob->id.next) {
			ob->gameflag |= OB_COLLISION;
			ob->margin = 0.06f;
		}
	}

	if (main->versionfile < 247 || (main->versionfile == 247 && main->subversionfile < 3)){
		Object *ob;
		for(ob = main->object.first; ob; ob= ob->id.next) {
			// Starting from subversion 3, ACTOR is a separate feature.
			// Before it was conditioning all the other dynamic flags
			if (!(ob->gameflag & OB_ACTOR))
				ob->gameflag &= ~(OB_GHOST|OB_DYNAMIC|OB_RIGID_BODY|OB_SOFT_BODY|OB_COLLISION_RESPONSE);
			/* suitable default for older files */
		}
	}

	if (main->versionfile < 247 || (main->versionfile == 247 && main->subversionfile < 5)) {
		Lamp *la= main->lamp.first;
		for(; la; la= la->id.next) {
			la->skyblendtype= MA_RAMP_ADD;
			la->skyblendfac= 1.0f;
		}
	}
	
	/* set the curve radius interpolation to 2.47 default - easy */
	if (main->versionfile < 247 || (main->versionfile == 247 && main->subversionfile < 6)) {
		Curve *cu;
		Nurb *nu;
		
		for(cu= main->curve.first; cu; cu= cu->id.next) {
			for(nu= cu->nurb.first; nu; nu= nu->next) {
				if (nu) {
					nu->radius_interp = 3;
					
					/* resolu and resolv are now used differently for surfaces
					 * rather than using the resolution to define the entire number of divisions,
					 * use it for the number of divisions per segment
					 */
					if (nu->pntsv > 1) {
						nu->resolu = MAX2( 1, (int)(((float)nu->resolu / (float)nu->pntsu)+0.5f) );
						nu->resolv = MAX2( 1, (int)(((float)nu->resolv / (float)nu->pntsv)+0.5f) );
					}
				}
			}
		}
	}
	/* direction constraint actuators were always local in previous version */
	if (main->versionfile < 247 || (main->versionfile == 247 && main->subversionfile < 7)) {
		bActuator *act;
		Object *ob;
		
		for(ob = main->object.first; ob; ob= ob->id.next) {
			for(act= ob->actuators.first; act; act= act->next) {
				if (act->type == ACT_CONSTRAINT) {
					bConstraintActuator *coa = act->data;
					if (coa->type == ACT_CONST_TYPE_DIST) {
						coa->flag |= ACT_CONST_LOCAL;
					}
				}
			}
		}
	}

	if (main->versionfile < 247 || (main->versionfile == 247 && main->subversionfile < 9)) {
		Lamp *la= main->lamp.first;
		for(; la; la= la->id.next) {
			la->sky_exposure= 1.0f;
		}
	}
	
	/* BGE message actuators needed OB prefix, very confusing */
	if (main->versionfile < 247 || (main->versionfile == 247 && main->subversionfile < 10)) {
		bActuator *act;
		Object *ob;
		
		for(ob = main->object.first; ob; ob= ob->id.next) {
			for(act= ob->actuators.first; act; act= act->next) {
				if (act->type == ACT_MESSAGE) {
					bMessageActuator *msgAct = (bMessageActuator *) act->data;
					if (BLI_strnlen(msgAct->toPropName, 3) > 2) {
						/* strip first 2 chars, would have only worked if these were OB anyway */
						memmove( msgAct->toPropName, msgAct->toPropName+2, sizeof(msgAct->toPropName)-2 );
					} else {
						msgAct->toPropName[0] = '\0';
					}
				}
			}
		}
	}

	if (main->versionfile < 248) {
		Lamp *la;

		for(la=main->lamp.first; la; la= la->id.next) {
			if(la->atm_turbidity == 0.0f) {
				la->sun_effect_type = 0;
				la->horizon_brightness = 1.0f;
				la->spread = 1.0f;
				la->sun_brightness = 1.0f;
				la->sun_size = 1.0f;
				la->backscattered_light = 1.0f;
				la->atm_turbidity = 2.0f;
				la->atm_inscattering_factor = 1.0f;
				la->atm_extinction_factor = 1.0f;
				la->atm_distance_factor = 1.0f;
				la->sun_intensity = 1.0f;
			}
		}
	}

	if (main->versionfile < 248 || (main->versionfile == 248 && main->subversionfile < 2)) {
		Scene *sce;
		
		/* Note, these will need to be added for painting */
		for (sce= main->scene.first; sce; sce= sce->id.next) {
			sce->toolsettings->imapaint.seam_bleed = 2;
			sce->toolsettings->imapaint.normal_angle = 80;

			/* initialize skeleton generation toolsettings */
			sce->toolsettings->skgen_resolution = 250;
			sce->toolsettings->skgen_threshold_internal 	= 0.1f;
			sce->toolsettings->skgen_threshold_external 	= 0.1f;
			sce->toolsettings->skgen_angle_limit			= 30.0f;
			sce->toolsettings->skgen_length_ratio			= 1.3f;
			sce->toolsettings->skgen_length_limit			= 1.5f;
			sce->toolsettings->skgen_correlation_limit		= 0.98f;
			sce->toolsettings->skgen_symmetry_limit			= 0.1f;
			sce->toolsettings->skgen_postpro = SKGEN_SMOOTH;
			sce->toolsettings->skgen_postpro_passes = 3;
			sce->toolsettings->skgen_options = SKGEN_FILTER_INTERNAL|SKGEN_FILTER_EXTERNAL|SKGEN_FILTER_SMART|SKGEN_SUB_CORRELATION|SKGEN_HARMONIC;
			sce->toolsettings->skgen_subdivisions[0] = SKGEN_SUB_CORRELATION;
			sce->toolsettings->skgen_subdivisions[1] = SKGEN_SUB_LENGTH;
			sce->toolsettings->skgen_subdivisions[2] = SKGEN_SUB_ANGLE;

			
			sce->toolsettings->skgen_retarget_angle_weight = 1.0f;
			sce->toolsettings->skgen_retarget_length_weight = 1.0f;
			sce->toolsettings->skgen_retarget_distance_weight = 1.0f;
	
			/* Skeleton Sketching */
			sce->toolsettings->bone_sketching = 0;
			sce->toolsettings->skgen_retarget_roll = SK_RETARGET_ROLL_VIEW;
		}
	}
	if (main->versionfile < 248 || (main->versionfile == 248 && main->subversionfile < 3)) {
		bScreen *sc;
		
		/* adjust default settings for Animation Editors */
		for (sc= main->screen.first; sc; sc= sc->id.next) {
			ScrArea *sa;
			
			for (sa= sc->areabase.first; sa; sa= sa->next) { 
				SpaceLink *sl;
				
				for (sl= sa->spacedata.first; sl; sl= sl->next) {
					switch (sl->spacetype) {
						case SPACE_ACTION:
						{
							SpaceAction *sact= (SpaceAction *)sl;
							
							sact->mode= SACTCONT_DOPESHEET;
							sact->autosnap= SACTSNAP_FRAME;
						}
							break;
						case SPACE_IPO:
						{
							SpaceIpo *sipo= (SpaceIpo *)sl;
							sipo->autosnap= SACTSNAP_FRAME;
						}
							break;
						case SPACE_NLA:
						{
							SpaceNla *snla= (SpaceNla *)sl;
							snla->autosnap= SACTSNAP_FRAME;
						}
							break;
					}
				}
			}
		}
	}

	if (main->versionfile < 248 || (main->versionfile == 248 && main->subversionfile < 3)) {
		Object *ob;

		/* Adjustments needed after Bullets update */
		for(ob = main->object.first; ob; ob= ob->id.next) {
			ob->damping *= 0.635f;
			ob->rdamping = 0.1f + (0.8f * ob->rdamping);
		}
	}
	
	if (main->versionfile < 248 || (main->versionfile == 248 && main->subversionfile < 4)) {
		Scene *sce;
		World *wrld;

		/*  Dome (Fisheye) default parameters  */
		for (sce= main->scene.first; sce; sce= sce->id.next) {
			sce->r.domeangle = 180;
			sce->r.domemode = 1;
			sce->r.domeres = 4;
			sce->r.domeresbuf = 1.0f;
			sce->r.dometilt = 0;
		}
		/* DBVT culling by default */
		for(wrld=main->world.first; wrld; wrld= wrld->id.next) {
			wrld->mode |= WO_DBVT_CULLING;
			wrld->occlusionRes = 128;
		}
	}

	if (main->versionfile < 248 || (main->versionfile == 248 && main->subversionfile < 5)) {
		Object *ob;
		World *wrld;
		for(ob = main->object.first; ob; ob= ob->id.next) {
			ob->m_contactProcessingThreshold = 1.; //pad3 is used for m_contactProcessingThreshold
			if(ob->parent) {
				/* check if top parent has compound shape set and if yes, set this object
				   to compound shaper as well (was the behaviour before, now it's optional) */
				Object *parent= newlibadr(fd, lib, ob->parent);
				while (parent && parent != ob &&  parent->parent != NULL) {
					parent = newlibadr(fd, lib, parent->parent);
				}
				if(parent) {
					if (parent->gameflag & OB_CHILD)
						ob->gameflag |= OB_CHILD;
				}
			}
		}
		for(wrld=main->world.first; wrld; wrld= wrld->id.next) {
			wrld->ticrate = 60;
			wrld->maxlogicstep = 5;
			wrld->physubstep = 1;
			wrld->maxphystep = 5;
		}
	}

	if (main->versionfile < 249) {
		Scene *sce;
		for (sce= main->scene.first; sce; sce= sce->id.next)
			sce->r.renderer= 0;
		
	}
	
	// correct introduce of seed for wind force
	if (main->versionfile < 249 && main->subversionfile < 1) {
		Object *ob;
		for(ob = main->object.first; ob; ob= ob->id.next) {
			if(ob->pd)
				ob->pd->seed = ((unsigned int)(ceil(PIL_check_seconds_timer()))+1) % 128;
		}
	
	}

	if (main->versionfile < 249 && main->subversionfile < 2) {
		Scene *sce= main->scene.first;
		Sequence *seq;
		Editing *ed;
		
		while(sce) {
			ed= sce->ed;
			if(ed) {
				SEQP_BEGIN(ed, seq) {
					if (seq->strip && seq->strip->proxy){
						seq->strip->proxy->quality =90;
					}
				}
				SEQ_END
			}
			
			sce= sce->id.next;
		}

	}

	if (main->versionfile < 250) {
		bScreen *screen;
		Scene *scene;
		Base *base;
		Material *ma;
		Camera *cam;
		Mesh *me;
		Curve *cu;
		Scene *sce;
		Tex *tx;
		ParticleSettings *part;
		Object *ob;
		//PTCacheID *pid;
		//ListBase pidlist;

		bSound *sound;
		Sequence *seq;
		bActuator *act;
		int a;

		for(sound = main->sound.first; sound; sound = sound->id.next)
		{
			if(sound->newpackedfile)
			{
				sound->packedfile = sound->newpackedfile;
				sound->newpackedfile = NULL;
			}
		}

		for(ob = main->object.first; ob; ob= ob->id.next) {
			for(act= ob->actuators.first; act; act= act->next) {
				if (act->type == ACT_SOUND) {
					bSoundActuator *sAct = (bSoundActuator*) act->data;
					if(sAct->sound)
					{
						sound = newlibadr(fd, lib, sAct->sound);
						sAct->flag = sound->flags & SOUND_FLAGS_3D ? ACT_SND_3D_SOUND : 0;
						sAct->pitch = sound->pitch;
						sAct->volume = sound->volume;
						sAct->sound3D.reference_distance = sound->distance;
						sAct->sound3D.max_gain = sound->max_gain;
						sAct->sound3D.min_gain = sound->min_gain;
						sAct->sound3D.rolloff_factor = sound->attenuation;
					}
					else
					{
						sAct->sound3D.reference_distance = 1.0f;
						sAct->volume = 1.0f;
						sAct->sound3D.max_gain = 1.0f;
						sAct->sound3D.rolloff_factor = 1.0f;
					}
					sAct->sound3D.cone_inner_angle = 360.0f;
					sAct->sound3D.cone_outer_angle = 360.0f;
					sAct->sound3D.max_distance = FLT_MAX;
				}
			}
		}

		for(scene = main->scene.first; scene; scene = scene->id.next)
		{
			if(scene->ed && scene->ed->seqbasep)
			{
				for(seq = scene->ed->seqbasep->first; seq; seq = seq->next)
				{
					if(seq->type == SEQ_HD_SOUND)
					{
						char str[FILE_MAX];
						BLI_join_dirfile(str, sizeof(str), seq->strip->dir, seq->strip->stripdata->name);
						BLI_path_abs(str, main->name);
						seq->sound = sound_new_file(main, str);
					}
					/* don't know, if anybody used that
					   this way, but just in case, upgrade
					   to new way... */
					if((seq->flag & SEQ_USE_PROXY_CUSTOM_FILE) &&
					   !(seq->flag & SEQ_USE_PROXY_CUSTOM_DIR))
					{
						
						BLI_snprintf(seq->strip->proxy->dir, 
							 FILE_MAXDIR, "%s/BL_proxy", 
							 seq->strip->dir);
					}
				}
			}
		}

		for(screen= main->screen.first; screen; screen= screen->id.next) {
			do_versions_windowmanager_2_50(screen);
			do_versions_gpencil_2_50(main, screen);
		}
		
		/* shader, composit and texture node trees have id.name empty, put something in
		 * to have them show in RNA viewer and accessible otherwise.
		 */
		for(ma= main->mat.first; ma; ma= ma->id.next) {
			if(ma->nodetree && ma->nodetree->id.name[0] == '\0')
				strcpy(ma->nodetree->id.name, "NTShader Nodetree");
			
			/* which_output 0 is now "not specified" */
			for(a=0; a<MAX_MTEX; a++) {
				if(ma->mtex[a]) {
					tx= newlibadr(fd, lib, ma->mtex[a]->tex);
					if(tx && tx->use_nodes)
						ma->mtex[a]->which_output++;
				}
			}
		}
		/* and composit trees */
		for(sce= main->scene.first; sce; sce= sce->id.next) {
			if(sce->nodetree && sce->nodetree->id.name[0] == '\0')
				strcpy(sce->nodetree->id.name, "NTCompositing Nodetree");

			/* move to cameras */
			if(sce->r.mode & R_PANORAMA) {
				for(base=sce->base.first; base; base=base->next) {
					ob= newlibadr(fd, lib, base->object);

					if(ob->type == OB_CAMERA && !ob->id.lib) {
						cam= newlibadr(fd, lib, ob->data);
						cam->flag |= CAM_PANORAMA;
					}
				}

				sce->r.mode &= ~R_PANORAMA;
			}
		}
		/* and texture trees */
		for(tx= main->tex.first; tx; tx= tx->id.next) {
			bNode *node;

			if(tx->nodetree) {
				if(tx->nodetree->id.name[0] == '\0')
					strcpy(tx->nodetree->id.name, "NTTexture Nodetree");

				/* which_output 0 is now "not specified" */
				for(node=tx->nodetree->nodes.first; node; node=node->next)
					if(node->type == TEX_NODE_OUTPUT)
						node->custom1++;
			}
		}
		
		/* copy standard draw flag to meshes(used to be global, is not available here) */
		for(me= main->mesh.first; me; me= me->id.next) {
			me->drawflag= ME_DRAWEDGES|ME_DRAWFACES|ME_DRAWCREASES;
		}

		/* particle draw and render types */
		for(part= main->particle.first; part; part= part->id.next) {
			if(part->draw_as) {
				if(part->draw_as == PART_DRAW_DOT) {
					part->ren_as = PART_DRAW_HALO;
					part->draw_as = PART_DRAW_REND;
				}
				else if(part->draw_as <= PART_DRAW_AXIS) {
					part->ren_as = PART_DRAW_HALO;
				}
				else {
					part->ren_as = part->draw_as;
					part->draw_as = PART_DRAW_REND;
				}
			}
			part->path_end = 1.0f;
			part->clength = 1.0f;
		}
		/* set old pointcaches to have disk cache flag */
		for(ob = main->object.first; ob; ob= ob->id.next) {

			//BKE_ptcache_ids_from_object(&pidlist, ob);

			//for(pid=pidlist.first; pid; pid=pid->next)
			//	pid->cache->flag |= PTCACHE_DISK_CACHE;

			//BLI_freelistN(&pidlist);
		}

		/* type was a mixed flag & enum. move the 2d flag elsewhere */
		for(cu = main->curve.first; cu; cu= cu->id.next) {
			Nurb *nu;

			for(nu= cu->nurb.first; nu; nu= nu->next) {
				nu->flag |= (nu->type & CU_2D);
				nu->type &= CU_TYPE;
			}
		}
	}

	if (main->versionfile < 250 || (main->versionfile == 250 && main->subversionfile < 1)) {
		Object *ob;
		Material *ma;
		Tex *tex;
		Scene *sce;
		ToolSettings *ts;
		//PTCacheID *pid;
		//ListBase pidlist;

		for(ob = main->object.first; ob; ob = ob->id.next) {
			//BKE_ptcache_ids_from_object(&pidlist, ob);

			//for(pid=pidlist.first; pid; pid=pid->next) {
			//	if(pid->ptcaches->first == NULL)
			//		pid->ptcaches->first = pid->ptcaches->last = pid->cache;
			//}

			//BLI_freelistN(&pidlist);

			if(ob->type == OB_MESH) {
				Mesh *me = newlibadr(fd, lib, ob->data);
				void *olddata = ob->data;
				ob->data = me;

				if(me && me->id.lib==NULL && me->mr && me->mr->level_count > 1) /* XXX - library meshes crash on loading most yoFrankie levels, the multires pointer gets invalid -  Campbell */
					multires_load_old(ob, me);

				ob->data = olddata;
			}

			if(ob->totcol && ob->matbits == NULL) {
				int a;

				ob->matbits= MEM_callocN(sizeof(char)*ob->totcol, "ob->matbits");
				for(a=0; a<ob->totcol; a++)
					ob->matbits[a]= ob->colbits & (1<<a);
			}
		}

		/* texture filter */
		for(tex = main->tex.first; tex; tex = tex->id.next) {
			if(tex->afmax == 0)
				tex->afmax= 8;
		}

		for(ma = main->mat.first; ma; ma = ma->id.next) {
			int a;
			if(ma->mode & MA_WIRE) {
				ma->material_type= MA_TYPE_WIRE;
				ma->mode &= ~MA_WIRE;
			}
			if(ma->mode & MA_HALO) {
				ma->material_type= MA_TYPE_HALO;
				ma->mode &= ~MA_HALO;
			}

			if(ma->mode & (MA_ZTRANSP|MA_RAYTRANSP)) {
				ma->mode |= MA_TRANSP;
			}
			else {
				/* ma->mode |= MA_ZTRANSP; */ /* leave ztransp as is even if its not used [#28113] */
				ma->mode &= ~MA_TRANSP;
			}

			/* set new bump for unused slots */
			for(a=0; a<MAX_MTEX; a++) {
				if(ma->mtex[a]) {
					tex= ma->mtex[a]->tex;
					if(!tex) {
						ma->mtex[a]->texflag |= MTEX_3TAP_BUMP;
						ma->mtex[a]->texflag |= MTEX_BUMP_OBJECTSPACE;
					} else {
						tex= (Tex*)newlibadr(fd, ma->id.lib, tex);
						if(tex && tex->type == 0) { /* invalid type */
							ma->mtex[a]->texflag |= MTEX_3TAP_BUMP;
							ma->mtex[a]->texflag |= MTEX_BUMP_OBJECTSPACE;
						}
					}
				}
			}
			
			/* volume rendering settings */
			if (ma->vol.stepsize < 0.0001f) {
				ma->vol.density = 1.0f;
				ma->vol.emission = 0.0f;
				ma->vol.scattering = 1.0f;
				ma->vol.emission_col[0] = ma->vol.emission_col[1] = ma->vol.emission_col[2] = 1.0f;
				ma->vol.density_scale = 1.0f;
				ma->vol.depth_cutoff = 0.01f;
				ma->vol.stepsize_type = MA_VOL_STEP_RANDOMIZED;
				ma->vol.stepsize = 0.2f;
				ma->vol.shade_type = MA_VOL_SHADE_SHADED;
				ma->vol.shadeflag |= MA_VOL_PRECACHESHADING;
				ma->vol.precache_resolution = 50;
			}
		}

		for(sce = main->scene.first; sce; sce = sce->id.next) {
			ts= sce->toolsettings;
			if(ts->normalsize == 0.0f || !ts->uv_selectmode || ts->vgroup_weight == 0.0f) {
				ts->normalsize= 0.1f;
				ts->selectmode= SCE_SELECT_VERTEX;
				
				/* autokeying - setting should be taken from the user-prefs
				 * but the userprefs version may not have correct flags set 
				 * (i.e. will result in blank box when enabled)
				 */
				ts->autokey_mode= U.autokey_mode;
				if (ts->autokey_mode == 0) 
					ts->autokey_mode= 2; /* 'add/replace' but not on */
				ts->uv_selectmode= UV_SELECT_VERTEX;
				ts->vgroup_weight= 1.0f;
			}

			/* Game Settings */
			//Dome
			sce->gm.dome.angle = sce->r.domeangle;
			sce->gm.dome.mode = sce->r.domemode;
			sce->gm.dome.res = sce->r.domeres;
			sce->gm.dome.resbuf = sce->r.domeresbuf;
			sce->gm.dome.tilt = sce->r.dometilt;
			sce->gm.dome.warptext = sce->r.dometext;

			//Stand Alone
			sce->gm.fullscreen = sce->r.fullscreen;
			sce->gm.xplay = sce->r.xplay;
			sce->gm.yplay = sce->r.yplay;
			sce->gm.freqplay = sce->r.freqplay;
			sce->gm.depth = sce->r.depth;
			sce->gm.attrib = sce->r.attrib;

			//Stereo
			sce->gm.stereomode = sce->r.stereomode;
			/* reassigning stereomode NO_STEREO and DOME to a separeted flag*/
			if (sce->gm.stereomode == 1){ //1 = STEREO_NOSTEREO
				sce->gm.stereoflag = STEREO_NOSTEREO;
				sce->gm.stereomode = STEREO_ANAGLYPH;
			}
			else if(sce->gm.stereomode == 8){ //8 = STEREO_DOME
				sce->gm.stereoflag = STEREO_DOME;
				sce->gm.stereomode = STEREO_ANAGLYPH;
			}
			else
				sce->gm.stereoflag = STEREO_ENABLED;

			//Framing
			sce->gm.framing = sce->framing;
			sce->gm.xplay = sce->r.xplay;
			sce->gm.yplay = sce->r.yplay;
			sce->gm.freqplay= sce->r.freqplay;
			sce->gm.depth= sce->r.depth;

			//Physic (previously stored in world)
			sce->gm.gravity =9.8f;
			sce->gm.physicsEngine= WOPHY_BULLET;// Bullet by default
			sce->gm.mode = WO_DBVT_CULLING;	// DBVT culling by default
			sce->gm.occlusionRes = 128;
			sce->gm.ticrate = 60;
			sce->gm.maxlogicstep = 5;
			sce->gm.physubstep = 1;
			sce->gm.maxphystep = 5;
		}
	}

	if (main->versionfile < 250 || (main->versionfile == 250 && main->subversionfile < 2)) {
		Scene *sce;
		Object *ob;

		for(sce = main->scene.first; sce; sce = sce->id.next) {
			if(fd->fileflags & G_FILE_ENABLE_ALL_FRAMES)
				sce->gm.flag |= GAME_ENABLE_ALL_FRAMES;
			if(fd->fileflags & G_FILE_SHOW_DEBUG_PROPS)
				sce->gm.flag |= GAME_SHOW_DEBUG_PROPS;
			if(fd->fileflags & G_FILE_SHOW_FRAMERATE)
				sce->gm.flag |= GAME_SHOW_FRAMERATE;
			if(fd->fileflags & G_FILE_SHOW_PHYSICS)
				sce->gm.flag |= GAME_SHOW_PHYSICS;
			if(fd->fileflags & G_FILE_GLSL_NO_SHADOWS)
				sce->gm.flag |= GAME_GLSL_NO_SHADOWS;
			if(fd->fileflags & G_FILE_GLSL_NO_SHADERS)
				sce->gm.flag |= GAME_GLSL_NO_SHADERS;
			if(fd->fileflags & G_FILE_GLSL_NO_RAMPS)
				sce->gm.flag |= GAME_GLSL_NO_RAMPS;
			if(fd->fileflags & G_FILE_GLSL_NO_NODES)
				sce->gm.flag |= GAME_GLSL_NO_NODES;
			if(fd->fileflags & G_FILE_GLSL_NO_EXTRA_TEX)
				sce->gm.flag |= GAME_GLSL_NO_EXTRA_TEX;
			if(fd->fileflags & G_FILE_IGNORE_DEPRECATION_WARNINGS)
				sce->gm.flag |= GAME_IGNORE_DEPRECATION_WARNINGS;

			if(fd->fileflags & G_FILE_GAME_MAT_GLSL)
				sce->gm.matmode= GAME_MAT_GLSL;
			else if(fd->fileflags & G_FILE_GAME_MAT)
				sce->gm.matmode= GAME_MAT_MULTITEX;
			else
				sce->gm.matmode= GAME_MAT_TEXFACE;

			sce->gm.flag |= GAME_DISPLAY_LISTS;
		}
		
		for(ob = main->object.first; ob; ob = ob->id.next) {
			if(ob->flag & 8192) // OB_POSEMODE = 8192
				ob->mode |= OB_MODE_POSE;
		}
	}

	if (main->versionfile < 250 || (main->versionfile == 250 && main->subversionfile < 4)) {
		Scene *sce;
		Object *ob;
		Material *ma;
		Lamp *la;
		World *wo;
		Tex *tex;
		ParticleSettings *part;
		int do_gravity = 0;

		for(sce = main->scene.first; sce; sce = sce->id.next)
			if(sce->unit.scale_length == 0.0f)
				sce->unit.scale_length= 1.0f;
		
		for(ob = main->object.first; ob; ob = ob->id.next) {
			/* fluid-sim stuff */
			FluidsimModifierData *fluidmd = (FluidsimModifierData *)modifiers_findByType(ob, eModifierType_Fluidsim);
			if (fluidmd) fluidmd->fss->fmd = fluidmd;
			
			/* rotation modes were added, but old objects would now default to being 'quaternion based' */
			ob->rotmode= ROT_MODE_EUL;
		}
		
		for(ma = main->mat.first; ma; ma=ma->id.next) {
			if(ma->vol.reflection == 0.f) {
				ma->vol.reflection = 1.f;
				ma->vol.transmission_col[0] = ma->vol.transmission_col[1] = ma->vol.transmission_col[2] = 1.0f;
				ma->vol.reflection_col[0] = ma->vol.reflection_col[1] = ma->vol.reflection_col[2] = 1.0f;
			}

			do_version_mtex_factor_2_50(ma->mtex, ID_MA);
		}

		for(la = main->lamp.first; la; la=la->id.next)
			do_version_mtex_factor_2_50(la->mtex, ID_LA);

		for(wo = main->world.first; wo; wo=wo->id.next)
			do_version_mtex_factor_2_50(wo->mtex, ID_WO);

		for(tex = main->tex.first; tex; tex=tex->id.next)
			if(tex->vd)
				if(tex->vd->extend == 0)
					tex->vd->extend = TEX_CLIP;
		
		for(sce= main->scene.first; sce; sce= sce->id.next)
		{
			if(sce->audio.main == 0.0f)
				sce->audio.main = 1.0f;

			sce->r.ffcodecdata.audio_mixrate = sce->audio.mixrate;
			sce->r.ffcodecdata.audio_volume = sce->audio.main;
			sce->audio.distance_model = 2;
			sce->audio.doppler_factor = 1.0f;
			sce->audio.speed_of_sound = 343.3f;
		}

		/* Add default gravity to scenes */
		for(sce= main->scene.first; sce; sce= sce->id.next) {
			if((sce->physics_settings.flag & PHYS_GLOBAL_GRAVITY) == 0
				&& len_v3(sce->physics_settings.gravity) == 0.0f) {

				sce->physics_settings.gravity[0] = sce->physics_settings.gravity[1] = 0.0f;
				sce->physics_settings.gravity[2] = -9.81f;
				sce->physics_settings.flag = PHYS_GLOBAL_GRAVITY;
				do_gravity = 1;
			}
		}

		/* Assign proper global gravity weights for dynamics (only z-coordinate is taken into account) */
		if(do_gravity) for(part= main->particle.first; part; part= part->id.next)
			part->effector_weights->global_gravity = part->acc[2]/-9.81f;

		for(ob = main->object.first; ob; ob = ob->id.next) {
			ModifierData *md;

			if(do_gravity) {
				for(md= ob->modifiers.first; md; md= md->next) {
					ClothModifierData *clmd = (ClothModifierData *)modifiers_findByType(ob, eModifierType_Cloth);
					if(clmd)
						clmd->sim_parms->effector_weights->global_gravity = clmd->sim_parms->gravity[2]/-9.81f;
				}

				if(ob->soft)
					ob->soft->effector_weights->global_gravity = ob->soft->grav/9.81f;
			}

			/* Normal wind shape is plane */
			if(ob->pd) {
				if(ob->pd->forcefield == PFIELD_WIND)
					ob->pd->shape = PFIELD_SHAPE_PLANE;
				
				if(ob->pd->flag & PFIELD_PLANAR)
					ob->pd->shape = PFIELD_SHAPE_PLANE;
				else if(ob->pd->flag & PFIELD_SURFACE)
					ob->pd->shape = PFIELD_SHAPE_SURFACE;

				ob->pd->flag |= PFIELD_DO_LOCATION;
			}
		}
	}

	if (main->versionfile < 250 || (main->versionfile == 250 && main->subversionfile < 6)) {
		Object *ob;
		Lamp *la;
		
		/* New variables for axis-angle rotations and/or quaternion rotations were added, and need proper initialisation */
		for (ob= main->object.first; ob; ob= ob->id.next) {
			/* new variables for all objects */
			ob->quat[0]= 1.0f;
			ob->rotAxis[1]= 1.0f;
			
			/* bones */
			if (ob->pose) {
				bPoseChannel *pchan;
				
				for (pchan= ob->pose->chanbase.first; pchan; pchan= pchan->next) {
					/* just need to initalise rotation axis properly... */
					pchan->rotAxis[1]= 1.0f;
				}
			}
		}

		for(la = main->lamp.first; la; la=la->id.next)
			la->compressthresh= 0.05f;
	}

	if (main->versionfile < 250 || (main->versionfile == 250 && main->subversionfile < 7)) {
		Mesh *me;
		Nurb *nu;
		Lattice *lt;
		Curve *cu;
		Key *key;
		float *data;
		int a, tot;

		/* shape keys are no longer applied to the mesh itself, but rather
		   to the derivedmesh/displist, so here we ensure that the basis
		   shape key is always set in the mesh coordinates. */

		for(me= main->mesh.first; me; me= me->id.next) {
			if((key = newlibadr(fd, lib, me->key)) && key->refkey) {
				data= key->refkey->data;
				tot= MIN2(me->totvert, key->refkey->totelem);

				for(a=0; a<tot; a++, data+=3)
					VECCOPY(me->mvert[a].co, data)
			}
		}

		for(lt= main->latt.first; lt; lt= lt->id.next) {
			if((key = newlibadr(fd, lib, lt->key)) && key->refkey) {
				data= key->refkey->data;
				tot= MIN2(lt->pntsu*lt->pntsv*lt->pntsw, key->refkey->totelem);

				for(a=0; a<tot; a++, data+=3)
					VECCOPY(lt->def[a].vec, data)
			}
		}

		for(cu= main->curve.first; cu; cu= cu->id.next) {
			if((key = newlibadr(fd, lib, cu->key)) && key->refkey) {
				data= key->refkey->data;

				for(nu=cu->nurb.first; nu; nu=nu->next) {
					if(nu->bezt) {
						BezTriple *bezt = nu->bezt;

						for(a=0; a<nu->pntsu; a++, bezt++) {
							VECCOPY(bezt->vec[0], data); data+=3;
							VECCOPY(bezt->vec[1], data); data+=3;
							VECCOPY(bezt->vec[2], data); data+=3;
							bezt->alfa= *data; data++;
						}
					}
					else if(nu->bp) {
						BPoint *bp = nu->bp;

						for(a=0; a<nu->pntsu*nu->pntsv; a++, bp++) {
							VECCOPY(bp->vec, data); data+=3;
							bp->alfa= *data; data++;
						}
					}
				}
			}
		}
	}

	if (main->versionfile < 250 || (main->versionfile == 250 && main->subversionfile < 8))
	{
		{
			Scene *sce= main->scene.first;
			while(sce) {
				if(sce->r.frame_step==0)
					sce->r.frame_step= 1;
				if (sce->r.mblur_samples==0)
					sce->r.mblur_samples = sce->r.osa;
				
				if (sce->ed && sce->ed->seqbase.first) {
					do_versions_seq_unique_name_all_strips(
						sce, &sce->ed->seqbase);
				}
			
				sce= sce->id.next;
			}
		}
		{
			/* ensure all nodes have unique names */
			bNodeTree *ntree= main->nodetree.first;
			while(ntree) {
				bNode *node=ntree->nodes.first;
				
				while(node) {
					nodeUniqueName(ntree, node);
					node= node->next;
				}
				
				ntree= ntree->id.next;
			}
		}
		{
			Object *ob=main->object.first;
			while (ob) {
				/* shaded mode disabled for now */
				if (ob->dt == OB_SHADED) ob->dt = OB_TEXTURE;
				ob=ob->id.next;
			}
		}
		
		{
			bScreen *screen;
			ScrArea *sa;
			SpaceLink *sl;
			
			for(screen= main->screen.first; screen; screen= screen->id.next) {
				for(sa= screen->areabase.first; sa; sa= sa->next) {
					for(sl= sa->spacedata.first; sl; sl= sl->next) {
						if(sl->spacetype==SPACE_VIEW3D) {
							View3D *v3d = (View3D *)sl;
							if (v3d->drawtype == OB_SHADED) v3d->drawtype = OB_SOLID;
						}
					}
				}
			}
		}
		
		/* only convert old 2.50 files with color management */
		if (main->versionfile == 250) {
			Scene *sce=main->scene.first;
			Material *ma=main->mat.first;
			World *wo=main->world.first;
			Tex *tex=main->tex.first;
			int i, convert=0;
			
			/* convert to new color management system:
			 while previously colors were stored as srgb, 
			 now they are stored as linear internally, 
			 with screen gamma correction in certain places in the UI. */

			/* don't know what scene is active, so we'll convert if any scene has it enabled... */
			while (sce) {
				if(sce->r.color_mgt_flag & R_COLOR_MANAGEMENT)
					convert=1;
				sce=sce->id.next;
			}
			
			if (convert) {
				while(ma) {
					if (ma->ramp_col) {
						ColorBand *band = (ColorBand *)ma->ramp_col;
						for (i=0; i<band->tot; i++) {
							CBData *data = band->data + i;
							srgb_to_linearrgb_v3_v3(&data->r, &data->r);
						}
					}
					if (ma->ramp_spec) {
						ColorBand *band = (ColorBand *)ma->ramp_spec;
						for (i=0; i<band->tot; i++) {
							CBData *data = band->data + i;
							srgb_to_linearrgb_v3_v3(&data->r, &data->r);
						}
					}
					
					srgb_to_linearrgb_v3_v3(&ma->r, &ma->r);
					srgb_to_linearrgb_v3_v3(&ma->specr, &ma->specr);
					srgb_to_linearrgb_v3_v3(&ma->mirr, &ma->mirr);
					srgb_to_linearrgb_v3_v3(ma->sss_col, ma->sss_col);
					ma=ma->id.next;
				}
				
				while(tex) {
					if (tex->coba) {
						ColorBand *band = (ColorBand *)tex->coba;
						for (i=0; i<band->tot; i++) {
							CBData *data = band->data + i;
							srgb_to_linearrgb_v3_v3(&data->r, &data->r);
						}
					}
					tex=tex->id.next;
				}
				
				while(wo) {
					srgb_to_linearrgb_v3_v3(&wo->ambr, &wo->ambr);
					srgb_to_linearrgb_v3_v3(&wo->horr, &wo->horr);
					srgb_to_linearrgb_v3_v3(&wo->zenr, &wo->zenr);
					wo=wo->id.next;
				}
			}
		}
	}
	
	if (main->versionfile < 250 || (main->versionfile == 250 && main->subversionfile < 9))
	{
		Scene *sce;
		Mesh *me;
		Object *ob;

		for(sce=main->scene.first; sce; sce=sce->id.next)
			if(!sce->toolsettings->particle.selectmode)
				sce->toolsettings->particle.selectmode= SCE_SELECT_PATH;

		if (main->versionfile == 250 && main->subversionfile > 1) {
			for(me=main->mesh.first; me; me=me->id.next)
				multires_load_old_250(me);

			for(ob=main->object.first; ob; ob=ob->id.next) {
				MultiresModifierData *mmd = (MultiresModifierData *)modifiers_findByType(ob, eModifierType_Multires);

				if(mmd) {
					mmd->totlvl--;
					mmd->lvl--;
					mmd->sculptlvl= mmd->lvl;
					mmd->renderlvl= mmd->lvl;
				}
			}
		}
	}

	if (main->versionfile < 250 || (main->versionfile == 250 && main->subversionfile < 10))
	{
		Object *ob;

		/* properly initialise hair clothsim data on old files */
		for(ob = main->object.first; ob; ob = ob->id.next) {
			ModifierData *md;
			for(md= ob->modifiers.first; md; md= md->next) {
				if (md->type == eModifierType_Cloth) {
					ClothModifierData *clmd = (ClothModifierData *)md;
					if (clmd->sim_parms->velocity_smooth < 0.01f)
						clmd->sim_parms->velocity_smooth = 0.f;
				}
			}
		}
	}

	/* fix bad area setup in subversion 10 */
	if (main->versionfile == 250 && main->subversionfile == 10)
	{
		/* fix for new view type in sequencer */
		bScreen *screen;
		ScrArea *sa;
		SpaceLink *sl;


		/* remove all preview window in wrong spaces */
		for(screen= main->screen.first; screen; screen= screen->id.next) {
			for(sa= screen->areabase.first; sa; sa= sa->next) {
				for(sl= sa->spacedata.first; sl; sl= sl->next) {
					if(sl->spacetype!=SPACE_SEQ) {
						ARegion *ar;
						ListBase *regionbase;

						if (sl == sa->spacedata.first) {
							regionbase = &sa->regionbase;
						} else {
							regionbase = &sl->regionbase;
						}


						for( ar = regionbase->first; ar; ar = ar->next) {
							if (ar->regiontype == RGN_TYPE_PREVIEW)
								break;
						}

						if (ar && (ar->regiontype == RGN_TYPE_PREVIEW)) {
							SpaceType *st= BKE_spacetype_from_id(SPACE_SEQ);
							BKE_area_region_free(st, ar);
							BLI_freelinkN(regionbase, ar);
						}
					}
				}
			}
		}
	}

	if (main->versionfile < 250 || (main->versionfile == 250 && main->subversionfile < 11))
	{
		{
			/* fix for new view type in sequencer */
			bScreen *screen;
			ScrArea *sa;
			SpaceLink *sl;


			for(screen= main->screen.first; screen; screen= screen->id.next) {
				for(sa= screen->areabase.first; sa; sa= sa->next) {
					for(sl= sa->spacedata.first; sl; sl= sl->next) {
						if(sl->spacetype==SPACE_SEQ) {
							ARegion *ar;
							ARegion *ar_main;
							ListBase *regionbase;
							SpaceSeq *sseq = (SpaceSeq *)sl;

							if (sl == sa->spacedata.first) {
								regionbase = &sa->regionbase;
							} else {
								regionbase = &sl->regionbase;
							}

							if (sseq->view == 0) sseq->view = SEQ_VIEW_SEQUENCE;
							if (sseq->mainb == 0) sseq->mainb = SEQ_DRAW_IMG_IMBUF;

							ar_main = (ARegion*)regionbase->first;
							for (; ar_main; ar_main = ar_main->next) {
								if (ar_main->regiontype == RGN_TYPE_WINDOW)
									break;
							}
							ar= MEM_callocN(sizeof(ARegion), "preview area for sequencer");
							BLI_insertlinkbefore(regionbase, ar_main, ar);
							sequencer_init_preview_region(ar);
						}
					}
				}
			}
		}
	}

	if (main->versionfile < 250 || (main->versionfile == 250 && main->subversionfile < 12))
	{
		Scene *sce;
		Object *ob;
		Brush *brush;
		Material *ma;
		
		/* game engine changes */
		for(sce = main->scene.first; sce; sce = sce->id.next) {
			sce->gm.eyeseparation = 0.10f;
		}
		
		/* anim viz changes */
		for (ob= main->object.first; ob; ob= ob->id.next) {
			/* initialise object defaults */
			animviz_settings_init(&ob->avs);
			
			/* if armature, copy settings for pose from armature data 
			 * performing initialisation where appropriate 
			 */
			if (ob->pose && ob->data) {
				bArmature *arm= newlibadr(fd, lib, ob->data);
				if(arm) { /* XXX - why does this fail in some cases? */
					bAnimVizSettings *avs= &ob->pose->avs;
					
					/* ghosting settings ---------------- */
						/* ranges */
					avs->ghost_bc= avs->ghost_ac= arm->ghostep;
					
					avs->ghost_sf= arm->ghostsf;
					avs->ghost_ef= arm->ghostef;
					if ((avs->ghost_sf == avs->ghost_ef) && (avs->ghost_sf == 0)) {
						avs->ghost_sf= 1;
						avs->ghost_ef= 100;
					}
					
						/* type */
					if (arm->ghostep == 0)
						avs->ghost_type= GHOST_TYPE_NONE;
					else
						avs->ghost_type= arm->ghosttype + 1;
					
						/* stepsize */
					avs->ghost_step= arm->ghostsize;
					if (avs->ghost_step == 0)
						avs->ghost_step= 1;
					
					/* path settings --------------------- */
						/* ranges */
					avs->path_bc= arm->pathbc;
					avs->path_ac= arm->pathac;
					if ((avs->path_bc == avs->path_ac) && (avs->path_bc == 0))
						avs->path_bc= avs->path_ac= 10;
					
					avs->path_sf= arm->pathsf;
					avs->path_ef= arm->pathef;
					if ((avs->path_sf == avs->path_ef) && (avs->path_sf == 0)) {
						avs->path_sf= 1;
						avs->path_ef= 250;
					}
					
						/* flags */
					if (arm->pathflag & ARM_PATH_FNUMS)
						avs->path_viewflag |= MOTIONPATH_VIEW_FNUMS;
					if (arm->pathflag & ARM_PATH_KFRAS)
						avs->path_viewflag |= MOTIONPATH_VIEW_KFRAS;
					if (arm->pathflag & ARM_PATH_KFNOS)
						avs->path_viewflag |= MOTIONPATH_VIEW_KFNOS;
					
						/* bake flags */
					if (arm->pathflag & ARM_PATH_HEADS)
						avs->path_bakeflag |= MOTIONPATH_BAKE_HEADS;
					
						/* type */
					if (arm->pathflag & ARM_PATH_ACFRA)
						avs->path_type = MOTIONPATH_TYPE_ACFRA;
					
						/* stepsize */
					avs->path_step= arm->pathsize;
					if (avs->path_step == 0)
						avs->path_step= 1;
				}
				else
					animviz_settings_init(&ob->pose->avs);
			}
		}
		
		/* brush texture changes */
		for (brush= main->brush.first; brush; brush= brush->id.next) {
			default_mtex(&brush->mtex);
		}

		for (ma= main->mat.first; ma; ma= ma->id.next) {
			if (ma->vol.ms_spread < 0.0001f) {
				ma->vol.ms_spread = 0.2f;
				ma->vol.ms_diff = 1.f;
				ma->vol.ms_intensity = 1.f;	
			}
		}
	}
	
	if (main->versionfile < 250 || (main->versionfile == 250 && main->subversionfile < 13)) {
		/* NOTE: if you do more conversion, be sure to do it outside of this and
		   increase subversion again, otherwise it will not be correct */
		Object *ob;
		
		/* convert degrees to radians for internal use */
		for (ob=main->object.first; ob; ob=ob->id.next) {
			bPoseChannel *pchan;

			do_version_constraints_radians_degrees_250(&ob->constraints);

			if (ob->pose) {
				for (pchan=ob->pose->chanbase.first; pchan; pchan=pchan->next) {
					pchan->limitmin[0] *= (float)(M_PI/180.0);
					pchan->limitmin[1] *= (float)(M_PI/180.0);
					pchan->limitmin[2] *= (float)(M_PI/180.0);
					pchan->limitmax[0] *= (float)(M_PI/180.0);
					pchan->limitmax[1] *= (float)(M_PI/180.0);
					pchan->limitmax[2] *= (float)(M_PI/180.0);

					do_version_constraints_radians_degrees_250(&pchan->constraints);
				}
			}
		}
	}
	
	if (main->versionfile < 250 || (main->versionfile == 250 && main->subversionfile < 14)) {
		/* fix for bad View2D extents for Animation Editors */
		bScreen *screen;
		ScrArea *sa;
		SpaceLink *sl;
		
		for (screen= main->screen.first; screen; screen= screen->id.next) {
			for (sa= screen->areabase.first; sa; sa= sa->next) {
				for (sl= sa->spacedata.first; sl; sl= sl->next) {
					ListBase *regionbase;
					ARegion *ar;
					
					if (sl == sa->spacedata.first)
						regionbase = &sa->regionbase;
					else
						regionbase = &sl->regionbase;
						
					if (ELEM(sl->spacetype, SPACE_ACTION, SPACE_NLA)) {
						for (ar = (ARegion*)regionbase->first; ar; ar = ar->next) {
							if (ar->regiontype == RGN_TYPE_WINDOW) {
								ar->v2d.cur.ymax= ar->v2d.tot.ymax= 0.0f;
								ar->v2d.cur.ymin= ar->v2d.tot.ymin= (float)(-sa->winy) / 3.0f;
							}
						}
					}
				}
			}
		}
	}
	
	if (main->versionfile < 250 || (main->versionfile == 250 && main->subversionfile < 15)) {
		World *wo;
		Material *ma;

		/* ambient default from 0.5f to 1.0f */
		for(ma= main->mat.first; ma; ma=ma->id.next)
			ma->amb *= 2.0f;

		for(wo= main->world.first; wo; wo=wo->id.next) {
			/* ao splitting into ao/env/indirect */
			wo->ao_env_energy= wo->aoenergy;
			wo->aoenergy= 1.0f;

			if(wo->ao_indirect_bounces == 0)
				wo->ao_indirect_bounces= 1;
			else
				wo->mode |= WO_INDIRECT_LIGHT;

			if(wo->aomix == WO_AOSUB)
				wo->ao_env_energy= -wo->ao_env_energy;
			else if(wo->aomix == WO_AOADDSUB)
				wo->mode |= WO_AMB_OCC;

			wo->aomix= WO_AOMUL;

			/* ambient default from 0.5f to 1.0f */
			mul_v3_fl(&wo->ambr, 0.5f);
			wo->ao_env_energy *= 0.5f;
		}
	}
	
	if (main->versionfile < 250 || (main->versionfile == 250 && main->subversionfile < 17)) {
		Scene *sce;
		Sequence *seq;
		Material *ma;

		/* initialize to sane default so toggling on border shows something */
		for(sce = main->scene.first; sce; sce = sce->id.next) {
			if(sce->r.border.xmin == 0.0f && sce->r.border.ymin == 0.0f &&
			   sce->r.border.xmax == 0.0f && sce->r.border.ymax == 0.0f) {
				sce->r.border.xmin= 0.0f;
				sce->r.border.ymin= 0.0f;
				sce->r.border.xmax= 1.0f;
				sce->r.border.ymax= 1.0f;
			}

			if((sce->r.ffcodecdata.flags & FFMPEG_MULTIPLEX_AUDIO) == 0)
				sce->r.ffcodecdata.audio_codec = 0x0; // CODEC_ID_NONE

			SEQ_BEGIN(sce->ed, seq) {
				seq->volume = 1.0f;
			}
			SEQ_END
		}

		/* particle brush strength factor was changed from int to float */
		for(sce= main->scene.first; sce; sce=sce->id.next) {
			ParticleEditSettings *pset= &sce->toolsettings->particle;
			int a;

			for(a=0; a<PE_TOT_BRUSH; a++)
				pset->brush[a].strength /= 100.0f;
		}

		for(ma = main->mat.first; ma; ma=ma->id.next)
			if(ma->mode & MA_TRACEBLE)
				ma->shade_flag |= MA_APPROX_OCCLUSION;

		/* sequencer changes */
		{
			bScreen *screen;
			ScrArea *sa;
			SpaceLink *sl;

			for(screen= main->screen.first; screen; screen= screen->id.next) {
				for(sa= screen->areabase.first; sa; sa= sa->next) {
					for(sl= sa->spacedata.first; sl; sl= sl->next) {
						if(sl->spacetype==SPACE_SEQ) {
							ARegion *ar_preview;
							ListBase *regionbase;

							if (sl == sa->spacedata.first) {
								regionbase = &sa->regionbase;
							} else {
								regionbase = &sl->regionbase;
							}

							ar_preview = (ARegion*)regionbase->first;
							for (; ar_preview; ar_preview = ar_preview->next) {
								if (ar_preview->regiontype == RGN_TYPE_PREVIEW)
									break;
							}
							if (ar_preview && (ar_preview->regiontype == RGN_TYPE_PREVIEW)) {
								sequencer_init_preview_region(ar_preview);
							}
						}
					}
				}
			}
		} /* sequencer changes */
	}
	
	if (main->versionfile <= 251) {	/* 2.5.1 had no subversions */
		bScreen *sc;
		
		/* Blender 2.5.2 - subversion 0 introduced a new setting: V3D_RENDER_OVERRIDE.
		 * This bit was used in the past for V3D_TRANSFORM_SNAP, which is now deprecated. 
		 * Here we clear it for old files so they don't come in with V3D_RENDER_OVERRIDE set,
		 * which would cause cameras, lamps, etc to become invisible */
		for(sc= main->screen.first; sc; sc= sc->id.next) {
			ScrArea *sa;
			for(sa= sc->areabase.first; sa; sa= sa->next) {
				SpaceLink *sl;
				for (sl= sa->spacedata.first; sl; sl= sl->next) {
					if(sl->spacetype==SPACE_VIEW3D) {
						View3D* v3d = (View3D *)sl;
						v3d->flag2 &= ~V3D_RENDER_OVERRIDE;
					}
				}
			}
		}
	}

	if (main->versionfile < 252 || (main->versionfile == 252 && main->subversionfile < 1)) {
		Brush *brush;
		Object *ob;
		Scene *scene;
		bNodeTree *ntree;
		
		for (brush= main->brush.first; brush; brush= brush->id.next) {
			if (brush->curve) brush->curve->preset = CURVE_PRESET_SMOOTH;
		}
		
		/* properly initialise active flag for fluidsim modifiers */
		for(ob = main->object.first; ob; ob = ob->id.next) {
			ModifierData *md;
			for(md= ob->modifiers.first; md; md= md->next) {
				if (md->type == eModifierType_Fluidsim) {
					FluidsimModifierData *fmd = (FluidsimModifierData *)md;
					fmd->fss->flag |= OB_FLUIDSIM_ACTIVE; 
					fmd->fss->flag |= OB_FLUIDSIM_OVERRIDE_TIME;
				}
			}
		}
		
		/* adjustment to color balance node values */
		for(scene= main->scene.first; scene; scene= scene->id.next) {
			if(scene->nodetree) {
				bNode *node=scene->nodetree->nodes.first;
				
				while(node) {
					if (node->type == CMP_NODE_COLORBALANCE) {
						NodeColorBalance *n= (NodeColorBalance *)node->storage;
						n->lift[0] += 1.f;
						n->lift[1] += 1.f;
						n->lift[2] += 1.f;
					}
					node= node->next;
				}
			}
		}
		/* check inside node groups too */
		for (ntree= main->nodetree.first; ntree; ntree=ntree->id.next) {
			bNode *node=ntree->nodes.first;
			
			while(node) {
				if (node->type == CMP_NODE_COLORBALANCE) {
					NodeColorBalance *n= (NodeColorBalance *)node->storage;
					n->lift[0] += 1.f;
					n->lift[1] += 1.f;
					n->lift[2] += 1.f;
				}
				node= node->next;
			}
		}
	}
	
	/* old-track -> constraints (this time we're really doing it!) */
	if (main->versionfile < 252 || (main->versionfile == 252 && main->subversionfile < 2)) {
		Object *ob;
		
		for (ob = main->object.first; ob; ob = ob->id.next)
			do_version_old_trackto_to_constraints(ob);
	}
	
	if (main->versionfile < 252 || (main->versionfile == 252 && main->subversionfile < 5)) {
		bScreen *sc;
		
		/* Image editor scopes */
		for(sc= main->screen.first; sc; sc= sc->id.next) {
			ScrArea *sa;
			for(sa= sc->areabase.first; sa; sa= sa->next) {
				SpaceLink *sl;
				for (sl= sa->spacedata.first; sl; sl= sl->next) {
					if(sl->spacetype==SPACE_IMAGE) {
						SpaceImage *sima = (SpaceImage *)sl;
						scopes_new(&sima->scopes);
					}
				}
			}
		}
	}
	

	if (main->versionfile < 253)
	{
		Object *ob;
		Scene *scene;
		bScreen *sc;
		Tex *tex;
		Brush *brush;

		for (sc= main->screen.first; sc; sc= sc->id.next) {
			ScrArea *sa;
			for (sa= sc->areabase.first; sa; sa= sa->next) {
				SpaceLink *sl;
				for (sl= sa->spacedata.first; sl; sl= sl->next) {
					if (sl->spacetype == SPACE_NODE) {
						SpaceNode *snode= (SpaceNode *)sl;
						ListBase *regionbase;
						ARegion *ar;

						if (sl == sa->spacedata.first)
							regionbase = &sa->regionbase;
						else
							regionbase = &sl->regionbase;

						if (snode->v2d.minzoom > 0.09f)
							snode->v2d.minzoom= 0.09f;
						if (snode->v2d.maxzoom < 2.31f)
							snode->v2d.maxzoom= 2.31f;

						for (ar= regionbase->first; ar; ar= ar->next) {
							if (ar->regiontype == RGN_TYPE_WINDOW) {
								if (ar->v2d.minzoom > 0.09f)
									ar->v2d.minzoom= 0.09f;
								if (ar->v2d.maxzoom < 2.31f)
									ar->v2d.maxzoom= 2.31f;
							}
						}
					}
					else if (sl->spacetype == SPACE_TIME) {
						SpaceTime *stime= (SpaceTime *)sl;
						
						/* enable all cache display */
						stime->cache_display |= TIME_CACHE_DISPLAY;
						stime->cache_display |= (TIME_CACHE_SOFTBODY|TIME_CACHE_PARTICLES);
						stime->cache_display |= (TIME_CACHE_CLOTH|TIME_CACHE_SMOKE);
					}
				}
			}
		}

		do_version_mdef_250(main);

		/* parent type to modifier */
		for(ob = main->object.first; ob; ob = ob->id.next) {
			if(ob->parent) {
				Object *parent= (Object *)newlibadr(fd, lib, ob->parent);
				if(parent) { /* parent may not be in group */
					if(parent->type==OB_ARMATURE && ob->partype==PARSKEL) {
						ArmatureModifierData *amd;
						bArmature *arm= (bArmature *)newlibadr(fd, lib, parent->data);

						amd = (ArmatureModifierData*) modifier_new(eModifierType_Armature);
						amd->object = ob->parent;
						BLI_addtail((ListBase*)&ob->modifiers, amd);
						amd->deformflag= arm->deformflag;
						ob->partype = PAROBJECT;
					}
					else if(parent->type==OB_LATTICE && ob->partype==PARSKEL) {
						LatticeModifierData *lmd;

						lmd = (LatticeModifierData*) modifier_new(eModifierType_Lattice);
						lmd->object = ob->parent;
						BLI_addtail((ListBase*)&ob->modifiers, lmd);
						ob->partype = PAROBJECT;
					}
					else if(parent->type==OB_CURVE && ob->partype==PARCURVE) {
						CurveModifierData *cmd;

						cmd = (CurveModifierData*) modifier_new(eModifierType_Curve);
						cmd->object = ob->parent;
						BLI_addtail((ListBase*)&ob->modifiers, cmd);
						ob->partype = PAROBJECT;
					}
				}
			}
		}
		
		/* initialise scene active layer */
		for (scene= main->scene.first; scene; scene=scene->id.next) {
			int i;
			for(i=0; i<20; i++) {
				if(scene->lay & (1<<i)) {
					scene->layact= 1<<i;
					break;
				}
			}
		}

		for(tex= main->tex.first; tex; tex= tex->id.next) {
			/* if youre picky, this isn't correct until we do a version bump
			 * since you could set saturation to be 0.0*/
			if(tex->saturation==0.0f)
				tex->saturation= 1.0f;
		}

		{
			Curve *cu;
			for(cu= main->curve.first; cu; cu= cu->id.next) {
				cu->smallcaps_scale= 0.75f;
			}
		}

		for (scene= main->scene.first; scene; scene=scene->id.next) {
			if(scene) {
				Sequence *seq;
				SEQ_BEGIN(scene->ed, seq) {
					if(seq->sat==0.0f) {
						seq->sat= 1.0f;
					}
				}
				SEQ_END
			}
		}

		/* GSOC 2010 Sculpt - New settings for Brush */

		for (brush= main->brush.first; brush; brush= brush->id.next) {
			/* Sanity Check */

			// infinite number of dabs
			if (brush->spacing == 0)
				brush->spacing = 10;

			// will have no effect
			if (brush->alpha == 0)
				brush->alpha = 0.5f;

			// bad radius
			if (brush->unprojected_radius == 0)
				brush->unprojected_radius = 0.125f;

			// unusable size
			if (brush->size == 0)
				brush->size = 35;

			// can't see overlay
			if (brush->texture_overlay_alpha == 0)
				brush->texture_overlay_alpha = 33;

			// same as draw brush
			if (brush->crease_pinch_factor == 0)
				brush->crease_pinch_factor = 0.5f;

			// will sculpt no vertexes
			if (brush->plane_trim == 0)
				brush->plane_trim = 0.5f;

			// same as smooth stroke off
			if (brush->smooth_stroke_radius == 0)
				brush->smooth_stroke_radius= 75;

			// will keep cursor in one spot
			if (brush->smooth_stroke_radius == 1)
				brush->smooth_stroke_factor= 0.9f;

			// same as dots
			if (brush->rate == 0)
				brush->rate = 0.1f;

			/* New Settings */
			if (main->versionfile < 252 || (main->versionfile == 252 && main->subversionfile < 5)) {
				brush->flag |= BRUSH_SPACE_ATTEN; // explicitly enable adaptive space

				// spacing was originally in pixels, convert it to percentage for new version
				// size should not be zero due to sanity check above
				brush->spacing = (int)(100*((float)brush->spacing) / ((float)brush->size));

				if (brush->add_col[0] == 0 &&
					brush->add_col[1] == 0 &&
					brush->add_col[2] == 0)
				{
					brush->add_col[0] = 1.00f;
					brush->add_col[1] = 0.39f;
					brush->add_col[2] = 0.39f;
				}

				if (brush->sub_col[0] == 0 &&
					brush->sub_col[1] == 0 &&
					brush->sub_col[2] == 0)
				{
					brush->sub_col[0] = 0.39f;
					brush->sub_col[1] = 0.39f;
					brush->sub_col[2] = 1.00f;
				}
			}
		}
	}

	/* GSOC Sculpt 2010 - Sanity check on Sculpt/Paint settings */
	if (main->versionfile < 253) {
		Scene *sce;
		for (sce= main->scene.first; sce; sce= sce->id.next) {
			if (sce->toolsettings->sculpt_paint_unified_alpha == 0)
				sce->toolsettings->sculpt_paint_unified_alpha = 0.5f;

			if (sce->toolsettings->sculpt_paint_unified_unprojected_radius == 0) 
				sce->toolsettings->sculpt_paint_unified_unprojected_radius = 0.125f;

			if (sce->toolsettings->sculpt_paint_unified_size == 0)
				sce->toolsettings->sculpt_paint_unified_size = 35;
		}
	}

	if (main->versionfile < 253 || (main->versionfile == 253 && main->subversionfile < 1))
		{
			Object *ob;

			for(ob = main->object.first; ob; ob = ob->id.next) {
				ModifierData *md;
				for(md= ob->modifiers.first; md; md= md->next) {
					if (md->type == eModifierType_Smoke) {
						SmokeModifierData *smd = (SmokeModifierData *)md;

						if((smd->type & MOD_SMOKE_TYPE_DOMAIN) && smd->domain)
						{
							smd->domain->vorticity = 2.0f;
							smd->domain->time_scale = 1.0f;

							if(!(smd->domain->flags & (1<<4)))
								continue;

							/* delete old MOD_SMOKE_INITVELOCITY flag */
							smd->domain->flags &= ~(1<<4);

							/* for now just add it to all flow objects in the scene */
							{
								Object *ob2;
								for(ob2 = main->object.first; ob2; ob2 = ob2->id.next) {
									ModifierData *md2;
									for(md2= ob2->modifiers.first; md2; md2= md2->next) {
										if (md2->type == eModifierType_Smoke) {
											SmokeModifierData *smd2 = (SmokeModifierData *)md2;

											if((smd2->type & MOD_SMOKE_TYPE_FLOW) && smd2->flow)
											{
												smd2->flow->flags |= MOD_SMOKE_FLOW_INITVELOCITY;
											}
										}
									}
								}
							}

						}
						else if((smd->type & MOD_SMOKE_TYPE_FLOW) && smd->flow)
						{
							smd->flow->vel_multi = 1.0f;
						}

					}
				}
			}
		}

	if (main->versionfile < 255 || (main->versionfile == 255 && main->subversionfile < 1)) {
		Brush *br;
		ParticleSettings *part;
		bScreen *sc;
		Object *ob;

		for(br= main->brush.first; br; br= br->id.next) {
			if(br->ob_mode==0)
				br->ob_mode= OB_MODE_ALL_PAINT;
		}

		for(part = main->particle.first; part; part = part->id.next) {
			if(part->boids)
				part->boids->pitch = 1.0f;

			part->flag &= ~PART_HAIR_REGROW; /* this was a deprecated flag before */
			part->kink_amp_clump = 1.f; /* keep old files looking similar */
		}

		for (sc= main->screen.first; sc; sc= sc->id.next) {
			ScrArea *sa;
			for (sa= sc->areabase.first; sa; sa= sa->next) {
				SpaceLink *sl;
				for (sl= sa->spacedata.first; sl; sl= sl->next) {
					if (sl->spacetype == SPACE_INFO) {
						SpaceInfo *sinfo= (SpaceInfo *)sl;
						ARegion *ar;

						sinfo->rpt_mask= INFO_RPT_OP;

						for (ar= sa->regionbase.first; ar; ar= ar->next) {
							if (ar->regiontype == RGN_TYPE_WINDOW) {
								ar->v2d.scroll = (V2D_SCROLL_RIGHT);
								ar->v2d.align = V2D_ALIGN_NO_NEG_X|V2D_ALIGN_NO_NEG_Y; /* align bottom left */
								ar->v2d.keepofs = V2D_LOCKOFS_X;
								ar->v2d.keepzoom = (V2D_LOCKZOOM_X|V2D_LOCKZOOM_Y|V2D_LIMITZOOM|V2D_KEEPASPECT);
								ar->v2d.keeptot= V2D_KEEPTOT_BOUNDS;
								ar->v2d.minzoom= ar->v2d.maxzoom= 1.0f;
							}
						}
					}
				}
			}
		}

		/* fix rotation actuators for objects so they use real angles (radians)
		 * since before blender went opensource this strange scalar was used: (1 / 0.02) * 2 * math.pi/360 */
		for(ob= main->object.first; ob; ob= ob->id.next) {
			bActuator *act= ob->actuators.first;
			while(act) {
				if (act->type==ACT_OBJECT) {
					/* multiply velocity with 50 in old files */
					bObjectActuator *oa= act->data;
					mul_v3_fl(oa->drot, 0.8726646259971648f);
				}
				act= act->next;
			}
		}
	}
	
	// init facing axis property of steering actuators
	{					
		Object *ob;
		for(ob = main->object.first; ob; ob = ob->id.next) {
			bActuator *act;
			for(act= ob->actuators.first; act; act= act->next) {
				if(act->type==ACT_STEERING) {
					bSteeringActuator* stact = act->data;
					if (stact->facingaxis==0)
					{
						stact->facingaxis=1;
					}						
				}
			}
		}
	}
	
	if (main->versionfile < 256) {
		bScreen *sc;
		ScrArea *sa;
		Key *key;
		
		/* Fix for sample line scope initializing with no height */
		for(sc= main->screen.first; sc; sc= sc->id.next) {
			sa= sc->areabase.first;
			while(sa) {
				SpaceLink *sl;
				for (sl= sa->spacedata.first; sl; sl= sl->next) {
					if(sl->spacetype==SPACE_IMAGE) {
						SpaceImage *sima= (SpaceImage *)sl;
						if (sima->sample_line_hist.height == 0 )
							sima->sample_line_hist.height = 100;
					}
				}
				sa= sa->next;
			}
		}
		
		/* old files could have been saved with slidermin = slidermax = 0.0, but the UI in
		 * 2.4x would never reveal this to users as a dummy value always ended up getting used
		 * instead
		 */
		for (key = main->key.first; key; key = key->id.next) {
			KeyBlock *kb;
			
			for (kb = key->block.first; kb; kb = kb->next) {
				if (IS_EQF(kb->slidermin, kb->slidermax) && IS_EQ(kb->slidermax, 0))
					kb->slidermax = kb->slidermin + 1.0f;
			}
		}
	}
	
	if (main->versionfile < 256 || (main->versionfile == 256 && main->subversionfile < 1)) {
		/* fix for bones that didn't have arm_roll before */
		bArmature* arm;
		Bone* bone;
		Object *ob;

		for (arm = main->armature.first; arm; arm = arm->id.next)
			for (bone = arm->bonebase.first; bone; bone = bone->next)
				do_version_bone_roll_256(bone);

		/* fix for objects which have zero dquat's
		 * since this is multiplied with the quat rather than added */
		for(ob= main->object.first; ob; ob= ob->id.next) {
			if(is_zero_v4(ob->dquat)) {
				unit_qt(ob->dquat);
			}
			if(is_zero_v3(ob->drotAxis) && ob->drotAngle == 0.0f) {
				unit_axis_angle(ob->drotAxis, &ob->drotAngle);
			}
		}
	}

	if (main->versionfile < 256 || (main->versionfile == 256 && main->subversionfile < 2)) {
		bNodeTree *ntree;
		
		/* node sockets are not exposed automatically any more,
		 * this mimics the old behaviour by adding all unlinked sockets to groups.
		 */
		for (ntree=main->nodetree.first; ntree; ntree=ntree->id.next) {
			/* XXX Only setting a flag here. Actual adding of group sockets
			 * is done in lib_verify_nodetree, because at this point the internal
			 * nodes may not be up-to-date! (missing lib-link)
			 */
			ntree->flag |= NTREE_DO_VERSIONS_GROUP_EXPOSE;
		}
	}

	if (main->versionfile < 256 || (main->versionfile == 256 && main->subversionfile <3)){
		bScreen *sc;
		Brush *brush;
		Object *ob;
		ParticleSettings *part;
		Material *mat;
		int tex_nr, transp_tex;
		
		for(mat = main->mat.first; mat; mat = mat->id.next){
			if(!(mat->mode & MA_TRANSP) && !(mat->material_type & MA_TYPE_VOLUME)){
				
				transp_tex= 0;
				
				for(tex_nr=0; tex_nr<MAX_MTEX; tex_nr++){
					if(!mat->mtex[tex_nr]) continue;
					if(mat->mtex[tex_nr]->mapto & MAP_ALPHA) transp_tex= 1;
				}

				/* weak! material alpha could be animated */
				if(mat->alpha < 1.0f || mat->fresnel_tra > 0.0f || transp_tex){
					mat->mode |= MA_TRANSP;
					mat->mode &= ~(MA_ZTRANSP|MA_RAYTRANSP);
				}
			}
		}

		/* redraws flag in SpaceTime has been moved to Screen level */
		for (sc = main->screen.first; sc; sc= sc->id.next) {
			if (sc->redraws_flag == 0) {
				/* just initialise to default? */
				// XXX: we could also have iterated through areas, and taken them from the first timeline available...
				sc->redraws_flag = TIME_ALL_3D_WIN|TIME_ALL_ANIM_WIN;
			}
		}

		for (brush= main->brush.first; brush; brush= brush->id.next) {
			if(brush->height == 0)
				brush->height= 0.4f;
		}

		/* replace 'rim material' option for in offset*/
		for(ob = main->object.first; ob; ob = ob->id.next) {
			ModifierData *md;
			for(md= ob->modifiers.first; md; md= md->next) {
				if (md->type == eModifierType_Solidify) {
					SolidifyModifierData *smd = (SolidifyModifierData *)md;
					if(smd->flag & MOD_SOLIDIFY_RIM_MATERIAL) {
						smd->mat_ofs_rim= 1;
						smd->flag &= ~MOD_SOLIDIFY_RIM_MATERIAL;
					}
				}
			}
		}

		/* particle draw color from material */
		for(part = main->particle.first; part; part = part->id.next) {
			if(part->draw & PART_DRAW_MAT_COL)
				part->draw_col = PART_DRAW_COL_MAT;
		}
	}

	if (main->versionfile < 256 || (main->versionfile == 256 && main->subversionfile < 6)){
		Mesh *me;

		for(me= main->mesh.first; me; me= me->id.next)
			mesh_calc_normals(me->mvert, me->totvert, me->mface, me->totface, NULL);
	}

	if (main->versionfile < 256 || (main->versionfile == 256 && main->subversionfile < 2)){
		/* update blur area sizes from 0..1 range to 0..100 percentage */
		Scene *scene;
		bNode *node;
		for (scene=main->scene.first; scene; scene=scene->id.next)
			if (scene->nodetree)
				for (node=scene->nodetree->nodes.first; node; node=node->next)
					if (node->type==CMP_NODE_BLUR) {
						NodeBlurData *nbd= node->storage;
						nbd->percentx *= 100.0f;
						nbd->percenty *= 100.0f;
					}
	}

	if (main->versionfile < 258 || (main->versionfile == 258 && main->subversionfile < 1)){
		/* screen view2d settings were not properly initialized [#27164]
		 * v2d->scroll caused the bug but best reset other values too which are in old blend files only.
		 * need to make less ugly - possibly an iterator? */
		bScreen *screen;
		for(screen= main->screen.first; screen; screen= screen->id.next) {
			ScrArea *sa;
			/* add regions */
			for(sa= screen->areabase.first; sa; sa= sa->next) {
				SpaceLink *sl= sa->spacedata.first;
				if(sl->spacetype==SPACE_IMAGE) {
					ARegion *ar;
					for (ar=sa->regionbase.first; ar; ar= ar->next) {
						if(ar->regiontype == RGN_TYPE_WINDOW) {
							View2D *v2d= &ar->v2d;
							v2d->minzoom= v2d->maxzoom= v2d->scroll= v2d->keeptot= v2d->keepzoom= v2d->keepofs= v2d->align= 0;
						}
					}
				}
				for (sl= sa->spacedata.first; sl; sl= sl->next) {
					if(sl->spacetype==SPACE_IMAGE) {
						ARegion *ar;
						for (ar=sl->regionbase.first; ar; ar= ar->next) {
							if(ar->regiontype == RGN_TYPE_WINDOW) {
								View2D *v2d= &ar->v2d;
								v2d->minzoom= v2d->maxzoom= v2d->scroll= v2d->keeptot= v2d->keepzoom= v2d->keepofs= v2d->align= 0;
							}
						}
					}
				}
			}
		}

		{
			/* Initialize texture point density curve falloff */
			Tex *tex;
			for(tex= main->tex.first; tex; tex= tex->id.next) {
				if(tex->pd) {
					if (tex->pd->falloff_speed_scale == 0.0f)
						tex->pd->falloff_speed_scale = 100.0f;
					
					if (!tex->pd->falloff_curve) {
						tex->pd->falloff_curve = curvemapping_add(1, 0, 0, 1, 1);
						
						tex->pd->falloff_curve->preset = CURVE_PRESET_LINE;
						tex->pd->falloff_curve->cm->flag &= ~CUMA_EXTEND_EXTRAPOLATE;
						curvemap_reset(tex->pd->falloff_curve->cm, &tex->pd->falloff_curve->clipr, tex->pd->falloff_curve->preset, CURVEMAP_SLOPE_POSITIVE);
						curvemapping_changed(tex->pd->falloff_curve, 0);
					}
				}
			}
		}

		{
			/* add default value for behind strength of camera actuator */
			Object *ob;
			bActuator *act;
			for(ob = main->object.first; ob; ob= ob->id.next) {
				for(act= ob->actuators.first; act; act= act->next) {
					if (act->type == ACT_CAMERA) {
						bCameraActuator *ba= act->data;

						ba->damping = 1.0/32.0;
					}
				}
			}
		}

		{
			ParticleSettings *part;
			for(part = main->particle.first; part; part = part->id.next) {
				/* Initialize particle billboard scale */
				part->bb_size[0] = part->bb_size[1] = 1.0f;
			}
		}
	}

	if (main->versionfile < 259 || (main->versionfile == 259 && main->subversionfile < 1)){
		{
			Scene *scene;
			Sequence *seq;

			for (scene=main->scene.first; scene; scene=scene->id.next)
			{
				scene->r.ffcodecdata.audio_channels = 2;
				scene->audio.volume = 1.0f;
				SEQ_BEGIN(scene->ed, seq) {
					seq->pitch = 1.0f;
				}
				SEQ_END
			}
		}
		{
			bScreen *screen;
			for(screen= main->screen.first; screen; screen= screen->id.next) {
				ScrArea *sa;
				/* add regions */
				for(sa= screen->areabase.first; sa; sa= sa->next) {
					SpaceLink *sl= sa->spacedata.first;
					if(sl->spacetype==SPACE_SEQ) {
						ARegion *ar;
						for (ar=sa->regionbase.first; ar; ar= ar->next) {
							if(ar->regiontype == RGN_TYPE_WINDOW) {
								if(ar->v2d.min[1] == 4.0f)
									ar->v2d.min[1]= 0.5f;
							}
						}
					}
					for (sl= sa->spacedata.first; sl; sl= sl->next) {
						if(sl->spacetype==SPACE_SEQ) {
							ARegion *ar;
							for (ar=sl->regionbase.first; ar; ar= ar->next) {
								if(ar->regiontype == RGN_TYPE_WINDOW) {
									if(ar->v2d.min[1] == 4.0f)
										ar->v2d.min[1]= 0.5f;
								}
							}
						}
					}
				}
			}
		}
		{
			/* Make "auto-clamped" handles a per-keyframe setting instead of per-FCurve 
			 *
			 * We're only patching F-Curves in Actions here, since it is assumed that most
			 * drivers out there won't be using this (and if they are, they're in the minority).
			 * While we should aim to fix everything ideally, in practice it's far too hard
			 * to get to every animdata block, not to mention the performance hit that'd have
			 */
			bAction *act;
			FCurve *fcu;
			
			for (act = main->action.first; act; act = act->id.next) {
				for (fcu = act->curves.first; fcu; fcu = fcu->next) {
					BezTriple *bezt;
					unsigned int i = 0;
					
					/* only need to touch curves that had this flag set */
					if ((fcu->flag & FCURVE_AUTO_HANDLES) == 0)
						continue;
					if ((fcu->totvert == 0) || (fcu->bezt == NULL))
						continue;
						
					/* only change auto-handles to auto-clamped */
					for (bezt=fcu->bezt; i < fcu->totvert; i++, bezt++) {
						if (bezt->h1 == HD_AUTO) bezt->h1 = HD_AUTO_ANIM;
						if (bezt->h2 == HD_AUTO) bezt->h2 = HD_AUTO_ANIM;
					}
					
					fcu->flag &= ~FCURVE_AUTO_HANDLES;
				}
			}
		}
		{
			/* convert fcurve and shape action actuators to action actuators */
			Object *ob;
			bActuator *act;
			bIpoActuator *ia;
			bActionActuator *aa;

			for (ob= main->object.first; ob; ob= ob->id.next) {
				for (act= ob->actuators.first; act; act= act->next) {
					if (act->type == ACT_IPO) {
						// Create the new actuator
						ia= act->data;
						aa= MEM_callocN(sizeof(bActionActuator), "fcurve -> action actuator do_version");

						// Copy values
						aa->type = ia->type;
						aa->flag = ia->flag;
						aa->sta = ia->sta;
						aa->end = ia->end;
						strcpy(aa->name, ia->name);
						strcpy(aa->frameProp, ia->frameProp);
						if (ob->adt)
							aa->act = ob->adt->action;

						// Get rid of the old actuator
						MEM_freeN(ia);

						// Assign the new actuator
						act->data = aa;
						act->type= act->otype= ACT_ACTION;
						
					}
					else if (act->type == ACT_SHAPEACTION)  {
						act->type = act->otype = ACT_ACTION;
					}
				}
			}
		}
	}

	if (main->versionfile < 259 || (main->versionfile == 259 && main->subversionfile < 2)){
		{
			/* Convert default socket values from bNodeStack */
			Scene *sce;
			Material *mat;
			Tex *tex;
			bNodeTree *ntree;
			for (ntree=main->nodetree.first; ntree; ntree=ntree->id.next) {
				do_versions_nodetree_default_value(ntree);
				ntree->update |= NTREE_UPDATE;
			}
			for (sce=main->scene.first; sce; sce=sce->id.next)
				if (sce->nodetree) {
				do_versions_nodetree_default_value(sce->nodetree);
				sce->nodetree->update |= NTREE_UPDATE;
			}
			for (mat=main->mat.first; mat; mat=mat->id.next)
				if (mat->nodetree) {
				do_versions_nodetree_default_value(mat->nodetree);
				mat->nodetree->update |= NTREE_UPDATE;
			}
			for (tex=main->tex.first; tex; tex=tex->id.next)
				if (tex->nodetree) {
				do_versions_nodetree_default_value(tex->nodetree);
				tex->nodetree->update |= NTREE_UPDATE;
			}
		}

		/* add SOCK_DYNAMIC flag to existing group sockets */
		{
			bNodeTree *ntree;
			/* only need to do this for trees in main, local trees are not used as groups */
			for (ntree=main->nodetree.first; ntree; ntree=ntree->id.next) {
				do_versions_nodetree_dynamic_sockets(ntree);
				ntree->update |= NTREE_UPDATE;
			}
		}

		{
			/* Initialize group tree nodetypes.
			 * These are used to distinguish tree types and
			 * associate them with specific node types for polling.
			 */
			bNodeTree *ntree;
			/* all node trees in main->nodetree are considered groups */
			for (ntree=main->nodetree.first; ntree; ntree=ntree->id.next)
				ntree->nodetype = NODE_GROUP;
		}
	}

	if (main->versionfile < 259 || (main->versionfile == 259 && main->subversionfile < 4)){
		{
			/* Adaptive time step for particle systems */
			ParticleSettings *part;
			for (part = main->particle.first; part; part = part->id.next) {
				part->courant_target = 0.2f;
				part->time_flag &= ~PART_TIME_AUTOSF;
			}
		}

		{
			/* set defaults for obstacle avoidance, recast data */
			Scene *sce;
			for(sce = main->scene.first; sce; sce = sce->id.next)
			{
				if (sce->gm.levelHeight == 0.f)
					sce->gm.levelHeight = 2.f;

				if(sce->gm.recastData.cellsize == 0.0f)
					sce->gm.recastData.cellsize = 0.3f;
				if(sce->gm.recastData.cellheight == 0.0f)
					sce->gm.recastData.cellheight = 0.2f;
				if(sce->gm.recastData.agentmaxslope == 0.0f)
					sce->gm.recastData.agentmaxslope = (float)M_PI/4;
				if(sce->gm.recastData.agentmaxclimb == 0.0f)
					sce->gm.recastData.agentmaxclimb = 0.9f;
				if(sce->gm.recastData.agentheight == 0.0f)
					sce->gm.recastData.agentheight = 2.0f;
				if(sce->gm.recastData.agentradius == 0.0f)
					sce->gm.recastData.agentradius = 0.6f;
				if(sce->gm.recastData.edgemaxlen == 0.0f)
					sce->gm.recastData.edgemaxlen = 12.0f;
				if(sce->gm.recastData.edgemaxerror == 0.0f)
					sce->gm.recastData.edgemaxerror = 1.3f;
				if(sce->gm.recastData.regionminsize == 0.0f)
					sce->gm.recastData.regionminsize = 8.f;
				if(sce->gm.recastData.regionmergesize == 0.0f)
					sce->gm.recastData.regionmergesize = 20.f;
				if(sce->gm.recastData.vertsperpoly<3)
					sce->gm.recastData.vertsperpoly = 6;
				if(sce->gm.recastData.detailsampledist == 0.0f)
					sce->gm.recastData.detailsampledist = 6.0f;
				if(sce->gm.recastData.detailsamplemaxerror == 0.0f)
					sce->gm.recastData.detailsamplemaxerror = 1.0f;
			}
		}

		{
			/* flip normals */
			Material *ma= main->mat.first;
			while(ma) {
				int a;
				for(a= 0; a<MAX_MTEX; a++) {
					MTex *mtex= ma->mtex[a];

					if(mtex) {
						if((mtex->texflag&MTEX_BUMP_FLIPPED)==0) {
							if((mtex->mapto&MAP_DISPLACE)==0) {
								if((mtex->mapto&MAP_NORM) && mtex->texflag&(MTEX_COMPAT_BUMP|MTEX_3TAP_BUMP|MTEX_5TAP_BUMP)) {
									Tex *tex= newlibadr(fd, lib, mtex->tex);

									if(!tex || (tex->imaflag&TEX_NORMALMAP)==0) {
										mtex->norfac= -mtex->norfac;
										mtex->texflag|= MTEX_BUMP_FLIPPED;
									}
								}
							}
						}
					}
				}

				ma= ma->id.next;
			}
		}
	}

	/* put compatibility code here until next subversion bump */
	{
		{
<<<<<<< HEAD
			bScreen *sc;
			Camera *cam;
			MovieClip *clip;

			for (sc= main->screen.first; sc; sc= sc->id.next) {
				ScrArea *sa;
				for (sa= sc->areabase.first; sa; sa= sa->next) {
					SpaceLink *sl;
					for (sl= sa->spacedata.first; sl; sl= sl->next) {
						if(sl->spacetype==SPACE_VIEW3D) {
							View3D *v3d= (View3D *)sl;
							if(v3d->bundle_size==0.0f) {
								v3d->bundle_size= 0.1f;
								v3d->flag2 |= V3D_SHOW_RECONSTRUCTION;
							}

							if(v3d->bundle_drawtype==0)
								v3d->bundle_drawtype= OB_EMPTY_SPHERE;
						}
						else if(sl->spacetype==SPACE_CLIP) {
							SpaceClip *sc= (SpaceClip *)sl;
							if(sc->scopes.track_preview_height==0)
								sc->scopes.track_preview_height= 120;
						}
					}
				}

			}

			for(cam= main->camera.first; cam; cam= cam->id.next) {
				if (cam->sensor_x < 0.01) {
					cam->sensor_x = 32.f;
				}
			}

			for (clip= main->movieclip.first; clip; clip= clip->id.next) {
				if(clip->aspx<1.0f) {
					clip->aspx= 1.0f;
					clip->aspy= 1.0f;
				}

				/* XXX: a bit hacky, probably include imbuf and use real constants are nicer */
				clip->proxy.build_tc_flag= 7;
				if(clip->proxy.build_size_flag==0)
					clip->proxy.build_size_flag= 1;

				if(clip->proxy.quality==0)
					clip->proxy.quality= 90;

				if(clip->tracking.camera.pixel_aspect<0.01f)
					clip->tracking.camera.pixel_aspect= 1.f;
			}
=======
			/* set default alpha value of Image outputs in image and render layer nodes to 0 */
			Scene *sce;
			bNodeTree *ntree;
			
			for (sce=main->scene.first; sce; sce=sce->id.next) {
				/* there are files with invalid audio_channels value, the real cause
				   is unknown, but we fix it here anyway to avoid crashes */
				if(sce->r.ffcodecdata.audio_channels == 0)
					sce->r.ffcodecdata.audio_channels = 2;

				if (sce->nodetree)
					do_versions_nodetree_image_default_alpha_output(sce->nodetree);
			}

			for (ntree=main->nodetree.first; ntree; ntree=ntree->id.next)
				do_versions_nodetree_image_default_alpha_output(ntree);
>>>>>>> da0354e0
		}
	}

	/* WATCH IT!!!: pointers from libdata have not been converted yet here! */
	/* WATCH IT 2!: Userdef struct init has to be in editors/interface/resources.c! */

	/* don't forget to set version number in blender.c! */
}

#if 0 // XXX: disabled for now... we still don't have this in the right place in the loading code for it to work
static void do_versions_after_linking(FileData *fd, Library *lib, Main *main)
{
	/* old Animation System (using IPO's) needs to be converted to the new Animato system */
	if(main->versionfile < 250)
		do_versions_ipos_to_animato(main);
}
#endif

static void lib_link_all(FileData *fd, Main *main)
{
	oldnewmap_sort(fd);
	
	lib_link_windowmanager(fd, main);
	lib_link_screen(fd, main);
	lib_link_scene(fd, main);
	lib_link_object(fd, main);
	lib_link_curve(fd, main);
	lib_link_mball(fd, main);
	lib_link_material(fd, main);
	lib_link_texture(fd, main);
	lib_link_image(fd, main);
	lib_link_ipo(fd, main);		// XXX depreceated... still needs to be maintained for version patches still
	lib_link_key(fd, main);
	lib_link_world(fd, main);
	lib_link_lamp(fd, main);
	lib_link_latt(fd, main);
	lib_link_text(fd, main);
	lib_link_camera(fd, main);
	lib_link_speaker(fd, main);
	lib_link_sound(fd, main);
	lib_link_group(fd, main);
	lib_link_armature(fd, main);
	lib_link_action(fd, main);
	lib_link_vfont(fd, main);
	lib_link_nodetree(fd, main);	/* has to be done after scene/materials, this will verify group nodes */
	lib_link_brush(fd, main);
	lib_link_particlesettings(fd, main);
	lib_link_movieclip(fd, main);

	lib_link_mesh(fd, main);		/* as last: tpage images with users at zero */

	lib_link_library(fd, main);		/* only init users */
}

static void direct_link_keymapitem(FileData *fd, wmKeyMapItem *kmi)
{
	kmi->properties= newdataadr(fd, kmi->properties);
	if(kmi->properties)
		IDP_DirectLinkProperty(kmi->properties, (fd->flags & FD_FLAGS_SWITCH_ENDIAN), fd);
	kmi->ptr= NULL;
	kmi->flag &= ~KMI_UPDATE;
}

static BHead *read_userdef(BlendFileData *bfd, FileData *fd, BHead *bhead)
{
	UserDef *user;
	wmKeyMap *keymap;
	wmKeyMapItem *kmi;
	wmKeyMapDiffItem *kmdi;

	bfd->user= user= read_struct(fd, bhead, "user def");

	/* read all data into fd->datamap */
	bhead= read_data_into_oldnewmap(fd, bhead, "user def");

	if(user->keymaps.first) {
		/* backwards compatibility */
		user->user_keymaps= user->keymaps;
		user->keymaps.first= user->keymaps.last= NULL;
	}

	link_list(fd, &user->themes);
	link_list(fd, &user->user_keymaps);
	link_list(fd, &user->addons);

	for(keymap=user->user_keymaps.first; keymap; keymap=keymap->next) {
		keymap->modal_items= NULL;
		keymap->poll= NULL;
		keymap->flag &= ~KEYMAP_UPDATE;

		link_list(fd, &keymap->diff_items);
		link_list(fd, &keymap->items);
		
		for(kmdi=keymap->diff_items.first; kmdi; kmdi=kmdi->next) {
			kmdi->remove_item= newdataadr(fd, kmdi->remove_item);
			kmdi->add_item= newdataadr(fd, kmdi->add_item);

			if(kmdi->remove_item)
				direct_link_keymapitem(fd, kmdi->remove_item);
			if(kmdi->add_item)
				direct_link_keymapitem(fd, kmdi->add_item);
		}

		for(kmi=keymap->items.first; kmi; kmi=kmi->next)
			direct_link_keymapitem(fd, kmi);
	}

	// XXX
	user->uifonts.first= user->uifonts.last= NULL;
	
	link_list(fd, &user->uistyles);

	/* free fd->datamap again */
	oldnewmap_free_unused(fd->datamap);
	oldnewmap_clear(fd->datamap);

	return bhead;
}

BlendFileData *blo_read_file_internal(FileData *fd, const char *filepath)
{
	BHead *bhead= blo_firstbhead(fd);
	BlendFileData *bfd;

	bfd= MEM_callocN(sizeof(BlendFileData), "blendfiledata");
	bfd->main= MEM_callocN(sizeof(Main), "readfile_Main");
	BLI_addtail(&fd->mainlist, bfd->main);

	bfd->main->versionfile= fd->fileversion;
	
	bfd->type= BLENFILETYPE_BLEND;
	BLI_strncpy(bfd->main->name, filepath, sizeof(bfd->main->name));

	while(bhead) {
		switch(bhead->code) {
		case DATA:
		case DNA1:
		case TEST: /* used as preview since 2.5x */
		case REND:
			bhead = blo_nextbhead(fd, bhead);
			break;
		case GLOB:
			bhead= read_global(bfd, fd, bhead);
			break;
		case USER:
			bhead= read_userdef(bfd, fd, bhead);
			break;
		case ENDB:
			bhead = NULL;
			break;

		case ID_LI:
			/* skip library datablocks in undo, this works together with
			   BLO_read_from_memfile, where the old main->library is restored
			   overwriting  the libraries from the memory file. previously
			   it did not save ID_LI/ID_ID blocks in this case, but they are
			   needed to make quit.blend recover them correctly. */
			if(fd->memfile)
				bhead= blo_nextbhead(fd, bhead);
			else
				bhead= read_libblock(fd, bfd->main, bhead, LIB_LOCAL, NULL);
			break;
		case ID_ID:
			/* same as above */
			if(fd->memfile)
				bhead= blo_nextbhead(fd, bhead);
			else
				/* always adds to the most recently loaded
				 * ID_LI block, see direct_link_library.
				 * this is part of the file format definition. */
				bhead = read_libblock(fd, fd->mainlist.last, bhead, LIB_READ+LIB_EXTERN, NULL);
			break;
			
			/* in 2.50+ files, the file identifier for screens is patched, forward compatibility */
		case ID_SCRN:
			bhead->code= ID_SCR;
			/* deliberate pass on to default */
		default:
			bhead = read_libblock(fd, bfd->main, bhead, LIB_LOCAL, NULL);
		}
	}

	/* do before read_libraries, but skip undo case */
//	if(fd->memfile==NULL) (the mesh shuffle hacks don't work yet? ton)
		do_versions(fd, NULL, bfd->main);

	read_libraries(fd, &fd->mainlist);
	
	blo_join_main(&fd->mainlist);

	lib_link_all(fd, bfd->main);
	//do_versions_after_linking(fd, NULL, bfd->main); // XXX: not here (or even in this function at all)! this causes crashes on many files - Aligorith (July 04, 2010)
	lib_verify_nodetree(bfd->main, TRUE);
	fix_relpaths_library(fd->relabase, bfd->main); /* make all relative paths, relative to the open blend file */
	
	link_global(fd, bfd);	/* as last */
	
	return bfd;
}

/* ************* APPEND LIBRARY ************** */

struct bheadsort {
	BHead *bhead;
	void *old;
};

static int verg_bheadsort(const void *v1, const void *v2)
{
	const struct bheadsort *x1=v1, *x2=v2;
	
	if( x1->old > x2->old) return 1;
	else if( x1->old < x2->old) return -1;
	return 0;
}

static void sort_bhead_old_map(FileData *fd)
{
	BHead *bhead;
	struct bheadsort *bhs;
	int tot= 0;
	
	for (bhead= blo_firstbhead(fd); bhead; bhead= blo_nextbhead(fd, bhead))
		tot++;
	
	fd->tot_bheadmap= tot;
	if(tot==0) return;
	
	bhs= fd->bheadmap= MEM_mallocN(tot*sizeof(struct bheadsort), "bheadsort");
	
	for (bhead= blo_firstbhead(fd); bhead; bhead= blo_nextbhead(fd, bhead), bhs++) {
		bhs->bhead= bhead;
		bhs->old= bhead->old;
	}
	
	qsort(fd->bheadmap, tot, sizeof(struct bheadsort), verg_bheadsort);
		
}

static BHead *find_previous_lib(FileData *fd, BHead *bhead)
{
	/* skip library datablocks in undo, see comment in read_libblock */
	if(fd->memfile)
		return NULL;

	for (; bhead; bhead= blo_prevbhead(fd, bhead))
		if (bhead->code==ID_LI)
			break;

	return bhead;
}

static BHead *find_bhead(FileData *fd, void *old)
{
#if 0
	BHead *bhead;
#endif
	struct bheadsort *bhs, bhs_s;
	
	if (!old)
		return NULL;

	if (fd->bheadmap==NULL)
		sort_bhead_old_map(fd);
	
	bhs_s.old= old;
	bhs= bsearch(&bhs_s, fd->bheadmap, fd->tot_bheadmap, sizeof(struct bheadsort), verg_bheadsort);

	if(bhs)
		return bhs->bhead;
	
#if 0
	for (bhead= blo_firstbhead(fd); bhead; bhead= blo_nextbhead(fd, bhead))
		if (bhead->old==old)
			return bhead;
#endif

	return NULL;
}

char *bhead_id_name(FileData *fd, BHead *bhead)
{
	return ((char *)(bhead+1)) + fd->id_name_offs;
}

static ID *is_yet_read(FileData *fd, Main *mainvar, BHead *bhead)
{
	const char *idname= bhead_id_name(fd, bhead);
	/* which_libbase can be NULL, intentionally not using idname+2 */
	return BLI_findstring(which_libbase(mainvar, GS(idname)), idname, offsetof(ID, name));
}

static void expand_doit(FileData *fd, Main *mainvar, void *old)
{
	BHead *bhead;
	ID *id;

	bhead= find_bhead(fd, old);
	if(bhead) {
			/* from another library? */
		if(bhead->code==ID_ID) {
			BHead *bheadlib= find_previous_lib(fd, bhead);

			if(bheadlib) {
				Library *lib= read_struct(fd, bheadlib, "Library");
				Main *ptr= blo_find_main(fd, &fd->mainlist, lib->name, fd->relabase);

				id= is_yet_read(fd, ptr, bhead);

				if(id==NULL) {
					read_libblock(fd, ptr, bhead, LIB_READ+LIB_INDIRECT, NULL);
					// commented because this can print way too much
					// if(G.f & G_DEBUG) printf("expand_doit: other lib %s\n", lib->name);
					
					/* for outliner dependency only */
					ptr->curlib->parent= mainvar->curlib;
				}
				else {
					/* The line below was commented by Ton (I assume), when Hos did the merge from the orange branch. rev 6568
					 * This line is NEEDED, the case is that you have 3 blend files...
					 * user.blend, lib.blend and lib_indirect.blend - if user.blend already references a "tree" from
					 * lib_indirect.blend but lib.blend does too, linking in a Scene or Group from lib.blend can result in an
					 * empty without the dupli group referenced. Once you save and reload the group would appier. - Campbell */
					/* This crashes files, must look further into it */
					
					/* Update: the issue is that in file reading, the oldnewmap is OK, but for existing data, it has to be
					   inserted in the map to be found! */
					if(id->flag & LIB_PRE_EXISTING)
						oldnewmap_insert(fd->libmap, bhead->old, id, 1);
					
					change_idid_adr_fd(fd, bhead->old, id);
					// commented because this can print way too much
					// if(G.f & G_DEBUG) printf("expand_doit: already linked: %s lib: %s\n", id->name, lib->name);
				}
				
				MEM_freeN(lib);
			}
		}
		else {
			id= is_yet_read(fd, mainvar, bhead);
			if(id==NULL) {
				read_libblock(fd, mainvar, bhead, LIB_TESTIND, NULL);
			}
			else {
				/* this is actually only needed on UI call? when ID was already read before, and another append
				   happens which invokes same ID... in that case the lookup table needs this entry */
				oldnewmap_insert(fd->libmap, bhead->old, id, 1);
				// commented because this can print way too much
				// if(G.f & G_DEBUG) printf("expand: already read %s\n", id->name);
			}
		}
	}
}



// XXX depreceated - old animation system
static void expand_ipo(FileData *fd, Main *mainvar, Ipo *ipo)
{
	IpoCurve *icu;
	for(icu= ipo->curve.first; icu; icu= icu->next) {
		if(icu->driver)
			expand_doit(fd, mainvar, icu->driver->ob);
	}
}

// XXX depreceated - old animation system
static void expand_constraint_channels(FileData *fd, Main *mainvar, ListBase *chanbase)
{
	bConstraintChannel *chan;
	for (chan=chanbase->first; chan; chan=chan->next) {
		expand_doit(fd, mainvar, chan->ipo);
	}
}

static void expand_fmodifiers(FileData *fd, Main *mainvar, ListBase *list)
{
	FModifier *fcm;
	
	for (fcm= list->first; fcm; fcm= fcm->next) {
		/* library data for specific F-Modifier types */
		switch (fcm->type) {
			case FMODIFIER_TYPE_PYTHON:
			{
				FMod_Python *data= (FMod_Python *)fcm->data;
				
				expand_doit(fd, mainvar, data->script);
			}
				break;
		}
	}
}

static void expand_fcurves(FileData *fd, Main *mainvar, ListBase *list)
{
	FCurve *fcu;
	
	for (fcu= list->first; fcu; fcu= fcu->next) {
		/* Driver targets if there is a driver */
		if (fcu->driver) {
			ChannelDriver *driver= fcu->driver;
			DriverVar *dvar;
			
			for (dvar= driver->variables.first; dvar; dvar= dvar->next) {
				DRIVER_TARGETS_LOOPER(dvar) 
				{
					// TODO: only expand those that are going to get used?
					expand_doit(fd, mainvar, dtar->id);
				}
				DRIVER_TARGETS_LOOPER_END
			}
		}
		
		/* F-Curve Modifiers */
		expand_fmodifiers(fd, mainvar, &fcu->modifiers);
	}
}

static void expand_action(FileData *fd, Main *mainvar, bAction *act)
{
	bActionChannel *chan;
	
	// XXX depreceated - old animation system --------------
	for (chan=act->chanbase.first; chan; chan=chan->next) {
		expand_doit(fd, mainvar, chan->ipo);
		expand_constraint_channels(fd, mainvar, &chan->constraintChannels);
	}
	// ---------------------------------------------------
	
	/* F-Curves in Action */
	expand_fcurves(fd, mainvar, &act->curves);
}

static void expand_keyingsets(FileData *fd, Main *mainvar, ListBase *list)
{
	KeyingSet *ks;
	KS_Path *ksp;
	
	/* expand the ID-pointers in KeyingSets's paths */
	for (ks= list->first; ks; ks= ks->next) {
		for (ksp= ks->paths.first; ksp; ksp= ksp->next) {
			expand_doit(fd, mainvar, ksp->id);
		}
	}
}

static void expand_animdata_nlastrips(FileData *fd, Main *mainvar, ListBase *list)
{
	NlaStrip *strip;
	
	for (strip= list->first; strip; strip= strip->next) {
		/* check child strips */
		expand_animdata_nlastrips(fd, mainvar, &strip->strips);
		
		/* check F-Curves */
		expand_fcurves(fd, mainvar, &strip->fcurves);
		
		/* check F-Modifiers */
		expand_fmodifiers(fd, mainvar, &strip->modifiers);
		
		/* relink referenced action */
		expand_doit(fd, mainvar, strip->act);
	}
}

static void expand_animdata(FileData *fd, Main *mainvar, AnimData *adt)
{
	NlaTrack *nlt;
	
	/* own action */
	expand_doit(fd, mainvar, adt->action);
	expand_doit(fd, mainvar, adt->tmpact);
	
	/* drivers - assume that these F-Curves have driver data to be in this list... */
	expand_fcurves(fd, mainvar, &adt->drivers);
	
	/* nla-data - referenced actions */
	for (nlt= adt->nla_tracks.first; nlt; nlt= nlt->next) 
		expand_animdata_nlastrips(fd, mainvar, &nlt->strips);
}	

static void expand_particlesettings(FileData *fd, Main *mainvar, ParticleSettings *part)
{
	int a;

	expand_doit(fd, mainvar, part->dup_ob);
	expand_doit(fd, mainvar, part->dup_group);
	expand_doit(fd, mainvar, part->eff_group);
	expand_doit(fd, mainvar, part->bb_ob);
	
	if(part->adt)
		expand_animdata(fd, mainvar, part->adt);

	for(a=0; a<MAX_MTEX; a++) {
		if(part->mtex[a]) {
			expand_doit(fd, mainvar, part->mtex[a]->tex);
			expand_doit(fd, mainvar, part->mtex[a]->object);
		}
	}
}

static void expand_group(FileData *fd, Main *mainvar, Group *group)
{
	GroupObject *go;
	
	for(go= group->gobject.first; go; go= go->next) {
		expand_doit(fd, mainvar, go->ob);
	}
}

static void expand_key(FileData *fd, Main *mainvar, Key *key)
{
	expand_doit(fd, mainvar, key->ipo); // XXX depreceated - old animation system
	
	if(key->adt)
		expand_animdata(fd, mainvar, key->adt);
}

static void expand_nodetree(FileData *fd, Main *mainvar, bNodeTree *ntree)
{
	bNode *node;
	
	if(ntree->adt)
		expand_animdata(fd, mainvar, ntree->adt);
		
	if(ntree->gpd)
		expand_doit(fd, mainvar, ntree->gpd);
	
	for(node= ntree->nodes.first; node; node= node->next)
		if(node->id && node->type!=CMP_NODE_R_LAYERS)
			expand_doit(fd, mainvar, node->id);

}

static void expand_texture(FileData *fd, Main *mainvar, Tex *tex)
{
	expand_doit(fd, mainvar, tex->ima);
	expand_doit(fd, mainvar, tex->ipo); // XXX depreceated - old animation system
	
	if(tex->adt)
		expand_animdata(fd, mainvar, tex->adt);
	
	if(tex->nodetree)
		expand_nodetree(fd, mainvar, tex->nodetree);
}

static void expand_brush(FileData *fd, Main *mainvar, Brush *brush)
{
	expand_doit(fd, mainvar, brush->mtex.tex);
	expand_doit(fd, mainvar, brush->clone.image);
}

static void expand_material(FileData *fd, Main *mainvar, Material *ma)
{
	int a;

	for(a=0; a<MAX_MTEX; a++) {
		if(ma->mtex[a]) {
			expand_doit(fd, mainvar, ma->mtex[a]->tex);
			expand_doit(fd, mainvar, ma->mtex[a]->object);
		}
	}
	
	expand_doit(fd, mainvar, ma->ipo); // XXX depreceated - old animation system
	
	if(ma->adt)
		expand_animdata(fd, mainvar, ma->adt);
	
	if(ma->nodetree)
		expand_nodetree(fd, mainvar, ma->nodetree);
	
	if(ma->group)
		expand_doit(fd, mainvar, ma->group);
}

static void expand_lamp(FileData *fd, Main *mainvar, Lamp *la)
{
	int a;

	for(a=0; a<MAX_MTEX; a++) {
		if(la->mtex[a]) {
			expand_doit(fd, mainvar, la->mtex[a]->tex);
			expand_doit(fd, mainvar, la->mtex[a]->object);
		}
	}
	
	expand_doit(fd, mainvar, la->ipo); // XXX depreceated - old animation system
	
	if (la->adt)
		expand_animdata(fd, mainvar, la->adt);
}

static void expand_lattice(FileData *fd, Main *mainvar, Lattice *lt)
{
	expand_doit(fd, mainvar, lt->ipo); // XXX depreceated - old animation system
	expand_doit(fd, mainvar, lt->key);
	
	if (lt->adt)
		expand_animdata(fd, mainvar, lt->adt);
}


static void expand_world(FileData *fd, Main *mainvar, World *wrld)
{
	int a;

	for(a=0; a<MAX_MTEX; a++) {
		if(wrld->mtex[a]) {
			expand_doit(fd, mainvar, wrld->mtex[a]->tex);
			expand_doit(fd, mainvar, wrld->mtex[a]->object);
		}
	}
	
	expand_doit(fd, mainvar, wrld->ipo); // XXX depreceated - old animation system
	
	if (wrld->adt)
		expand_animdata(fd, mainvar, wrld->adt);
}


static void expand_mball(FileData *fd, Main *mainvar, MetaBall *mb)
{
	int a;

	for(a=0; a<mb->totcol; a++) {
		expand_doit(fd, mainvar, mb->mat[a]);
	}
	
	if(mb->adt)
		expand_animdata(fd, mainvar, mb->adt);
}

static void expand_curve(FileData *fd, Main *mainvar, Curve *cu)
{
	int a;

	for(a=0; a<cu->totcol; a++) {
		expand_doit(fd, mainvar, cu->mat[a]);
	}
	
	expand_doit(fd, mainvar, cu->vfont);
	expand_doit(fd, mainvar, cu->vfontb);	
	expand_doit(fd, mainvar, cu->vfonti);
	expand_doit(fd, mainvar, cu->vfontbi);
	expand_doit(fd, mainvar, cu->key);
	expand_doit(fd, mainvar, cu->ipo); // XXX depreceated - old animation system
	expand_doit(fd, mainvar, cu->bevobj);
	expand_doit(fd, mainvar, cu->taperobj);
	expand_doit(fd, mainvar, cu->textoncurve);
	
	if(cu->adt)
		expand_animdata(fd, mainvar, cu->adt);
}

static void expand_mesh(FileData *fd, Main *mainvar, Mesh *me)
{
	CustomDataLayer *layer;
	MTFace *mtf;
	TFace *tf;
	int a, i;
	
	if(me->adt)
		expand_animdata(fd, mainvar, me->adt);
		
	for(a=0; a<me->totcol; a++) {
		expand_doit(fd, mainvar, me->mat[a]);
	}

	expand_doit(fd, mainvar, me->key);
	expand_doit(fd, mainvar, me->texcomesh);

	if(me->tface) {
		tf= me->tface;
		for(i=0; i<me->totface; i++, tf++)
			if(tf->tpage)
				expand_doit(fd, mainvar, tf->tpage);
	}

	for(a=0; a<me->fdata.totlayer; a++) {
		layer= &me->fdata.layers[a];

		if(layer->type == CD_MTFACE) {
			mtf= (MTFace*)layer->data;
			for(i=0; i<me->totface; i++, mtf++)
				if(mtf->tpage)
					expand_doit(fd, mainvar, mtf->tpage);
		}
	}
}

/* temp struct used to transport needed info to expand_constraint_cb() */
typedef struct tConstraintExpandData {
	FileData *fd;
	Main *mainvar;
} tConstraintExpandData;
/* callback function used to expand constraint ID-links */
static void expand_constraint_cb(bConstraint *UNUSED(con), ID **idpoin, void *userdata)
{
	tConstraintExpandData *ced= (tConstraintExpandData *)userdata;
	expand_doit(ced->fd, ced->mainvar, *idpoin);
}

static void expand_constraints(FileData *fd, Main *mainvar, ListBase *lb)
{
	tConstraintExpandData ced;
	bConstraint *curcon;
	
	/* relink all ID-blocks used by the constraints */
	ced.fd= fd;
	ced.mainvar= mainvar;
	
	id_loop_constraints(lb, expand_constraint_cb, &ced);
	
	/* depreceated manual expansion stuff */
	for (curcon=lb->first; curcon; curcon=curcon->next) {
		if (curcon->ipo)
			expand_doit(fd, mainvar, curcon->ipo); // XXX depreceated - old animation system
	}
}

static void expand_bones(FileData *fd, Main *mainvar, Bone *bone)
{
	Bone *curBone;

	for (curBone = bone->childbase.first; curBone; curBone=curBone->next) {
		expand_bones(fd, mainvar, curBone);
	}

}

static void expand_pose(FileData *fd, Main *mainvar, bPose *pose)
{
	bPoseChannel *chan;

	if (!pose)
		return;

	for (chan = pose->chanbase.first; chan; chan=chan->next) {
		expand_constraints(fd, mainvar, &chan->constraints);
		expand_doit(fd, mainvar, chan->custom);
	}
}

static void expand_armature(FileData *fd, Main *mainvar, bArmature *arm)
{
	Bone *curBone;

	if(arm->adt)
		expand_animdata(fd, mainvar, arm->adt);

	for (curBone = arm->bonebase.first; curBone; curBone=curBone->next) {
		expand_bones(fd, mainvar, curBone);
	}
}

static void expand_object_expandModifiers(void *userData, Object *UNUSED(ob),
											  ID **idpoin)
{
	struct { FileData *fd; Main *mainvar; } *data= userData;

	FileData *fd= data->fd;
	Main *mainvar= data->mainvar;

	expand_doit(fd, mainvar, *idpoin);
}

static void expand_object(FileData *fd, Main *mainvar, Object *ob)
{
	ParticleSystem *psys;
	bSensor *sens;
	bController *cont;
	bActuator *act;
	bActionStrip *strip;
	PartEff *paf;
	int a;

	expand_doit(fd, mainvar, ob->data);

	/* expand_object_expandModifier() */
	if(ob->modifiers.first) {
		struct { FileData *fd; Main *mainvar; } data;
		data.fd= fd;
		data.mainvar= mainvar;

		modifiers_foreachIDLink(ob, expand_object_expandModifiers, (void *)&data);
	}

	expand_pose(fd, mainvar, ob->pose);
	expand_doit(fd, mainvar, ob->poselib);
	expand_constraints(fd, mainvar, &ob->constraints);
	
	expand_doit(fd, mainvar, ob->gpd);
	
// XXX depreceated - old animation system (for version patching only) 
	expand_doit(fd, mainvar, ob->ipo);
	expand_doit(fd, mainvar, ob->action);
	
	expand_constraint_channels(fd, mainvar, &ob->constraintChannels);

	for (strip=ob->nlastrips.first; strip; strip=strip->next){
		expand_doit(fd, mainvar, strip->object);
		expand_doit(fd, mainvar, strip->act);
		expand_doit(fd, mainvar, strip->ipo);
	}
// XXX depreceated - old animation system (for version patching only)
	
	if(ob->adt)
		expand_animdata(fd, mainvar, ob->adt);
	
	for(a=0; a<ob->totcol; a++) {
		expand_doit(fd, mainvar, ob->mat[a]);
	}
	
	paf = give_parteff(ob);
	if (paf && paf->group) 
		expand_doit(fd, mainvar, paf->group);

	if(ob->dup_group)
		expand_doit(fd, mainvar, ob->dup_group);
	
	if(ob->proxy)
		expand_doit(fd, mainvar, ob->proxy);
	if(ob->proxy_group)
		expand_doit(fd, mainvar, ob->proxy_group);

	for(psys=ob->particlesystem.first; psys; psys=psys->next)
		expand_doit(fd, mainvar, psys->part);

	sens= ob->sensors.first;
	while(sens) {
		if(sens->type==SENS_TOUCH) {
			bTouchSensor *ts= sens->data;
			expand_doit(fd, mainvar, ts->ma);
		}
		else if(sens->type==SENS_MESSAGE) {
			bMessageSensor *ms= sens->data;
			expand_doit(fd, mainvar, ms->fromObject);
		}
		sens= sens->next;
	}

	cont= ob->controllers.first;
	while(cont) {
		if(cont->type==CONT_PYTHON) {
			bPythonCont *pc= cont->data;
			expand_doit(fd, mainvar, pc->text);
		}
		cont= cont->next;
	}

	act= ob->actuators.first;
	while(act) {
		if(act->type==ACT_SOUND) {
			bSoundActuator *sa= act->data;
			expand_doit(fd, mainvar, sa->sound);
		}
		else if(act->type==ACT_CAMERA) {
			bCameraActuator *ca= act->data;
			expand_doit(fd, mainvar, ca->ob);
		}
		else if(act->type==ACT_EDIT_OBJECT) {
			bEditObjectActuator *eoa= act->data;
			if(eoa) {
				expand_doit(fd, mainvar, eoa->ob);
				expand_doit(fd, mainvar, eoa->me);
			}
		}
		else if(act->type==ACT_OBJECT) {
			bObjectActuator *oa= act->data;
			expand_doit(fd, mainvar, oa->reference);
		}
		else if(act->type==ACT_ADD_OBJECT) {
			bAddObjectActuator *aoa= act->data;
			expand_doit(fd, mainvar, aoa->ob);
		}
		else if(act->type==ACT_SCENE) {
			bSceneActuator *sa= act->data;
			expand_doit(fd, mainvar, sa->camera);
			expand_doit(fd, mainvar, sa->scene);
		}
		else if(act->type==ACT_2DFILTER) {
			bTwoDFilterActuator *tdfa= act->data;
			expand_doit(fd, mainvar, tdfa->text);
		}
		else if(act->type==ACT_ACTION) {
			bActionActuator *aa= act->data;
			expand_doit(fd, mainvar, aa->act);
		}
		else if(act->type==ACT_SHAPEACTION) {
			bActionActuator *aa= act->data;
			expand_doit(fd, mainvar, aa->act);
		}
		else if(act->type==ACT_PROPERTY) {
			bPropertyActuator *pa= act->data;
			expand_doit(fd, mainvar, pa->ob);
		}
		else if(act->type==ACT_MESSAGE) {
			bMessageActuator *ma= act->data;
			expand_doit(fd, mainvar, ma->toObject);
		}
		else if(act->type==ACT_PARENT) {
			bParentActuator *pa= act->data;
			expand_doit(fd, mainvar, pa->ob);
		}
		else if(act->type==ACT_ARMATURE) {
			bArmatureActuator *arma= act->data;
			expand_doit(fd, mainvar, arma->target);
		}
		else if(act->type==ACT_STEERING) {
			bSteeringActuator *sta= act->data;
			expand_doit(fd, mainvar, sta->target);
			expand_doit(fd, mainvar, sta->navmesh);
		}
		act= act->next;
	}

	if(ob->pd && ob->pd->tex)
		expand_doit(fd, mainvar, ob->pd->tex);
	
}

static void expand_scene(FileData *fd, Main *mainvar, Scene *sce)
{
	Base *base;
	SceneRenderLayer *srl;

	for(base= sce->base.first; base; base= base->next) {
		expand_doit(fd, mainvar, base->object);
	}
	expand_doit(fd, mainvar, sce->camera);
	expand_doit(fd, mainvar, sce->world);
	
	if(sce->adt)
		expand_animdata(fd, mainvar, sce->adt);
	expand_keyingsets(fd, mainvar, &sce->keyingsets);
	
	if(sce->set)
		expand_doit(fd, mainvar, sce->set);
	
	if(sce->nodetree)
		expand_nodetree(fd, mainvar, sce->nodetree);
	
	for(srl= sce->r.layers.first; srl; srl= srl->next) {
		expand_doit(fd, mainvar, srl->mat_override);
		expand_doit(fd, mainvar, srl->light_override);
	}

	if(sce->r.dometext)
		expand_doit(fd, mainvar, sce->gm.dome.warptext);
		
	if(sce->gpd)
		expand_doit(fd, mainvar, sce->gpd);

	if(sce->ed) {
		Sequence *seq;

		SEQ_BEGIN(sce->ed, seq) {
			if(seq->scene) expand_doit(fd, mainvar, seq->scene);
			if(seq->scene_camera) expand_doit(fd, mainvar, seq->scene_camera);
			if(seq->sound) expand_doit(fd, mainvar, seq->sound);
		}
		SEQ_END
	}

#ifdef DURIAN_CAMERA_SWITCH
	{
		TimeMarker *marker;

		for(marker= sce->markers.first; marker; marker= marker->next) {
			if(marker->camera) {
				expand_doit(fd, mainvar, marker->camera);
			}
		}
	}
#endif
}

static void expand_camera(FileData *fd, Main *mainvar, Camera *ca)
{
	expand_doit(fd, mainvar, ca->ipo); // XXX depreceated - old animation system
	
	if(ca->adt)
		expand_animdata(fd, mainvar, ca->adt);
}

static void expand_speaker(FileData *fd, Main *mainvar, Speaker *spk)
{
	expand_doit(fd, mainvar, spk->sound);

	if (spk->adt)
		expand_animdata(fd, mainvar, spk->adt);
}

static void expand_sound(FileData *fd, Main *mainvar, bSound *snd)
{
	expand_doit(fd, mainvar, snd->ipo); // XXX depreceated - old animation system
}


static void expand_main(FileData *fd, Main *mainvar)
{
	ListBase *lbarray[MAX_LIBARRAY];
	ID *id;
	int a, doit= 1;

	if(fd==NULL) return;

	while(doit) {
		doit= 0;

		a= set_listbasepointers(mainvar, lbarray);
		while(a--) {
			id= lbarray[a]->first;

			while(id) {
				if(id->flag & LIB_TEST) {

					switch(GS(id->name)) {

					case ID_OB:
						expand_object(fd, mainvar, (Object *)id);
						break;
					case ID_ME:
						expand_mesh(fd, mainvar, (Mesh *)id);
						break;
					case ID_CU:
						expand_curve(fd, mainvar, (Curve *)id);
						break;
					case ID_MB:
						expand_mball(fd, mainvar, (MetaBall *)id);
						break;
					case ID_SCE:
						expand_scene(fd, mainvar, (Scene *)id);
						break;
					case ID_MA:
						expand_material(fd, mainvar, (Material *)id);
						break;
					case ID_TE:
						expand_texture(fd, mainvar, (Tex *)id);
						break;
					case ID_WO:
						expand_world(fd, mainvar, (World *)id);
						break;
					case ID_LT:
						expand_lattice(fd, mainvar, (Lattice *)id);
						break;
					case ID_LA:
						expand_lamp(fd, mainvar,(Lamp *)id);
						break;
					case ID_KE:
						expand_key(fd, mainvar, (Key *)id);
						break;
					case ID_CA:
						expand_camera(fd, mainvar, (Camera *)id);
						break;
					case ID_SPK:
						expand_speaker(fd, mainvar,(Speaker *)id);
						break;
					case ID_SO:
						expand_sound(fd, mainvar, (bSound *)id);
						break;
					case ID_AR:
						expand_armature(fd, mainvar, (bArmature *)id);
						break;
					case ID_AC:
						expand_action(fd, mainvar, (bAction *)id); // XXX depreceated - old animation system
						break;
					case ID_GR:
						expand_group(fd, mainvar, (Group *)id);
						break;
					case ID_NT:
						expand_nodetree(fd, mainvar, (bNodeTree *)id);
						break;
					case ID_BR:
						expand_brush(fd, mainvar, (Brush *)id);
						break;
					case ID_IP:
						expand_ipo(fd, mainvar, (Ipo *)id); // XXX depreceated - old animation system
						break;
					case ID_PA:
						expand_particlesettings(fd, mainvar, (ParticleSettings *)id);
					}

					doit= 1;
					id->flag -= LIB_TEST;

				}
				id= id->next;
			}
		}
	}
}

static int object_in_any_scene(Main *mainvar, Object *ob)
{
	Scene *sce;
	
	for(sce= mainvar->scene.first; sce; sce= sce->id.next)
		if(object_in_scene(ob, sce))
			return 1;
	return 0;
}

static void give_base_to_objects(Main *mainvar, Scene *sce, Library *lib, const short idcode, const short is_link)
{
	Object *ob;
	Base *base;
	const short is_group_append= (is_link==FALSE && idcode==ID_GR);

	/* give all objects which are LIB_INDIRECT a base, or for a group when *lib has been set */
	for(ob= mainvar->object.first; ob; ob= ob->id.next) {
		
		if( ob->id.flag & LIB_INDIRECT ) {
			
				/* IF below is quite confusing!
				if we are appending, but this object wasnt just added allong with a group,
				then this is already used indirectly in the scene somewhere else and we didnt just append it.
				
				(ob->id.flag & LIB_PRE_EXISTING)==0 means that this is a newly appended object - Campbell */
			if (is_group_append==0 || (ob->id.flag & LIB_PRE_EXISTING)==0) {
				
				int do_it= 0;
				
				if(ob->id.us==0) {
					do_it= 1;
				}
				else if(idcode==ID_GR) {
					if(ob->id.us==1 && is_link==FALSE && ob->id.lib==lib) {
						if((ob->flag & OB_FROMGROUP) && object_in_any_scene(mainvar, ob)==0) {
							do_it= 1;
						}
					}
				}
				else {
					/* when appending, make sure any indirectly loaded objects
					 * get a base else they cant be accessed at all [#27437] */
					if(ob->id.us==1 && is_link==FALSE && ob->id.lib==lib) {

						/* we may be appending from a scene where we already
						 *  have a linked object which is not in any scene [#27616] */
						if((ob->id.flag & LIB_PRE_EXISTING)==0) {

							if(object_in_any_scene(mainvar, ob)==0) {
								do_it= 1;
							}
						}
					}
				}

				if(do_it) {
					base= MEM_callocN( sizeof(Base), "add_ext_base");
					BLI_addtail(&(sce->base), base);
					base->lay= ob->lay;
					base->object= ob;
					base->flag= ob->flag;
					ob->id.us= 1;
					
					ob->id.flag -= LIB_INDIRECT;
					ob->id.flag |= LIB_EXTERN;
				}
			}
		}
	}
}

static void give_base_to_groups(Main *mainvar, Scene *scene)
{
	Group *group;

	/* give all objects which are LIB_INDIRECT a base, or for a group when *lib has been set */
	for(group= mainvar->group.first; group; group= group->id.next) {
		if(((group->id.flag & LIB_INDIRECT)==0 && (group->id.flag & LIB_PRE_EXISTING)==0)) {
			Base *base;

			/* add_object(...) messes with the selection */
			Object *ob= add_only_object(OB_EMPTY, group->id.name+2);
			ob->type= OB_EMPTY;
			ob->lay= scene->lay;

			/* assign the base */
			base= scene_add_base(scene, ob);
			base->flag |= SELECT;
			base->object->flag= base->flag;
			ob->recalc |= OB_RECALC_OB|OB_RECALC_DATA|OB_RECALC_TIME;
			scene->basact= base;

			/* assign the group */
			ob->dup_group= group;
			ob->transflag |= OB_DUPLIGROUP;
			rename_id(&ob->id, group->id.name+2);
			VECCOPY(ob->loc, scene->cursor);
		}
	}
}

/* returns true if the item was found
* but it may already have already been appended/linked */
static ID *append_named_part(Main *mainl, FileData *fd, const char *idname, const short idcode)
{
	BHead *bhead;
	ID *id= NULL;
	int found=0;

	for(bhead= blo_firstbhead(fd); bhead; bhead= blo_nextbhead(fd, bhead)) {
		if(bhead->code==idcode) {
			const char *idname_test= bhead_id_name(fd, bhead);

			if(strcmp(idname_test + 2, idname)==0) {
				found= 1;
				id= is_yet_read(fd, mainl, bhead);
				if(id==NULL) {
					read_libblock(fd, mainl, bhead, LIB_TESTEXT, &id);
				}
				else {
					printf("append: already linked\n");
					oldnewmap_insert(fd->libmap, bhead->old, id, 1);
					if(id->flag & LIB_INDIRECT) {
						id->flag -= LIB_INDIRECT;
						id->flag |= LIB_EXTERN;
					}
				}

				break;
			}
		}
		else if(bhead->code==ENDB) {
			break;
		}
	}

	/* if we found the id but the id is NULL, this is really bad */
	BLI_assert((found != 0) == (id != NULL));

	return found ? id : NULL;
}

static ID *append_named_part_ex(const bContext *C, Main *mainl, FileData *fd, const char *idname, const int idcode, const int flag)
{
	ID *id= append_named_part(mainl, fd, idname, idcode);

	if(id && (GS(id->name) == ID_OB)) {	/* loose object: give a base */
		Scene *scene= CTX_data_scene(C); /* can be NULL */
		if(scene) {
			Base *base;
			Object *ob;

			base= MEM_callocN( sizeof(Base), "app_nam_part");
			BLI_addtail(&scene->base, base);

			ob= (Object *)id;

			/* link at active layer (view3d->lay if in context, else scene->lay */
			if((flag & FILE_ACTIVELAY)) {
				View3D *v3d = CTX_wm_view3d(C);
				ob->lay = v3d ? v3d->layact : scene->lay;
			}

			ob->mode= 0;
			base->lay= ob->lay;
			base->object= ob;
			ob->id.us++;

			if(flag & FILE_AUTOSELECT) {
				base->flag |= SELECT;
				base->object->flag = base->flag;
				/* do NOT make base active here! screws up GUI stuff, if you want it do it on src/ level */
			}
		}
	}

	return id;
}

ID *BLO_library_append_named_part(Main *mainl, BlendHandle** bh, const char *idname, const int idcode)
{
	FileData *fd= (FileData*)(*bh);
	return append_named_part(mainl, fd, idname, idcode);
}

ID *BLO_library_append_named_part_ex(const bContext *C, Main *mainl, BlendHandle** bh, const char *idname, const int idcode, const short flag)
{
	FileData *fd= (FileData*)(*bh);
	return append_named_part_ex(C, mainl, fd, idname, idcode, flag);
}

static void append_id_part(FileData *fd, Main *mainvar, ID *id, ID **id_r)
{
	BHead *bhead;

	for (bhead= blo_firstbhead(fd); bhead; bhead= blo_nextbhead(fd, bhead)) {
		if (bhead->code == GS(id->name)) {

			if (strcmp(id->name, bhead_id_name(fd, bhead))==0) {
				id->flag &= ~LIB_READ;
				id->flag |= LIB_TEST;
//				printf("read lib block %s\n", id->name);
				read_libblock(fd, mainvar, bhead, id->flag, id_r);

				break;
			}
		} else if (bhead->code==ENDB)
			break;
	}
}

/* common routine to append/link something from a library */

static Main* library_append_begin(Main *mainvar, FileData **fd, const char *filepath)
{
	Main *mainl;

	/* make mains */
	blo_split_main(&(*fd)->mainlist, mainvar);

	/* which one do we need? */
	mainl = blo_find_main(*fd, &(*fd)->mainlist, filepath, G.main->name);
	
	/* needed for do_version */
	mainl->versionfile= (*fd)->fileversion;
	read_file_version(*fd, mainl);
	
	return mainl;
}

Main* BLO_library_append_begin(Main *mainvar, BlendHandle** bh, const char *filepath)
{
	FileData *fd= (FileData*)(*bh);
	return library_append_begin(mainvar, &fd, filepath);
}


/* Context == NULL signifies not to do any scene manipulation */
static void library_append_end(const bContext *C, Main *mainl, FileData **fd, int idcode, short flag)
{
	Main *mainvar;
	Library *curlib;

	/* make main consistent */
	expand_main(*fd, mainl);

	/* do this when expand found other libs */
	read_libraries(*fd, &(*fd)->mainlist);
	
	curlib= mainl->curlib;

	/* make the lib path relative if required */
	if(flag & FILE_RELPATH) {

		/* use the full path, this could have been read by other library even */
		BLI_strncpy(curlib->name, curlib->filepath, sizeof(curlib->name));
		
		/* uses current .blend file as reference */
		BLI_path_rel(curlib->name, G.main->name);
	}

	blo_join_main(&(*fd)->mainlist);
	mainvar= (*fd)->mainlist.first;
	mainl= NULL; /* blo_join_main free's mainl, cant use anymore */

	lib_link_all(*fd, mainvar);
	lib_verify_nodetree(mainvar, FALSE);
	fix_relpaths_library(G.main->name, mainvar); /* make all relative paths, relative to the open blend file */

	if(C) {
		Scene *scene= CTX_data_scene(C);

		/* give a base to loose objects. If group append, do it for objects too */
		if(scene) {
			const short is_link= (flag & FILE_LINK) != 0;
			if(idcode==ID_SCE) {
				/* dont instance anything when linking in scenes, assume the scene its self instances the data */
			}
			else {
				give_base_to_objects(mainvar, scene, curlib, idcode, is_link);

				if (flag & FILE_GROUP_INSTANCE) {
					give_base_to_groups(mainvar, scene);
				}
			}
		}
		else {
			printf("library_append_end, scene is NULL (objects wont get bases)\n");
		}
	}
	/* has been removed... erm, why? s..ton) */
	/* 20040907: looks like they are give base already in append_named_part(); -Nathan L */
	/* 20041208: put back. It only linked direct, not indirect objects (ton) */
	
	/* patch to prevent switch_endian happens twice */
	if((*fd)->flags & FD_FLAGS_SWITCH_ENDIAN) {
		blo_freefiledata( *fd );
		*fd = NULL;
	}	
}

void BLO_library_append_end(const bContext *C, struct Main *mainl, BlendHandle** bh, int idcode, short flag)
{
	FileData *fd= (FileData*)(*bh);
	library_append_end(C, mainl, &fd, idcode, flag);
	*bh= (BlendHandle*)fd;
}

void *BLO_library_read_struct(FileData *fd, BHead *bh, const char *blockname)
{
	return read_struct(fd, bh, blockname);
}

/* ************* READ LIBRARY ************** */

static int mainvar_count_libread_blocks(Main *mainvar)
{
	ListBase *lbarray[MAX_LIBARRAY];
	int a, tot= 0;

	a= set_listbasepointers(mainvar, lbarray);
	while(a--) {
		ID *id;

		for (id= lbarray[a]->first; id; id= id->next)
			if (id->flag & LIB_READ)
				tot++;
	}
	return tot;
}

static void read_libraries(FileData *basefd, ListBase *mainlist)
{
	Main *mainl= mainlist->first;
	Main *mainptr;
	ListBase *lbarray[MAX_LIBARRAY];
	int a, doit= 1;

	while(doit) {
		doit= 0;

		/* test 1: read libdata */
		mainptr= mainl->next;
		while(mainptr) {
			int tot= mainvar_count_libread_blocks(mainptr);
			
			// printf("found LIB_READ %s\n", mainptr->curlib->name);
			if(tot) {
				FileData *fd= mainptr->curlib->filedata;

				if(fd==NULL) {

					/* printf and reports for now... its important users know this */
					BKE_reportf(basefd->reports, RPT_INFO, "read library:  '%s', '%s'\n", mainptr->curlib->filepath, mainptr->curlib->name);
					if(!G.background && basefd->reports) printf("read library: '%s', '%s'\n", mainptr->curlib->filepath, mainptr->curlib->name);

					fd= blo_openblenderfile(mainptr->curlib->filepath, basefd->reports);
					
					/* allow typing in a new lib path */
					if(G.rt==-666) {
						while(fd==NULL) {
							char newlib_path[240] = { 0 };
							printf("Missing library...'\n");
							printf("	current file: %s\n", G.main->name);
							printf("	absolute lib: %s\n", mainptr->curlib->filepath);
							printf("	relative lib: %s\n", mainptr->curlib->name);
							printf("  enter a new path:\n");

							if(scanf("%s", newlib_path) > 0) {
								strcpy(mainptr->curlib->name, newlib_path);
								strcpy(mainptr->curlib->filepath, newlib_path);
								cleanup_path(G.main->name, mainptr->curlib->filepath);
								
								fd= blo_openblenderfile(mainptr->curlib->filepath, basefd->reports);

								if(fd) {
									printf("found: '%s', party on macuno!\n", mainptr->curlib->filepath);
								}
							}
						}
					}

					if (fd) {
						fd->reports= basefd->reports;
						
						if (fd->libmap)
							oldnewmap_free(fd->libmap);

						fd->libmap = oldnewmap_new();
						
						mainptr->curlib->filedata= fd;
						mainptr->versionfile= fd->fileversion;
						
						/* subversion */
						read_file_version(fd, mainptr);
					}
					else mainptr->curlib->filedata= NULL;

					if (fd==NULL) {
						BKE_reportf(basefd->reports, RPT_ERROR, "Can't find lib '%s'\n", mainptr->curlib->filepath);
						if(!G.background && basefd->reports) printf("ERROR: can't find lib %s \n", mainptr->curlib->filepath);
					}
				}
				if(fd) {
					doit= 1;
					a= set_listbasepointers(mainptr, lbarray);
					while(a--) {
						ID *id= lbarray[a]->first;

						while(id) {
							ID *idn= id->next;
							if(id->flag & LIB_READ) {
								ID *realid= NULL;
								BLI_remlink(lbarray[a], id);

								append_id_part(fd, mainptr, id, &realid);
								if (!realid) {
									BKE_reportf(fd->reports, RPT_ERROR, "LIB ERROR: %s:'%s' missing from '%s'\n", BKE_idcode_to_name(GS(id->name)), id->name+2, mainptr->curlib->filepath);
									if(!G.background && basefd->reports) printf("LIB ERROR: %s:'%s' missing from '%s'\n", BKE_idcode_to_name(GS(id->name)), id->name+2, mainptr->curlib->filepath);
								}
								
								change_idid_adr(mainlist, basefd, id, realid);

								MEM_freeN(id);
							}
							id= idn;
						}
					}

					expand_main(fd, mainptr);
					
					/* dang FileData... now new libraries need to be appended to original filedata, it is not a good replacement for the old global (ton) */
					while( fd->mainlist.first ) {
						Main *mp= fd->mainlist.first;
						BLI_remlink(&fd->mainlist, mp);
						BLI_addtail(&basefd->mainlist, mp);
					}
				}
			}

			mainptr= mainptr->next;
		}
	}
	
	/* test if there are unread libblocks */
	for(mainptr= mainl->next; mainptr; mainptr= mainptr->next) {
		a= set_listbasepointers(mainptr, lbarray);
		while(a--) {
			ID *id= lbarray[a]->first;
			while(id) {
				ID *idn= id->next;
				if(id->flag & LIB_READ) {
					BLI_remlink(lbarray[a], id);
					BKE_reportf(basefd->reports, RPT_ERROR, "LIB ERROR: %s:'%s' unread libblock missing from '%s'\n", BKE_idcode_to_name(GS(id->name)), id->name+2, mainptr->curlib->filepath);
					if(!G.background && basefd->reports)printf("LIB ERROR: %s:'%s' unread libblock missing from '%s'\n", BKE_idcode_to_name(GS(id->name)), id->name+2, mainptr->curlib->filepath);
					change_idid_adr(mainlist, basefd, id, NULL);

					MEM_freeN(id);
				}
				id= idn;
			}
		}
	}
	
	/* do versions, link, and free */
	for(mainptr= mainl->next; mainptr; mainptr= mainptr->next) {
		/* some mains still have to be read, then
		 * versionfile is still zero! */
		if(mainptr->versionfile) {
			if(mainptr->curlib->filedata) // can be zero... with shift+f1 append
				do_versions(mainptr->curlib->filedata, mainptr->curlib, mainptr);
			else
				do_versions(basefd, NULL, mainptr);
		}
		
		if(mainptr->curlib->filedata)
			lib_link_all(mainptr->curlib->filedata, mainptr);
		
		if(mainptr->curlib->filedata) blo_freefiledata(mainptr->curlib->filedata);
		mainptr->curlib->filedata= NULL;
	}
}


/* reading runtime */

BlendFileData *blo_read_blendafterruntime(int file, char *name, int actualsize, ReportList *reports)
{
	BlendFileData *bfd = NULL;
	FileData *fd = filedata_new();
	fd->filedes = file;
	fd->buffersize = actualsize;
	fd->read = fd_read_from_file;

	/* needed for library_append and read_libraries */
	BLI_strncpy(fd->relabase, name, sizeof(fd->relabase));

	fd = blo_decode_and_check(fd, reports);
	if (!fd)
		return NULL;

	fd->reports= reports;
	bfd= blo_read_file_internal(fd, "");
	blo_freefiledata(fd);

	return bfd;
}<|MERGE_RESOLUTION|>--- conflicted
+++ resolved
@@ -12299,7 +12299,25 @@
 	/* put compatibility code here until next subversion bump */
 	{
 		{
-<<<<<<< HEAD
+			/* set default alpha value of Image outputs in image and render layer nodes to 0 */
+			Scene *sce;
+			bNodeTree *ntree;
+			
+			for (sce=main->scene.first; sce; sce=sce->id.next) {
+				/* there are files with invalid audio_channels value, the real cause
+				   is unknown, but we fix it here anyway to avoid crashes */
+				if(sce->r.ffcodecdata.audio_channels == 0)
+					sce->r.ffcodecdata.audio_channels = 2;
+
+				if (sce->nodetree)
+					do_versions_nodetree_image_default_alpha_output(sce->nodetree);
+			}
+
+			for (ntree=main->nodetree.first; ntree; ntree=ntree->id.next)
+				do_versions_nodetree_image_default_alpha_output(ntree);
+		}
+
+		{
 			bScreen *sc;
 			Camera *cam;
 			MovieClip *clip;
@@ -12352,24 +12370,6 @@
 				if(clip->tracking.camera.pixel_aspect<0.01f)
 					clip->tracking.camera.pixel_aspect= 1.f;
 			}
-=======
-			/* set default alpha value of Image outputs in image and render layer nodes to 0 */
-			Scene *sce;
-			bNodeTree *ntree;
-			
-			for (sce=main->scene.first; sce; sce=sce->id.next) {
-				/* there are files with invalid audio_channels value, the real cause
-				   is unknown, but we fix it here anyway to avoid crashes */
-				if(sce->r.ffcodecdata.audio_channels == 0)
-					sce->r.ffcodecdata.audio_channels = 2;
-
-				if (sce->nodetree)
-					do_versions_nodetree_image_default_alpha_output(sce->nodetree);
-			}
-
-			for (ntree=main->nodetree.first; ntree; ntree=ntree->id.next)
-				do_versions_nodetree_image_default_alpha_output(ntree);
->>>>>>> da0354e0
 		}
 	}
 
