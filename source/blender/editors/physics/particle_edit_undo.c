/*
 * ***** BEGIN GPL LICENSE BLOCK *****
 *
 * This program is free software; you can redistribute it and/or
 * modify it under the terms of the GNU General Public License
 * as published by the Free Software Foundation; either version 2
 * of the License, or (at your option) any later version.
 *
 * This program is distributed in the hope that it will be useful,
 * but WITHOUT ANY WARRANTY; without even the implied warranty of
 * MERCHANTABILITY or FITNESS FOR A PARTICULAR PURPOSE.  See the
 * GNU General Public License for more details.
 *
 * You should have received a copy of the GNU General Public License
 * along with this program; if not, write to the Free Software Foundation,
 * Inc., 51 Franklin Street, Fifth Floor, Boston, MA 02110-1301, USA.
 *
 * The Original Code is Copyright (C) 2007 by Janne Karhu.
 * All rights reserved.
 *
 * The Original Code is: all of this file.
 *
 * Contributor(s): none yet.
 *
 * ***** END GPL LICENSE BLOCK *****
 */

/** \file blender/editors/physics/particle_edit_undo.c
 *  \ingroup edphys
 */

#include <stdlib.h>
#include <math.h>
#include <string.h>
#include <assert.h>

#include "MEM_guardedalloc.h"

#include "DNA_scene_types.h"
#include "DNA_meshdata_types.h"
#include "DNA_windowmanager_types.h"

#include "BLI_listbase.h"
#include "BLI_string.h"
#include "BLI_utildefines.h"

<<<<<<< HEAD
=======
#include "BKE_context.h"
#include "BKE_depsgraph.h"
#include "BKE_main.h"
>>>>>>> 5ff1d845
#include "BKE_particle.h"
#include "BKE_pointcache.h"
#include "BKE_undo_system.h"

#include "DEG_depsgraph.h"

#include "ED_object.h"
#include "ED_particle.h"
#include "ED_physics.h"

#include "particle_edit_utildefines.h"

#include "physics_intern.h"

/* -------------------------------------------------------------------- */
/** \name Undo Conversion
 * \{ */

static void undoptcache_from_editcache(PTCacheUndo *undo, PTCacheEdit *edit)
{
	PTCacheEditPoint *point;
	int i;

	size_t mem_used_prev = MEM_get_memory_in_use();

	undo->totpoint= edit->totpoint;

	if (edit->psys) {
		ParticleData *pa;

		pa= undo->particles= MEM_dupallocN(edit->psys->particles);

		for (i=0; i<edit->totpoint; i++, pa++) {
			pa->hair= MEM_dupallocN(pa->hair);
		}

		undo->psys_flag = edit->psys->flag;
	}
	else {
		PTCacheMem *pm;

		BLI_duplicatelist(&undo->mem_cache, &edit->pid.cache->mem_cache);
		pm = undo->mem_cache.first;

		for (; pm; pm=pm->next) {
			for (i=0; i<BPHYS_TOT_DATA; i++) {
				pm->data[i] = MEM_dupallocN(pm->data[i]);
			}
		}
	}

	point= undo->points = MEM_dupallocN(edit->points);
	undo->totpoint = edit->totpoint;

	for (i=0; i<edit->totpoint; i++, point++) {
		point->keys= MEM_dupallocN(point->keys);
		/* no need to update edit key->co & key->time pointers here */
	}

	size_t mem_used_curr = MEM_get_memory_in_use();

	undo->undo_size = mem_used_prev < mem_used_curr ? mem_used_curr - mem_used_prev : sizeof(PTCacheUndo);
}

static void undoptcache_to_editcache(PTCacheUndo *undo, PTCacheEdit *edit)
{
	ParticleSystem *psys = edit->psys;
	ParticleData *pa;
	HairKey *hkey;
	POINT_P; KEY_K;

	LOOP_POINTS {
		if (psys && psys->particles[p].hair) {
			MEM_freeN(psys->particles[p].hair);
		}

		if (point->keys) {
			MEM_freeN(point->keys);
		}
	}
	if (psys && psys->particles) {
		MEM_freeN(psys->particles);
	}
	if (edit->points) {
		MEM_freeN(edit->points);
	}
	if (edit->mirror_cache) {
		MEM_freeN(edit->mirror_cache);
		edit->mirror_cache= NULL;
	}

	edit->points= MEM_dupallocN(undo->points);
	edit->totpoint = undo->totpoint;

	LOOP_POINTS {
		point->keys= MEM_dupallocN(point->keys);
	}

	if (psys) {
		psys->particles= MEM_dupallocN(undo->particles);

		psys->totpart= undo->totpoint;

		LOOP_POINTS {
			pa = psys->particles + p;
			hkey= pa->hair = MEM_dupallocN(pa->hair);

			LOOP_KEYS {
				key->co= hkey->co;
				key->time= &hkey->time;
				hkey++;
			}
		}

		psys->flag = undo->psys_flag;
	}
	else {
		PTCacheMem *pm;
		int i;

		BKE_ptcache_free_mem(&edit->pid.cache->mem_cache);

		BLI_duplicatelist(&edit->pid.cache->mem_cache, &undo->mem_cache);

		pm = edit->pid.cache->mem_cache.first;

		for (; pm; pm=pm->next) {
			for (i = 0; i < BPHYS_TOT_DATA; i++) {
				pm->data[i] = MEM_dupallocN(pm->data[i]);
			}
			BKE_ptcache_mem_pointers_init(pm);

			LOOP_POINTS {
				LOOP_KEYS {
					if ((int)key->ftime == (int)pm->frame) {
						key->co = pm->cur[BPHYS_DATA_LOCATION];
						key->vel = pm->cur[BPHYS_DATA_VELOCITY];
						key->rot = pm->cur[BPHYS_DATA_ROTATION];
						key->time = &key->ftime;
					}
				}
				BKE_ptcache_mem_pointers_incr(pm);
			}
		}
	}
}

static void undoptcache_free_data(PTCacheUndo *undo)
{
	PTCacheEditPoint *point;
	int i;

	for (i = 0, point=undo->points; i < undo->totpoint; i++, point++) {
		if (undo->particles && (undo->particles + i)->hair) {
			MEM_freeN((undo->particles + i)->hair);
		}
		if (point->keys) {
			MEM_freeN(point->keys);
		}
	}
	if (undo->points) {
		MEM_freeN(undo->points);
	}
	if (undo->particles) {
		MEM_freeN(undo->particles);
	}
	BKE_ptcache_free_mem(&undo->mem_cache);
}

/** \} */

/* -------------------------------------------------------------------- */
/** \name Implements ED Undo System
 * \{ */

typedef struct ParticleUndoStep {
	UndoStep step;
	UndoRefID_Scene scene_ref;
	UndoRefID_Object object_ref;
	PTCacheUndo data;
} ParticleUndoStep;

static bool particle_undosys_poll(struct bContext *C)
{
	Main *bmain = CTX_data_main(C);
	Scene *scene = CTX_data_scene(C);
<<<<<<< HEAD
	ViewLayer *view_layer = CTX_data_view_layer(C);
	Object *ob = OBACT(view_layer);
	PTCacheEdit *edit = PE_get_current(scene, ob);

=======
	Object *ob = OBACT;
	PTCacheEdit *edit = PE_get_current(bmain, scene, ob);
>>>>>>> 5ff1d845
	return (edit != NULL);
}

static bool particle_undosys_step_encode(struct bContext *C, UndoStep *us_p)
{
	Main *bmain = CTX_data_main(C);
	ParticleUndoStep *us = (ParticleUndoStep *)us_p;
	ViewLayer *view_layer = CTX_data_view_layer(C);
	us->scene_ref.ptr = CTX_data_scene(C);
<<<<<<< HEAD
	us->object_ref.ptr = OBACT(view_layer);
	PTCacheEdit *edit = PE_get_current(us->scene_ref.ptr, us->object_ref.ptr);
=======
	us->object_ref.ptr = us->scene_ref.ptr->basact->object;
	PTCacheEdit *edit = PE_get_current(bmain, us->scene_ref.ptr, us->object_ref.ptr);
>>>>>>> 5ff1d845
	undoptcache_from_editcache(&us->data, edit);
	return true;
}

static void particle_undosys_step_decode(struct bContext *C, UndoStep *us_p, int UNUSED(dir))
{
	Main *bmain = CTX_data_main(C);
	/* TODO(campbell): undo_system: use low-level API to set mode. */
	ED_object_mode_set(C, OB_MODE_PARTICLE_EDIT);
	BLI_assert(particle_undosys_poll(C));

	ParticleUndoStep *us = (ParticleUndoStep *)us_p;
	Scene *scene = us->scene_ref.ptr;
	Object *ob = us->object_ref.ptr;
	PTCacheEdit *edit = PE_get_current(bmain, scene, ob);
	if (edit) {
		undoptcache_to_editcache(&us->data, edit);
		DEG_id_tag_update(&ob->id, OB_RECALC_DATA);
	}
	else {
		BLI_assert(0);
	}
}

static void particle_undosys_step_free(UndoStep *us_p)
{
	ParticleUndoStep *us = (ParticleUndoStep *)us_p;
	undoptcache_free_data(&us->data);
}

static void particle_undosys_foreach_ID_ref(
        UndoStep *us_p, UndoTypeForEachIDRefFn foreach_ID_ref_fn, void *user_data)
{
	ParticleUndoStep *us = (ParticleUndoStep *)us_p;
	foreach_ID_ref_fn(user_data, ((UndoRefID *)&us->scene_ref));
	foreach_ID_ref_fn(user_data, ((UndoRefID *)&us->object_ref));
}

/* Export for ED_undo_sys. */
void ED_particle_undosys_type(UndoType *ut)
{
	ut->name = "Edit Particle";
	ut->poll = particle_undosys_poll;
	ut->step_encode = particle_undosys_step_encode;
	ut->step_decode = particle_undosys_step_decode;
	ut->step_free = particle_undosys_step_free;

	ut->step_foreach_ID_ref = particle_undosys_foreach_ID_ref;

	ut->mode = BKE_UNDOTYPE_MODE_STORE;
	ut->use_context = true;

	ut->step_size = sizeof(ParticleUndoStep);
}

/** \} */<|MERGE_RESOLUTION|>--- conflicted
+++ resolved
@@ -44,12 +44,7 @@
 #include "BLI_string.h"
 #include "BLI_utildefines.h"
 
-<<<<<<< HEAD
-=======
 #include "BKE_context.h"
-#include "BKE_depsgraph.h"
-#include "BKE_main.h"
->>>>>>> 5ff1d845
 #include "BKE_particle.h"
 #include "BKE_pointcache.h"
 #include "BKE_undo_system.h"
@@ -234,40 +229,27 @@
 
 static bool particle_undosys_poll(struct bContext *C)
 {
-	Main *bmain = CTX_data_main(C);
 	Scene *scene = CTX_data_scene(C);
-<<<<<<< HEAD
 	ViewLayer *view_layer = CTX_data_view_layer(C);
 	Object *ob = OBACT(view_layer);
 	PTCacheEdit *edit = PE_get_current(scene, ob);
 
-=======
-	Object *ob = OBACT;
-	PTCacheEdit *edit = PE_get_current(bmain, scene, ob);
->>>>>>> 5ff1d845
 	return (edit != NULL);
 }
 
 static bool particle_undosys_step_encode(struct bContext *C, UndoStep *us_p)
 {
-	Main *bmain = CTX_data_main(C);
 	ParticleUndoStep *us = (ParticleUndoStep *)us_p;
 	ViewLayer *view_layer = CTX_data_view_layer(C);
 	us->scene_ref.ptr = CTX_data_scene(C);
-<<<<<<< HEAD
 	us->object_ref.ptr = OBACT(view_layer);
 	PTCacheEdit *edit = PE_get_current(us->scene_ref.ptr, us->object_ref.ptr);
-=======
-	us->object_ref.ptr = us->scene_ref.ptr->basact->object;
-	PTCacheEdit *edit = PE_get_current(bmain, us->scene_ref.ptr, us->object_ref.ptr);
->>>>>>> 5ff1d845
 	undoptcache_from_editcache(&us->data, edit);
 	return true;
 }
 
 static void particle_undosys_step_decode(struct bContext *C, UndoStep *us_p, int UNUSED(dir))
 {
-	Main *bmain = CTX_data_main(C);
 	/* TODO(campbell): undo_system: use low-level API to set mode. */
 	ED_object_mode_set(C, OB_MODE_PARTICLE_EDIT);
 	BLI_assert(particle_undosys_poll(C));
@@ -275,7 +257,7 @@
 	ParticleUndoStep *us = (ParticleUndoStep *)us_p;
 	Scene *scene = us->scene_ref.ptr;
 	Object *ob = us->object_ref.ptr;
-	PTCacheEdit *edit = PE_get_current(bmain, scene, ob);
+	PTCacheEdit *edit = PE_get_current(scene, ob);
 	if (edit) {
 		undoptcache_to_editcache(&us->data, edit);
 		DEG_id_tag_update(&ob->id, OB_RECALC_DATA);
