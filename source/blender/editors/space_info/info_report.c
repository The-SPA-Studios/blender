<<<<<<< HEAD
/**
 * $Id: info_report.c 34719 2011-02-08 13:48:06Z ton $
=======
/*
 * $Id$
>>>>>>> 99ee18c6
 *
 * ***** BEGIN GPL LICENSE BLOCK *****
 *
 * This program is free software; you can redistribute it and/or
 * modify it under the terms of the GNU General Public License
 * as published by the Free Software Foundation; either version 2
 * of the License, or (at your option) any later version.
 *
 * This program is distributed in the hope that it will be useful,
 * but WITHOUT ANY WARRANTY; without even the implied warranty of
 * MERCHANTABILITY or FITNESS FOR A PARTICULAR PURPOSE.  See the
 * GNU General Public License for more details.
 *
 * You should have received a copy of the GNU General Public License
 * along with this program; if not, write to the Free Software Foundation,
 * Inc., 51 Franklin Street, Fifth Floor, Boston, MA 02110-1301, USA.
 *
 * Contributor(s): Campbell Barton
 *
 * ***** END GPL LICENSE BLOCK *****
 */

/** \file blender/editors/space_info/info_report.c
 *  \ingroup spinfo
 */


#include <stdlib.h>
#include <string.h>
#include <limits.h>

#include "MEM_guardedalloc.h"

#include "BLI_blenlib.h"
#include "BLI_dynstr.h"
#include "BLI_utildefines.h"

#include "BKE_context.h"

#include "WM_api.h"
#include "WM_types.h"

#include "ED_screen.h"
#include "ED_types.h"

#include "RNA_access.h"
#include "RNA_define.h"

#include "info_intern.h"

int info_report_mask(SpaceInfo *UNUSED(sinfo))
{
#if 0
	int report_mask = 0;

	if(sinfo->rpt_mask & INFO_RPT_DEBUG)	report_mask |= RPT_DEBUG_ALL;
	if(sinfo->rpt_mask & INFO_RPT_INFO)		report_mask |= RPT_INFO_ALL;
	if(sinfo->rpt_mask & INFO_RPT_OP)		report_mask |= RPT_OPERATOR_ALL;
	if(sinfo->rpt_mask & INFO_RPT_WARN)		report_mask |= RPT_WARNING_ALL;
	if(sinfo->rpt_mask & INFO_RPT_ERR)		report_mask |= RPT_ERROR_ALL;

	return report_mask;
#endif

	return RPT_DEBUG_ALL|RPT_INFO_ALL|RPT_OPERATOR_ALL|RPT_WARNING_ALL|RPT_ERROR_ALL;
}

// TODO, get this working again!
static int report_replay_exec(bContext *C, wmOperator *UNUSED(op))
{
//	SpaceInfo *sc= CTX_wm_space_info(C);
//	ReportList *reports= CTX_wm_reports(C);
//	int report_mask= info_report_mask(sc);
//	Report *report;

#if 0
	sc->type= CONSOLE_TYPE_PYTHON;

	for(report=reports->list.last; report; report=report->prev) {
		if((report->type & report_mask) && (report->type & RPT_OPERATOR_ALL) && (report->flag & SELECT)) {
			console_history_add_str(sc, report->message, 0);
			WM_operator_name_call(C, "CONSOLE_OT_execute", WM_OP_EXEC_DEFAULT, NULL);

			ED_area_tag_redraw(CTX_wm_area(C));
		}
	}

	sc->type= CONSOLE_TYPE_REPORT;
#endif
	ED_area_tag_redraw(CTX_wm_area(C));

	return OPERATOR_FINISHED;
}

void INFO_OT_report_replay(wmOperatorType *ot)
{
	/* identifiers */
	ot->name= "Replay Operators";
	ot->description= "Replay selected reports";
	ot->idname= "INFO_OT_report_replay";

	/* api callbacks */
	ot->poll= ED_operator_info_active;
	ot->exec= report_replay_exec;

	/* flags */
	/* ot->flag= OPTYPE_REGISTER; */

	/* properties */
}

static int select_report_pick_exec(bContext *C, wmOperator *op)
{
	int report_index= RNA_int_get(op->ptr, "report_index");
	Report *report= BLI_findlink(&CTX_wm_reports(C)->list, report_index);

	if(!report)
		return OPERATOR_CANCELLED;

	report->flag ^= SELECT; /* toggle */

	ED_area_tag_redraw(CTX_wm_area(C));

	return OPERATOR_FINISHED;
}

static int select_report_pick_invoke(bContext *C, wmOperator *op, wmEvent *event)
{
	SpaceInfo *sinfo= CTX_wm_space_info(C);
	ARegion *ar= CTX_wm_region(C);
	ReportList *reports= CTX_wm_reports(C);
	Report *report;

	/* uses opengl */
	wmSubWindowSet(CTX_wm_window(C), ar->swinid);
	
	report= info_text_pick(sinfo, ar, reports, event->mval[1]);

	RNA_int_set(op->ptr, "report_index", BLI_findindex(&reports->list, report));

	return select_report_pick_exec(C, op);
}


void INFO_OT_select_pick(wmOperatorType *ot)
{
	/* identifiers */
	ot->name= "Select report";
	ot->description= "Select reports by index";
	ot->idname= "INFO_OT_select_pick";

	/* api callbacks */
	ot->poll= ED_operator_info_active;
	ot->invoke= select_report_pick_invoke;
	ot->exec= select_report_pick_exec;

	/* flags */
	/* ot->flag= OPTYPE_REGISTER; */

	/* properties */
	RNA_def_int(ot->srna, "report_index", 0, 0, INT_MAX, "Report", "The index of the report.", 0, INT_MAX);
}



static int report_select_all_toggle_exec(bContext *C, wmOperator *UNUSED(op))
{
	SpaceInfo *sinfo= CTX_wm_space_info(C);
	ReportList *reports= CTX_wm_reports(C);
	int report_mask= info_report_mask(sinfo);
	int deselect= 0;

	Report *report;

	for(report=reports->list.last; report; report=report->prev) {
		if((report->type & report_mask) && (report->flag & SELECT)) {
			deselect= 1;
			break;
		}
	}


	if(deselect) {
		for(report=reports->list.last; report; report=report->prev)
			if(report->type & report_mask)
				report->flag &= ~SELECT;
	}
	else {
		for(report=reports->list.last; report; report=report->prev)
			if(report->type & report_mask)
				report->flag |= SELECT;
	}

	ED_area_tag_redraw(CTX_wm_area(C));

	return OPERATOR_FINISHED;
}

void INFO_OT_select_all_toggle(wmOperatorType *ot)
{
	/* identifiers */
	ot->name= "(De)Select All";
	ot->description= "(de)select all reports";
	ot->idname= "INFO_OT_select_all_toggle";

	/* api callbacks */
	ot->poll= ED_operator_info_active;
	ot->exec= report_select_all_toggle_exec;

	/* flags */
	/*ot->flag= OPTYPE_REGISTER;*/

	/* properties */
}

/* borderselect operator */
static int borderselect_exec(bContext *C, wmOperator *op)
{
	SpaceInfo *sinfo= CTX_wm_space_info(C);
	ARegion *ar= CTX_wm_region(C);
	ReportList *reports= CTX_wm_reports(C);
	int report_mask= info_report_mask(sinfo);
	Report *report_min, *report_max, *report;

	//View2D *v2d= UI_view2d_fromcontext(C);


	rcti rect;
	//rctf rectf, rq;
	short selecting= (RNA_int_get(op->ptr, "gesture_mode")==GESTURE_MODAL_SELECT);
	//short mval[2];

	rect.xmin= RNA_int_get(op->ptr, "xmin");
	rect.ymin= RNA_int_get(op->ptr, "ymin");
	rect.xmax= RNA_int_get(op->ptr, "xmax");
	rect.ymax= RNA_int_get(op->ptr, "ymax");

	/*
	mval[0]= rect.xmin;
	mval[1]= rect.ymin;
	UI_view2d_region_to_view(v2d, mval[0], mval[1], &rectf.xmin, &rectf.ymin);
	mval[0]= rect.xmax;
	mval[1]= rect.ymax;
	UI_view2d_region_to_view(v2d, mval[0], mval[1], &rectf.xmax, &rectf.ymax);
*/

	report_min= info_text_pick(sinfo, ar, reports, rect.ymax);
	report_max= info_text_pick(sinfo, ar, reports, rect.ymin);

	/* get the first report if none found */
	if(report_min==NULL) {
		// printf("find_min\n");
		for(report=reports->list.first; report; report=report->next) {
			if(report->type & report_mask) {
				report_min= report;
				break;
			}
		}
	}

	if(report_max==NULL) {
		// printf("find_max\n");
		for(report=reports->list.last; report; report=report->prev) {
			if(report->type & report_mask) {
				report_max= report;
				break;
			}
		}
	}

	if(report_min==NULL || report_max==NULL)
		return OPERATOR_CANCELLED;

	for(report= report_min; (report != report_max->next); report= report->next) {

		if((report->type & report_mask)==0)
			continue;

		if(selecting)
			report->flag |= SELECT;
		else
			report->flag &= ~SELECT;
	}

	ED_area_tag_redraw(CTX_wm_area(C));

	return OPERATOR_FINISHED;
}


/* ****** Border Select ****** */
void INFO_OT_select_border(wmOperatorType *ot)
{
	/* identifiers */
	ot->name= "Border Select";
	ot->description= "Toggle border selection";
	ot->idname= "INFO_OT_select_border";

	/* api callbacks */
	ot->invoke= WM_border_select_invoke;
	ot->exec= borderselect_exec;
	ot->modal= WM_border_select_modal;

	ot->poll= ED_operator_info_active;

	/* flags */
	/* ot->flag= OPTYPE_REGISTER; */

	/* rna */
	WM_operator_properties_gesture_border(ot, FALSE);
}



static int report_delete_exec(bContext *C, wmOperator *UNUSED(op))
{
	SpaceInfo *sinfo= CTX_wm_space_info(C);
	ReportList *reports= CTX_wm_reports(C);
	int report_mask= info_report_mask(sinfo);


	Report *report, *report_next;

	for(report=reports->list.first; report; ) {

		report_next=report->next;

		if((report->type & report_mask) && (report->flag & SELECT)) {
			BLI_remlink(&reports->list, report);
			MEM_freeN((void *)report->message);
			MEM_freeN(report);
		}

		report= report_next;
	}

	ED_area_tag_redraw(CTX_wm_area(C));

	return OPERATOR_FINISHED;
}

void INFO_OT_report_delete(wmOperatorType *ot)
{
	/* identifiers */
	ot->name= "Delete Reports";
	ot->description= "Delete selected reports";
	ot->idname= "INFO_OT_report_delete";

	/* api callbacks */
	ot->poll= ED_operator_info_active;
	ot->exec= report_delete_exec;

	/* flags */
	/*ot->flag= OPTYPE_REGISTER;*/

	/* properties */
}


static int report_copy_exec(bContext *C, wmOperator *UNUSED(op))
{
	SpaceInfo *sinfo= CTX_wm_space_info(C);
	ReportList *reports= CTX_wm_reports(C);
	int report_mask= info_report_mask(sinfo);

	Report *report;

	DynStr *buf_dyn= BLI_dynstr_new();
	char *buf_str;

	for(report=reports->list.first; report; report= report->next) {
		if((report->type & report_mask) && (report->flag & SELECT)) {
			BLI_dynstr_append(buf_dyn, report->message);
			BLI_dynstr_append(buf_dyn, "\n");
		}
	}

	buf_str= BLI_dynstr_get_cstring(buf_dyn);
	BLI_dynstr_free(buf_dyn);

	WM_clipboard_text_set(buf_str, 0);

	MEM_freeN(buf_str);
	return OPERATOR_FINISHED;
}

void INFO_OT_report_copy(wmOperatorType *ot)
{
	/* identifiers */
	ot->name= "Copy Reports to Clipboard";
	ot->description= "Copy selected reports to Clipboard";
	ot->idname= "INFO_OT_report_copy";

	/* api callbacks */
	ot->poll= ED_operator_info_active;
	ot->exec= report_copy_exec;

	/* flags */
	/*ot->flag= OPTYPE_REGISTER;*/

	/* properties */
}<|MERGE_RESOLUTION|>--- conflicted
+++ resolved
@@ -1,10 +1,5 @@
-<<<<<<< HEAD
-/**
- * $Id: info_report.c 34719 2011-02-08 13:48:06Z ton $
-=======
 /*
  * $Id$
->>>>>>> 99ee18c6
  *
  * ***** BEGIN GPL LICENSE BLOCK *****
  *
