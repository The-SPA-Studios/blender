--- conflicted
+++ resolved
@@ -730,25 +730,15 @@
 	em->totedge= me->totedge;
 	em->totface= me->totface;
 	
-<<<<<<< HEAD
+	if(tot==0) {
+		return;
+	}
+	
+	if(ob->actcol > 0)
+		em->mat_nr= ob->actcol-1;
+
 	actkey = ob_get_keyblock(ob);
 	if(actkey) {
-=======
-	if(tot==0) {
-		return;
-	}
-	
-	if(ob->actcol > 0)
-		em->mat_nr= ob->actcol-1;
-
-	/* initialize fastmalloc for editmesh */
-	init_editmesh_fastmalloc(em, me->totvert, me->totedge, me->totface);
-
-	actkey = ob_get_keyblock(ob);
-	if(actkey) {
-		/* undo-ing in past for previous editmode sessions gives corrupt 'keyindex' values */
-		undo_editmode_clear();
->>>>>>> 4e9699de
 		keyco= actkey->data;
 		em->shapenr= ob->shapenr;
 	}
