/*
 * ***** BEGIN GPL LICENSE BLOCK *****
 *
 * This program is free software; you can redistribute it and/or
 * modify it under the terms of the GNU General Public License
 * as published by the Free Software Foundation; either version 2
 * of the License, or (at your option) any later version.
 *
 * This program is distributed in the hope that it will be useful,
 * but WITHOUT ANY WARRANTY; without even the implied warranty of
 * MERCHANTABILITY or FITNESS FOR A PARTICULAR PURPOSE.  See the
 * GNU General Public License for more details.
 *
 * You should have received a copy of the GNU General Public License
 * along with this program; if not, write to the Free Software Foundation,
 * Inc., 51 Franklin Street, Fifth Floor, Boston, MA 02110-1301, USA.
 *
 * The Original Code is Copyright (C) 2011 Blender Foundation.
 * All rights reserved.
 *
 *
 * Contributor(s): Blender Foundation,
 *                 Sergey Sharybin
 *
 * ***** END GPL LICENSE BLOCK *****
 */

/** \file blender/editors/space_clip/clip_draw.c
 *  \ingroup spclip
 */

#include "DNA_gpencil_types.h"
#include "DNA_movieclip_types.h"
#include "DNA_scene_types.h"
#include "DNA_object_types.h"	/* SELECT */

#include "MEM_guardedalloc.h"

#include "BKE_context.h"
#include "BKE_movieclip.h"
#include "BKE_tracking.h"

#include "IMB_imbuf_types.h"
#include "IMB_imbuf.h"

#include "BLI_utildefines.h"
#include "BLI_math.h"
#include "BLI_string.h"
#include "BLI_rect.h"
#include "BLI_math_base.h"

#include "ED_screen.h"
#include "ED_clip.h"
#include "ED_gpencil.h"

#include "BIF_gl.h"
#include "BIF_glutil.h"

#include "WM_api.h"
#include "WM_types.h"

#include "UI_interface.h"
#include "UI_resources.h"
#include "UI_view2d.h"

#include "RNA_access.h"

#include "BLF_api.h"

#include "clip_intern.h"	// own include

/*********************** main area drawing *************************/

void clip_draw_curfra_label(SpaceClip *sc, float x, float y)
{
	uiStyle *style= UI_GetStyle();
	int fontid= style->widget.uifont_id;
	char str[32];
	float fontsize, fontwidth;

	/* frame number */
	BLF_size(fontid, 11.0f, U.dpi);
	BLI_snprintf(str, sizeof(str), "%d", sc->user.framenr);
	fontsize= BLF_height(fontid, str);
	fontwidth= BLF_width(fontid, str);

	glRecti(x, y, x+fontwidth+6, y+fontsize+4);

	UI_ThemeColor(TH_TEXT);
	BLF_position(fontid, x+2.0f, y+2.0f, 0.0f);
	BLF_draw(fontid, str, strlen(str));
}

static void draw_movieclip_cache(SpaceClip *sc, ARegion *ar, MovieClip *clip, Scene *scene)
{
	float x;
	int *points, totseg, i, a;
	float sfra= SFRA, efra= EFRA, framelen= ar->winx/(efra-sfra+1);

	glEnable(GL_BLEND);

	/* cache background */
	glColor4ub(128, 128, 255, 64);
	glRecti(0, 0, ar->winx, 8);

	/* cached segments -- could be usefu lto debug caching strategies */
	BKE_movieclip_get_cache_segments(clip, &sc->user, &totseg, &points);
	if(totseg) {
		glColor4ub(128, 128, 255, 128);

		for(a= 0; a<totseg; a++) {
			float x1, x2;

			x1= (points[a*2]-sfra)/(efra-sfra+1)*ar->winx;
			x2= (points[a*2+1]-sfra+1)/(efra-sfra+1)*ar->winx;

			glRecti(x1, 0, x2, 8);
		}
	}

	/* track */
	if(clip->tracking.act_track) {
		MovieTrackingTrack *track= clip->tracking.act_track;

		for(i= sfra, a= 0; i <= efra; i++) {
			int framenr;
			MovieTrackingMarker *marker;

			while(a<track->markersnr) {
				if(track->markers[a].framenr>=i)
					break;

				if(a<track->markersnr-1 && track->markers[a+1].framenr>i)
					break;

				a++;
			}

			if(a<track->markersnr) marker= &track->markers[a];
			else marker= &track->markers[track->markersnr-1];

			if((marker->flag&MARKER_DISABLED)==0) {
				framenr= marker->framenr;

				if(framenr!=i) glColor4ub(128, 128, 0, 96);
				else if((marker->flag&MARKER_TRACKED)==0) glColor4ub(255, 255, 0, 196);
				else glColor4ub(255, 255, 0, 96);

				glRecti((i-sfra)*framelen, 0, (i-sfra+1)*framelen, 4);
			}
		}
	}

	/* failed frames */
	if(clip->tracking.reconstruction.flag&TRACKING_RECONSTRUCTED) {
		int n= clip->tracking.reconstruction.camnr;
		MovieReconstructedCamera *cameras= clip->tracking.reconstruction.cameras;

		glColor4ub(255, 0, 0, 96);

		for(i= sfra, a= 0; i <= efra; i++) {
			int ok= 0;

			while(a<n) {
				if(cameras[a].framenr==i) {
					ok= 1;
					break;
				}
				else if(cameras[a].framenr>i) {
					break;
				}

				a++;
			}

			if(!ok)
				glRecti((i-sfra)*framelen, 0, (i-sfra+1)*framelen, 8);
		}
	}

	glDisable(GL_BLEND);

	/* current frame */
	x= (sc->user.framenr-sfra)/(efra-sfra+1)*ar->winx;

	UI_ThemeColor(TH_CFRAME);
	glRecti(x, 0, x+framelen, 8);

	clip_draw_curfra_label(sc, x, 8.0f);
}

static void draw_movieclip_notes(SpaceClip *sc, ARegion *ar)
{
	MovieClip *clip= ED_space_clip(sc);
	MovieTracking *tracking= &clip->tracking;
	char str[256]= {0};
	int block= 0;

	if(tracking->stats) {
		BLI_strncpy(str, tracking->stats->message, sizeof(str));
		block= 1;
	} else {
		if(sc->flag&SC_LOCK_SELECTION)
			strcpy(str, "Locked");
<<<<<<< HEAD
	}

	if(str[0]) {
		uiStyle *style= UI_GetStyle();
		int fontid= style->widget.uifont_id;
		int fontwidth;

		BLF_size(fontid, 11.0f, 72);

		if(block)
			fontwidth= ar->winx;
		else
			fontwidth= BLF_width(fontid, str);

		glEnable(GL_BLEND);

		glColor4f(0.0f, 0.0f, 0.0f, 0.6f);
		glRecti(0, ar->winy-17, fontwidth+12, ar->winy);

		glColor3f(1.0f, 1.0f, 1.0f);
		BLF_position(fontid, 6.0f, ar->winy-13.0f, 0.0f);
		BLF_draw(fontid, str, strlen(str));

		glDisable(GL_BLEND);
=======
>>>>>>> 069f46ac
	}

	if(str[0])
		ED_region_info_draw(ar, str, block, 0.6f);
}

static void draw_movieclip_buffer(SpaceClip *sc, ARegion *ar, ImBuf *ibuf,
			int width, int height, float zoomx, float zoomy)
{
	int x, y;
	MovieClip *clip= ED_space_clip(sc);

	/* set zoom */
	glPixelZoom(zoomx*width/ibuf->x, zoomy*height/ibuf->y);

	/* find window pixel coordinates of origin */
	UI_view2d_to_region_no_clip(&ar->v2d, 0.0f, 0.0f, &x, &y);

	if(sc->flag&SC_MUTE_FOOTAGE) {
		glColor3f(0.0f, 0.0f, 0.0f);
		glRectf(x, y, x+zoomx*width, y+zoomy*height);
	} else {
		if(ibuf->rect_float && !ibuf->rect) {
			IMB_rect_from_float(ibuf);
		}

		if(ibuf->rect)
			glaDrawPixelsSafe(x, y, ibuf->x, ibuf->y, ibuf->x, GL_RGBA, GL_UNSIGNED_BYTE, ibuf->rect);
	}

	/* draw boundary border for frame if stabilization is enabled */
	if(sc->flag&SC_SHOW_STABLE && clip->tracking.stabilization.flag&TRACKING_2D_STABILIZATION) {
		glColor3f(0.0f, 0.0f, 0.0f);
		glLineStipple(3, 0xaaaa);
		glEnable(GL_LINE_STIPPLE);
		glEnable(GL_COLOR_LOGIC_OP);
		glLogicOp(GL_NOR);

		glPushMatrix();
		glTranslatef(x, y, 0);

		glScalef(zoomx, zoomy, 0);
		glMultMatrixf(sc->stabmat);

		glBegin(GL_LINE_LOOP);
			glVertex2f(0.0f, 0.0f);
			glVertex2f(ibuf->x, 0.0f);
			glVertex2f(ibuf->x, ibuf->y);
			glVertex2f(0.0f, ibuf->y);
		glEnd();

		glPopMatrix();

		glDisable(GL_COLOR_LOGIC_OP);
		glDisable(GL_LINE_STIPPLE);
	}


	/* reset zoom */
	glPixelZoom(1.0f, 1.0f);
}

static void draw_track_path(SpaceClip *sc, MovieClip *UNUSED(clip), MovieTrackingTrack *track)
{
	int count= sc->path_length;
	int i, a, b, curindex= -1;
	float path[102][2];
	int tiny= sc->flag&SC_SHOW_TINY_MARKER, framenr;
	MovieTrackingMarker *marker;

	if(count==0)
		return;

	marker= BKE_tracking_get_marker(track, sc->user.framenr);
	if(marker->framenr!=sc->user.framenr || marker->flag&MARKER_DISABLED)
		return;

	framenr= marker->framenr;

	a= count;
	i= framenr-1;
	while(i>=framenr-count) {
		marker= BKE_tracking_get_marker(track, i);

		if(!marker || marker->flag&MARKER_DISABLED)
			break;

		if(marker->framenr==i) {
			add_v2_v2v2(path[--a], marker->pos, track->offset);
			ED_clip_point_undistorted_pos(sc, path[a], path[a]);

			if(marker->framenr==sc->user.framenr)
				curindex= a;
		} else
			break;

		i--;
	}

	b= count;
	i= framenr;
	while(i<=framenr+count) {
		marker= BKE_tracking_get_marker(track, i);

		if(!marker || marker->flag&MARKER_DISABLED)
			break;

		if(marker->framenr==i) {
			if(marker->framenr==sc->user.framenr)
				curindex= b;

			add_v2_v2v2(path[b++], marker->pos, track->offset);
			ED_clip_point_undistorted_pos(sc, path[b-1], path[b-1]);
		} else
			break;

		i++;
	}

	if(!tiny) {
		UI_ThemeColor(TH_MARKER_OUTLINE);

		if(TRACK_VIEW_SELECTED(sc, track)) {
			glPointSize(5.0f);
			glBegin(GL_POINTS);
				for(i= a; i<b; i++) {
					if(i!=curindex)
						glVertex2f(path[i][0], path[i][1]);
				}
			glEnd();
		}

		glLineWidth(3.0f);
		glBegin(GL_LINE_STRIP);
			for(i= a; i<b; i++)
				glVertex2f(path[i][0], path[i][1]);
		glEnd();
		glLineWidth(1.0f);
	}

	UI_ThemeColor(TH_PATH_BEFORE);

	if(TRACK_VIEW_SELECTED(sc, track)) {
		glPointSize(3.0f);
		glBegin(GL_POINTS);
			for(i= a; i<b; i++) {
				if(i==count+1)
					UI_ThemeColor(TH_PATH_AFTER);

				if(i!=curindex)
					glVertex2f(path[i][0], path[i][1]);
			}
		glEnd();
	}

	UI_ThemeColor(TH_PATH_BEFORE);

	glBegin(GL_LINE_STRIP);
		for(i= a; i<b; i++) {
			if(i==count+1)
				UI_ThemeColor(TH_PATH_AFTER);

			glVertex2f(path[i][0], path[i][1]);
		}
	glEnd();
	glPointSize(1.0f);
}

static void draw_marker_outline(SpaceClip *sc, MovieTrackingTrack *track, MovieTrackingMarker *marker, float marker_pos[2], int width, int height)
{
	int tiny= sc->flag&SC_SHOW_TINY_MARKER;
	int show_search= 0;
	float px[2];

	UI_ThemeColor(TH_MARKER_OUTLINE);

	px[0]= 1.0f/width/sc->zoom;
	px[1]= 1.0f/height/sc->zoom;

	if((marker->flag&MARKER_DISABLED)==0) {
		float pos[2];
		rctf r;

		BLI_init_rctf(&r, track->pat_min[0], track->pat_max[0], track->pat_min[1], track->pat_max[1]);
		add_v2_v2v2(pos, marker->pos, track->offset);

		ED_clip_point_undistorted_pos(sc, pos, pos);

		if(BLI_in_rctf(&r, pos[0]-marker_pos[0], pos[1]-marker_pos[1])) {
			if(tiny) glPointSize(3.0f);
			else glPointSize(4.0f);
			glBegin(GL_POINTS);
				glVertex2f(pos[0], pos[1]);
			glEnd();
			glPointSize(1.0f);
		} else {
			if(!tiny) glLineWidth(3.0f);
			glBegin(GL_LINES);
				glVertex2f(pos[0] + px[0]*2, pos[1]);
				glVertex2f(pos[0] + px[0]*8, pos[1]);

				glVertex2f(pos[0] - px[0]*2, pos[1]);
				glVertex2f(pos[0] - px[0]*8, pos[1]);

				glVertex2f(pos[0], pos[1] - px[1]*2);
				glVertex2f(pos[0], pos[1] - px[1]*8);

				glVertex2f(pos[0], pos[1] + px[1]*2);
				glVertex2f(pos[0], pos[1] + px[1]*8);
			glEnd();
			if(!tiny) glLineWidth(1.0f);
		}
	}

	/* pattern and search outline */
	glPushMatrix();
	glTranslatef(marker_pos[0], marker_pos[1], 0);

	if(!tiny) glLineWidth(3.0f);

	if(sc->flag&SC_SHOW_MARKER_PATTERN) {
		glBegin(GL_LINE_LOOP);
			glVertex2f(track->pat_min[0], track->pat_min[1]);
			glVertex2f(track->pat_max[0], track->pat_min[1]);
			glVertex2f(track->pat_max[0], track->pat_max[1]);
			glVertex2f(track->pat_min[0], track->pat_max[1]);
		glEnd();
	}

	show_search= TRACK_VIEW_SELECTED(sc, track) && ((marker->flag&MARKER_DISABLED)==0 || (sc->flag&SC_SHOW_MARKER_PATTERN)==0);
	if(sc->flag&SC_SHOW_MARKER_SEARCH && show_search) {
		glBegin(GL_LINE_LOOP);
			glVertex2f(track->search_min[0], track->search_min[1]);
			glVertex2f(track->search_max[0], track->search_min[1]);
			glVertex2f(track->search_max[0], track->search_max[1]);
			glVertex2f(track->search_min[0], track->search_max[1]);
		glEnd();
	}
	glPopMatrix();

	if(!tiny) glLineWidth(1.0f);
}

static void track_colors(MovieTrackingTrack *track, int act, float col[3], float scol[3])
{
	if(track->flag&TRACK_CUSTOMCOLOR) {
		if(act) UI_GetThemeColor3fv(TH_ACT_MARKER, scol);
		else copy_v3_v3(scol, track->color);

		mul_v3_v3fl(col, track->color, 0.5f);
	} else {
		UI_GetThemeColor3fv(TH_MARKER, col);

		if(act) UI_GetThemeColor3fv(TH_ACT_MARKER, scol);
		else UI_GetThemeColor3fv(TH_SEL_MARKER, scol);
	}
}

static void draw_marker_areas(SpaceClip *sc, MovieTrackingTrack *track, MovieTrackingMarker *marker, float marker_pos[2], int width, int height, int act, int sel)
{
	int tiny= sc->flag&SC_SHOW_TINY_MARKER;
	int show_search= 0;
	float col[3], scol[3], px[2];

	track_colors(track, act, col, scol);

	px[0]= 1.0f/width/sc->zoom;
	px[1]= 1.0f/height/sc->zoom;

	/* marker position and offset position */
	if((track->flag&SELECT)==sel && (marker->flag&MARKER_DISABLED)==0) {
		float pos[2];
		rctf r;

		if(track->flag&TRACK_LOCKED) {
			if(act) UI_ThemeColor(TH_ACT_MARKER);
			else if(track->flag&SELECT) UI_ThemeColorShade(TH_LOCK_MARKER, 64);
			else UI_ThemeColor(TH_LOCK_MARKER);
		} else {
			if(track->flag&SELECT) glColor3fv(scol);
			else glColor3fv(col);
		}

		BLI_init_rctf(&r, track->pat_min[0], track->pat_max[0], track->pat_min[1], track->pat_max[1]);
		add_v2_v2v2(pos, marker->pos, track->offset);
		ED_clip_point_undistorted_pos(sc, pos, pos);

		if(BLI_in_rctf(&r, pos[0]-marker_pos[0], pos[1]-marker_pos[1])) {
			if(!tiny) glPointSize(2.0f);
			glBegin(GL_POINTS);
				glVertex2f(pos[0], pos[1]);
			glEnd();
			if(!tiny) glPointSize(1.0f);
		} else {
			glBegin(GL_LINES);
				glVertex2f(pos[0] + px[0]*3, pos[1]);
				glVertex2f(pos[0] + px[0]*7, pos[1]);

				glVertex2f(pos[0] - px[0]*3, pos[1]);
				glVertex2f(pos[0] - px[0]*7, pos[1]);

				glVertex2f(pos[0], pos[1] - px[1]*3);
				glVertex2f(pos[0], pos[1] - px[1]*7);

				glVertex2f(pos[0], pos[1] + px[1]*3);
				glVertex2f(pos[0], pos[1] + px[1]*7);
			glEnd();

			glColor3f(0.0f, 0.0f, 0.0f);
			glLineStipple(3, 0xaaaa);
			glEnable(GL_LINE_STIPPLE);
			glEnable(GL_COLOR_LOGIC_OP);
			glLogicOp(GL_NOR);

			glBegin(GL_LINES);
				glVertex2fv(pos);
				glVertex2fv(marker_pos);
			glEnd();

			glDisable(GL_COLOR_LOGIC_OP);
			glDisable(GL_LINE_STIPPLE);
		}
	}

	/* pattern */
	glPushMatrix();
	glTranslatef(marker_pos[0], marker_pos[1], 0);

	if(tiny) {
		glLineStipple(3, 0xaaaa);
		glEnable(GL_LINE_STIPPLE);
	}

	if((track->pat_flag&SELECT)==sel && (sc->flag&SC_SHOW_MARKER_PATTERN)) {
		if(track->flag&TRACK_LOCKED) {
			if(act) UI_ThemeColor(TH_ACT_MARKER);
			else if(track->pat_flag&SELECT) UI_ThemeColorShade(TH_LOCK_MARKER, 64);
			else UI_ThemeColor(TH_LOCK_MARKER);
		}
		else if(marker->flag&MARKER_DISABLED) {
			if(act) UI_ThemeColor(TH_ACT_MARKER);
			else if(track->pat_flag&SELECT) UI_ThemeColorShade(TH_DIS_MARKER, 128);
			else UI_ThemeColor(TH_DIS_MARKER);
		} else {
			if(track->pat_flag&SELECT) glColor3fv(scol);
			else glColor3fv(col);
		}

		glBegin(GL_LINE_LOOP);
			glVertex2f(track->pat_min[0], track->pat_min[1]);
			glVertex2f(track->pat_max[0], track->pat_min[1]);
			glVertex2f(track->pat_max[0], track->pat_max[1]);
			glVertex2f(track->pat_min[0], track->pat_max[1]);
		glEnd();
	}

	/* search */
	show_search= TRACK_VIEW_SELECTED(sc, track) && ((marker->flag&MARKER_DISABLED)==0 || (sc->flag&SC_SHOW_MARKER_PATTERN)==0);
	if((track->search_flag&SELECT)==sel && (sc->flag&SC_SHOW_MARKER_SEARCH) && show_search) {
		if(track->flag&TRACK_LOCKED) {
			if(act) UI_ThemeColor(TH_ACT_MARKER);
			else if(track->search_flag&SELECT) UI_ThemeColorShade(TH_LOCK_MARKER, 64);
			else UI_ThemeColor(TH_LOCK_MARKER);
		}
		else if(marker->flag&MARKER_DISABLED) {
			if(act) UI_ThemeColor(TH_ACT_MARKER);
			else if(track->search_flag&SELECT) UI_ThemeColorShade(TH_DIS_MARKER, 128);
			else UI_ThemeColor(TH_DIS_MARKER);
		} else {
			if(track->search_flag&SELECT) glColor3fv(scol);
			else glColor3fv(col);
		}

		glBegin(GL_LINE_LOOP);
			glVertex2f(track->search_min[0], track->search_min[1]);
			glVertex2f(track->search_max[0], track->search_min[1]);
			glVertex2f(track->search_max[0], track->search_max[1]);
			glVertex2f(track->search_min[0], track->search_max[1]);
		glEnd();
	}

	/* pyramid */
	if(sel && TRACK_SELECTED(track) && (sc->flag&SC_SHOW_PYRAMID_LEVELS) && (track->tracker==TRACKER_KLT) && (marker->flag&MARKER_DISABLED)==0) {
		if(track->flag&TRACK_LOCKED) {
			if(act) UI_ThemeColor(TH_ACT_MARKER);
			else if(track->pat_flag&SELECT) UI_ThemeColorShade(TH_LOCK_MARKER, 64);
			else UI_ThemeColor(TH_LOCK_MARKER);
		}
		else if(marker->flag&MARKER_DISABLED) {
			if(act) UI_ThemeColor(TH_ACT_MARKER);
			else if(track->pat_flag&SELECT) UI_ThemeColorShade(TH_DIS_MARKER, 128);
			else UI_ThemeColor(TH_DIS_MARKER);
		} else {
			if(track->pat_flag&SELECT) glColor3fv(scol);
			else glColor3fv(col);
		}

		{
			int i = 0;
			glPushMatrix();
			glEnable(GL_LINE_STIPPLE);
			for (i = 1; i < track->pyramid_levels; ++i) {
				glScalef(2.0f, 2.0f, 1.0);
			}
			/* only draw a pattern for the coarsest level */
			glBegin(GL_LINE_LOOP);
				glVertex2f(track->pat_min[0], track->pat_min[1]);
				glVertex2f(track->pat_max[0], track->pat_min[1]);
				glVertex2f(track->pat_max[0], track->pat_max[1]);
				glVertex2f(track->pat_min[0], track->pat_max[1]);
			glEnd();
			glDisable(GL_LINE_STIPPLE);
			glPopMatrix();
		}
	}

	if(tiny)
		glDisable(GL_LINE_STIPPLE);

	glPopMatrix();
}

static void draw_marker_slide_zones(SpaceClip *sc, MovieTrackingTrack *track, MovieTrackingMarker *marker,
			float marker_pos[2], int outline, int sel, int act, int width, int height)
{
	float x, y, dx, dy, patdx, patdy, searchdx, searchdy, tdx, tdy;
	int tiny= sc->flag&SC_SHOW_TINY_MARKER;
	float col[3], scol[3], px[2];

	if((tiny && outline) || (marker->flag&MARKER_DISABLED))
		return;

	if(!TRACK_VIEW_SELECTED(sc, track) || track->flag&TRACK_LOCKED)
		return;

	track_colors(track, act, col, scol);

	if(outline) {
		glLineWidth(3.0f);
		UI_ThemeColor(TH_MARKER_OUTLINE);
	}

	glPushMatrix();
	glTranslatef(marker_pos[0], marker_pos[1], 0);

	dx= 6.0f/width/sc->zoom;
	dy= 6.0f/height/sc->zoom;

	patdx= MIN2(dx*2.0f/3.0f, (track->pat_max[0]-track->pat_min[0])/6.0f);
	patdy= MIN2(dy*2.0f/3.0f, (track->pat_max[1]-track->pat_min[1])/6.0f);

	searchdx= MIN2(dx, (track->search_max[0]-track->search_min[0])/6.0f);
	searchdy= MIN2(dy, (track->search_max[1]-track->search_min[1])/6.0f);

	px[0]= 1.0f/sc->zoom/width/sc->scale;
	px[1]= 1.0f/sc->zoom/height/sc->scale;

	if((sc->flag&SC_SHOW_MARKER_SEARCH) && ((track->search_flag&SELECT)==sel || outline)) {
		if(!outline) {
			if(track->search_flag&SELECT) glColor3fv(scol);
			else glColor3fv(col);
		}

		/* search offset square */
		x= track->search_min[0];
		y= track->search_max[1];

		tdx= searchdx;
		tdy= searchdy;

		if(outline) {
			tdx+= px[0];
			tdy+= px[1];
		}

		glBegin(GL_QUADS);
			glVertex3f(x-tdx, y+tdy, 0);
			glVertex3f(x+tdx, y+tdy, 0);
			glVertex3f(x+tdx, y-tdy, 0);
			glVertex3f(x-tdx, y-tdy, 0);
		glEnd();

		/* search resizing triangle */
		x= track->search_max[0];
		y= track->search_min[1];

		tdx= searchdx*2.0f;
		tdy= searchdy*2.0f;

		if(outline) {
			tdx+= px[0];
			tdy+= px[1];
		}

		glBegin(GL_TRIANGLES);
			glVertex3f(x, y, 0);
			glVertex3f(x-tdx, y, 0);
			glVertex3f(x, y+tdy, 0);
		glEnd();
	}

	if((sc->flag&SC_SHOW_MARKER_PATTERN) && ((track->pat_flag&SELECT)==sel || outline)) {
		if(!outline) {
			if(track->pat_flag&SELECT) glColor3fv(scol);
			else glColor3fv(col);
		}

		/* pattern offset square */
		x= track->pat_min[0];
		y= track->pat_max[1];

		tdx= patdx;
		tdy= patdy;

		if(outline) {
			tdx+= px[0];
			tdy+= px[1];
		}

		glBegin(GL_QUADS);
			glVertex3f(x-tdx, y+tdy, 0);
			glVertex3f(x+tdx, y+tdy, 0);
			glVertex3f(x+tdx, y-tdy, 0);
			glVertex3f(x-tdx, y-tdy, 0);
		glEnd();

		/* pattern resizing triangle */
		x= track->pat_max[0];
		y= track->pat_min[1];

		tdx= patdx*2.0f;
		tdy= patdy*2.0f;

		if(outline) {
			tdx+= px[0];
			tdy+= px[1];
		}

		glBegin(GL_TRIANGLES);
			glVertex3f(x, y, 0);
			glVertex3f(x-tdx, y, 0);
			glVertex3f(x, y+tdy, 0);
		glEnd();
	}

	glPopMatrix();

	if(outline)
		glLineWidth(1.0f);
}

static void draw_marker_texts(SpaceClip *sc, MovieTrackingTrack *track, MovieTrackingMarker *marker, float marker_pos[2], int act,
			int width, int height, float zoomx, float zoomy)
{
	char str[128]= {0}, state[64]= {0};
	float dx= 0.0f, dy= 0.0f, fontsize, pos[3];
	uiStyle *style= U.uistyles.first;
	int fontid= style->widget.uifont_id;

	if(!TRACK_VIEW_SELECTED(sc, track))
		return;

	BLF_size(fontid, 11.0f, U.dpi);
	fontsize= BLF_height_max(fontid);

	if(marker->flag&MARKER_DISABLED) {
		if(act) UI_ThemeColor(TH_ACT_MARKER);
		else UI_ThemeColorShade(TH_DIS_MARKER, 128);
	} else {
		if(act) UI_ThemeColor(TH_ACT_MARKER);
		else UI_ThemeColor(TH_SEL_MARKER);
	}

	if(sc->flag&SC_SHOW_MARKER_SEARCH) {
		dx= track->search_min[0];
		dy= track->search_min[1];
	} else if(sc->flag&SC_SHOW_MARKER_PATTERN) {
		dx= track->pat_min[0];
		dy= track->pat_min[1];
	}

	pos[0]= (marker_pos[0]+dx)*width;
	pos[1]= (marker_pos[1]+dy)*height;
	pos[2]= 0.0f;

	mul_m4_v3(sc->stabmat, pos);

	pos[0]= pos[0]*zoomx;
	pos[1]= pos[1]*zoomy - fontsize;

	if(marker->flag&MARKER_DISABLED) strcpy(state, "disabled");
	else if(marker->framenr!=sc->user.framenr) strcpy(state, "estimated");
	else if(marker->flag&MARKER_TRACKED) strcpy(state, "tracked");
	else strcpy(state, "keyframed");

	if(state[0])
		BLI_snprintf(str, sizeof(str), "%s: %s", track->name, state);
	else
		BLI_snprintf(str, sizeof(str), "%s", track->name);

	BLF_position(fontid, pos[0], pos[1], 0.0f);
	BLF_draw(fontid, str, strlen(str));
	pos[1]-= fontsize;

	if(track->flag&TRACK_HAS_BUNDLE) {
		BLI_snprintf(str, sizeof(str), "Average error: %.3f", track->error);
		BLF_position(fontid, pos[0], pos[1], 0.0f);
		BLF_draw(fontid, str, strlen(str));
		pos[1]-= fontsize;
	}

	if(track->flag&TRACK_LOCKED) {
		BLF_position(fontid, pos[0], pos[1], 0.0f);
		BLF_draw(fontid, "locked", 6);
	}
}

static void view2d_to_region_float(View2D *v2d, float x, float y, float *regionx, float *regiony)
{
	/* express given coordinates as proportional values */
	x= -v2d->cur.xmin / (v2d->cur.xmax-v2d->cur.xmin);
	y= -v2d->cur.ymin / (v2d->cur.ymax-v2d->cur.ymin);

	/* convert proportional distances to screen coordinates */
	*regionx= v2d->mask.xmin + x*(v2d->mask.xmax-v2d->mask.xmin);
	*regiony= v2d->mask.ymin + y*(v2d->mask.ymax-v2d->mask.ymin);
}

static void draw_tracking_tracks(SpaceClip *sc, ARegion *ar, MovieClip *clip,
			int width, int height, float zoomx, float zoomy)
{
	float x, y;
	MovieTracking* tracking= &clip->tracking;
	MovieTrackingMarker *marker;
	MovieTrackingTrack *track, *act_track;
	int framenr= sc->user.framenr;
	int undistort= sc->user.render_flag&MCLIP_PROXY_RENDER_UNDISTORT;
	float *marker_pos= NULL, *fp, *active_pos= NULL, cur_pos[2];

	/* ** find window pixel coordinates of origin ** */

	/* UI_view2d_to_region_no_clip return integer values, this could
	   lead to 1px flickering when view is locked to selection during playbeck.
	   to avoid this flickering, calclate base point in the same way as it happens
	   in UI_view2d_to_region_no_clip, but do it in floats here */

	view2d_to_region_float(&ar->v2d, 0.0f, 0.0f, &x, &y);

	glPushMatrix();
	glTranslatef(x, y, 0);

	glPushMatrix();
	glScalef(zoomx, zoomy, 0);
	glMultMatrixf(sc->stabmat);
	glScalef(width, height, 0);

	act_track= clip->tracking.act_track;

	if(sc->user.render_flag&MCLIP_PROXY_RENDER_UNDISTORT) {
		int count= 0;

		/* count */
		track= tracking->tracks.first;
		while(track) {
			if((track->flag&TRACK_HIDDEN)==0) {
				marker= BKE_tracking_get_marker(track, framenr);

				if(MARKER_VISIBLE(sc, marker))
					count++;
			}

			track= track->next;
		}

		/* undistort */
		if(count) {
			marker_pos= MEM_callocN(2*sizeof(float)*count, "draw_tracking_tracks marker_pos");

			track= tracking->tracks.first;
			fp= marker_pos;
			while(track) {
				if((track->flag&TRACK_HIDDEN)==0) {
					marker= BKE_tracking_get_marker(track, framenr);

					if(MARKER_VISIBLE(sc, marker)) {
						ED_clip_point_undistorted_pos(sc, marker->pos, fp);

						if(track==act_track)
							active_pos= fp;

						fp+= 2;
					}
				}

				track= track->next;
			}
		}
	}

	if(sc->flag&SC_SHOW_TRACK_PATH) {
		track= tracking->tracks.first;
		while(track) {
			if((track->flag&TRACK_HIDDEN)==0)
				draw_track_path(sc, clip, track);

			track= track->next;
		}
	}

	/* markers outline and non-selected areas */
	track= tracking->tracks.first;
	fp= marker_pos;
	while(track) {
		if((track->flag&TRACK_HIDDEN)==0) {
			marker= BKE_tracking_get_marker(track, framenr);

			if(MARKER_VISIBLE(sc, marker)) {
				copy_v2_v2(cur_pos, fp ? fp : marker->pos);

				draw_marker_outline(sc, track, marker, cur_pos, width, height);
				draw_marker_areas(sc, track, marker, cur_pos, width, height, 0, 0);
				draw_marker_slide_zones(sc, track, marker, cur_pos, 1, 0, 0, width, height);
				draw_marker_slide_zones(sc, track, marker, cur_pos, 0, 0, 0, width, height);

				if(fp)
					fp+= 2;
			}
		}

		track= track->next;
	}

	/* selected areas only, so selection wouldn't be overlapped by
	   non-selected areas */
	track= tracking->tracks.first;
	fp= marker_pos;
	while(track) {
		if((track->flag&TRACK_HIDDEN)==0) {
			int act= track==act_track;
			marker= BKE_tracking_get_marker(track, framenr);

			if(MARKER_VISIBLE(sc, marker)) {
				if(!act) {
					copy_v2_v2(cur_pos, fp ? fp : marker->pos);

					draw_marker_areas(sc, track, marker, cur_pos, width, height, 0, 1);
					draw_marker_slide_zones(sc, track, marker, cur_pos, 0, 1, 0, width, height);
				}

				if(fp)
					fp+= 2;
			}
		}

		track= track->next;
	}

	/* active marker would be displayed on top of everything else */
	if(act_track) {
		if((act_track->flag&TRACK_HIDDEN)==0) {
			marker= BKE_tracking_get_marker(act_track, framenr);

			if(MARKER_VISIBLE(sc, marker)) {
				copy_v2_v2(cur_pos, active_pos ? active_pos : marker->pos);

				draw_marker_areas(sc, act_track, marker, cur_pos, width, height, 1, 1);
				draw_marker_slide_zones(sc, act_track, marker, cur_pos, 0, 1, 1, width, height);
			}
		}
	}

	if(sc->flag&SC_SHOW_BUNDLES) {
		float pos[4], vec[4], mat[4][4], aspy;

		glEnable(GL_POINT_SMOOTH);
		glPointSize(3.0f);

		aspy= 1.0f/clip->tracking.camera.pixel_aspect;
		BKE_tracking_projection_matrix(tracking, framenr, width, height, mat);

		track= tracking->tracks.first;
		while(track) {
			if((track->flag&TRACK_HIDDEN)==0 && track->flag&TRACK_HAS_BUNDLE) {
				marker= BKE_tracking_get_marker(track, framenr);

				if(MARKER_VISIBLE(sc, marker)) {
					float npos[2];
					copy_v4_v4(vec, track->bundle_pos);
					vec[3]=1;

					mul_v4_m4v4(pos, mat, vec);

					pos[0]= (pos[0]/(pos[3]*2.0f)+0.5f)*width;
					pos[1]= (pos[1]/(pos[3]*2.0f)+0.5f)*height*aspy;

					BKE_tracking_apply_intrinsics(tracking, pos, npos);

					if(npos[0]>=0.0f && npos[1]>=0.0f && npos[0]<=width && npos[1]<=height*aspy) {
						vec[0]= (marker->pos[0]+track->offset[0])*width;
						vec[1]= (marker->pos[1]+track->offset[1])*height*aspy;

						sub_v2_v2(vec, npos);

						if(len_v2(vec)<3) glColor3f(0.0f, 1.0f, 0.0f);
						else glColor3f(1.0f, 0.0f, 0.0f);

						glBegin(GL_POINTS);
							if(undistort) glVertex3f(pos[0]/width, pos[1]/(height*aspy), 0);
							else glVertex3f(npos[0]/width, npos[1]/(height*aspy), 0);
						glEnd();
					}
				}
			}

			track= track->next;
		}

		glPointSize(1.0f);
		glDisable(GL_POINT_SMOOTH);
	}

	glPopMatrix();

	if(sc->flag&SC_SHOW_NAMES) {
		/* scaling should be cleared before drawing texts, otherwise font would also be scaled */
		track= tracking->tracks.first;
		fp= marker_pos;
		while(track) {
			if((track->flag&TRACK_HIDDEN)==0) {
				marker= BKE_tracking_get_marker(track, framenr);

				if(MARKER_VISIBLE(sc, marker)) {
					int act= track==act_track;

					copy_v2_v2(cur_pos, fp ? fp : marker->pos);

					draw_marker_texts(sc, track, marker, cur_pos, act, width, height, zoomx, zoomy);

					if(fp) fp+= 2;
				}
			}

			track= track->next;
		}
	}

	glPopMatrix();

	if(marker_pos)
		MEM_freeN(marker_pos);
}

static void draw_distortion(SpaceClip *sc, ARegion *ar, MovieClip *clip, int width, int height, float zoomx, float zoomy)
{
	float x, y;
	const int n= 10;
	int i, j, a;
	float pos[2], tpos[2], grid[11][11][2];
	MovieTracking *tracking= &clip->tracking;
	float aspy= 1.0f/tracking->camera.pixel_aspect;
	float dx= (float)width/n, dy= (float)height/n*aspy;

	if(sc->mode!=SC_MODE_DISTORTION)
		return;

	if(!tracking->camera.focal)
		return;

	if((sc->flag&SC_SHOW_GRID)==0 && (sc->flag&SC_MANUAL_CALIBRATION)==0)
		return;

	view2d_to_region_float(&ar->v2d, 0.0f, 0.0f, &x, &y);

	glPushMatrix();
	glTranslatef(x, y, 0);
	glScalef(zoomx, zoomy, 0);
	glMultMatrixf(sc->stabmat);
	glScalef(width, height, 0);

	/* grid */
	if(sc->flag&SC_SHOW_GRID) {
		float val[4][2], idx[4][2];
		float min[2], max[2];

		for(a=0; a<4; a++) {
			if(a<2) val[a][a%2]= FLT_MAX;
			else val[a][a%2]= -FLT_MAX;
		}

		zero_v2(pos);
		for(i= 0; i<=n; i++) {
			for(j= 0; j<=n; j++) {
				if(i==0 || j==0 || i==n || j==n) {
					BKE_tracking_apply_intrinsics(tracking, pos, tpos);

					for(a=0; a<4; a++) {
						int ok;

						if(a<2) ok= tpos[a%2] < val[a][a%2];
						else ok= tpos[a%2] > val[a][a%2];

						if(ok) {
							copy_v2_v2(val[a], tpos);
							idx[a][0]= j;
							idx[a][1]= i;
						}
					}
				}

				pos[0]+= dx;
			}

			pos[0]= 0.0f;
			pos[1]+= dy;
		}

		INIT_MINMAX2(min, max);

		for(a= 0; a<4; a++) {
			pos[0]= idx[a][0]*dx;
			pos[1]= idx[a][1]*dy;

			BKE_tracking_invert_intrinsics(tracking, pos, tpos);

			DO_MINMAX2(tpos, min, max);
		}

		copy_v2_v2(pos, min);
		dx= (max[0]-min[0])/n;
		dy= (max[1]-min[1])/n;

		for(i= 0; i<=n; i++) {
			for(j= 0; j<=n; j++) {
				BKE_tracking_apply_intrinsics(tracking, pos, grid[i][j]);

				grid[i][j][0]/= width;
				grid[i][j][1]/= height*aspy;

				pos[0]+= dx;
			}

			pos[0]= min[0];
			pos[1]+= dy;
		}

		glColor3f(1.0f, 0.0f, 0.0f);

		for(i= 0; i<=n; i++) {
			glBegin(GL_LINE_STRIP);
				for(j= 0; j<=n; j++) {
					glVertex2fv(grid[i][j]);
				}
			glEnd();
		}

		for(j= 0; j<=n; j++) {
			glBegin(GL_LINE_STRIP);
				for(i= 0; i<=n; i++) {
					glVertex2fv(grid[i][j]);
				}
			glEnd();
		}
	}

	if(sc->flag&SC_MANUAL_CALIBRATION && clip->gpd) {
		bGPDlayer *layer= clip->gpd->layers.first;

		while(layer) {
			bGPDframe *frame= layer->frames.first;

			glColor4fv(layer->color);
			glLineWidth(layer->thickness);
			glPointSize((float)(layer->thickness + 2));

			while(frame) {
				bGPDstroke *stroke= frame->strokes.first;

				while(stroke) {
					if(stroke->flag&GP_STROKE_2DSPACE) {
						if(stroke->totpoints>1) {
							glBegin(GL_LINE_STRIP);
								for(i= 0; i<stroke->totpoints-1; i++) {
									float npos[2], dpos[2], len;
									int steps;

									pos[0]= stroke->points[i].x*width;
									pos[1]= stroke->points[i].y*height*aspy;

									npos[0]= stroke->points[i+1].x*width;
									npos[1]= stroke->points[i+1].y*height*aspy;

									len= len_v2v2(pos, npos);
									steps= ceil(len/5.0f);

									/* we want to distort only long straight lines */
									if(stroke->totpoints==2) {
										BKE_tracking_invert_intrinsics(tracking, pos, pos);
										BKE_tracking_invert_intrinsics(tracking, npos, npos);
									}

									sub_v2_v2v2(dpos, npos, pos);
									mul_v2_fl(dpos, 1.0f/steps);

									for(j= 0; j<=steps; j++) {
										BKE_tracking_apply_intrinsics(tracking, pos, tpos);
										glVertex2f(tpos[0]/width, tpos[1]/(height*aspy));

										add_v2_v2(pos, dpos);
									}
								}
							glEnd();
						}
						else if(stroke->totpoints==1) {
							glBegin(GL_POINTS);
								glVertex2f(stroke->points[0].x, stroke->points[0].y);
							glEnd();
						}
					}

					stroke= stroke->next;
				}

				frame= frame->next;
			}

			layer= layer->next;
		}

		glLineWidth(1.0f);
		glPointSize(1.0f);
	}

	glPopMatrix();
}

void clip_draw_main(SpaceClip *sc, ARegion *ar, Scene *scene)
{
	MovieClip *clip= ED_space_clip(sc);
	ImBuf *ibuf;
	int width, height;
	float zoomx, zoomy;

	/* if no clip, nothing to do */
	if(!clip)
		return;

	ED_space_clip_size(sc, &width, &height);
	ED_space_clip_zoom(sc, ar, &zoomx, &zoomy);

	if(sc->flag&SC_SHOW_STABLE) {
		float smat[4][4], ismat[4][4];

		ibuf= ED_space_clip_get_stable_buffer(sc, sc->loc, &sc->scale, &sc->angle);
		BKE_tracking_stabdata_to_mat4(width, height, sc->loc, sc->scale, sc->angle, sc->stabmat);

		unit_m4(smat);
		smat[0][0]= 1.0f/width;
		smat[1][1]= 1.0f/height;
		invert_m4_m4(ismat, smat);

		mul_serie_m4(sc->unistabmat, smat, sc->stabmat, ismat, NULL, NULL, NULL, NULL, NULL);
	} else {
		ibuf= ED_space_clip_get_buffer(sc);

		zero_v2(sc->loc);
		sc->scale= 1.0f;
		unit_m4(sc->stabmat);
		unit_m4(sc->unistabmat);
	}

	if(ibuf) {
		draw_movieclip_buffer(sc, ar, ibuf, width, height, zoomx, zoomy);
		IMB_freeImBuf(ibuf);

		draw_tracking_tracks(sc, ar, clip, width, height, zoomx, zoomy);
		draw_distortion(sc, ar, clip, width, height, zoomx, zoomy);
	}

	draw_movieclip_cache(sc, ar, clip, scene);
	draw_movieclip_notes(sc, ar);
}

/* draw grease pencil */
void clip_draw_grease_pencil(bContext *C, int onlyv2d)
{
	SpaceClip *sc= CTX_wm_space_clip(C);
	MovieClip *clip= ED_space_clip(sc);
	ImBuf *ibuf;

	if((sc->flag&SC_SHOW_GPENCIL)==0 || !clip)
		return;

	if(onlyv2d) {
		/* if manual calibration is used then grase pencil data is already
		    drawed in draw_distortion */
		if((sc->flag&SC_MANUAL_CALIBRATION)==0 || sc->mode!=SC_MODE_DISTORTION) {
			ibuf= ED_space_clip_get_buffer(sc);

			if(ibuf) {
				glPushMatrix();
				glMultMatrixf(sc->unistabmat);
				draw_gpencil_2dimage(C, ibuf);

				IMB_freeImBuf(ibuf);
				glPopMatrix();
			}
		}
	} else {
		draw_gpencil_view2d(C, 0);
	}
}<|MERGE_RESOLUTION|>--- conflicted
+++ resolved
@@ -202,33 +202,6 @@
 	} else {
 		if(sc->flag&SC_LOCK_SELECTION)
 			strcpy(str, "Locked");
-<<<<<<< HEAD
-	}
-
-	if(str[0]) {
-		uiStyle *style= UI_GetStyle();
-		int fontid= style->widget.uifont_id;
-		int fontwidth;
-
-		BLF_size(fontid, 11.0f, 72);
-
-		if(block)
-			fontwidth= ar->winx;
-		else
-			fontwidth= BLF_width(fontid, str);
-
-		glEnable(GL_BLEND);
-
-		glColor4f(0.0f, 0.0f, 0.0f, 0.6f);
-		glRecti(0, ar->winy-17, fontwidth+12, ar->winy);
-
-		glColor3f(1.0f, 1.0f, 1.0f);
-		BLF_position(fontid, 6.0f, ar->winy-13.0f, 0.0f);
-		BLF_draw(fontid, str, strlen(str));
-
-		glDisable(GL_BLEND);
-=======
->>>>>>> 069f46ac
 	}
 
 	if(str[0])
