/*
 * ***** BEGIN GPL LICENSE BLOCK *****
 *
 * This program is free software; you can redistribute it and/or
 * modify it under the terms of the GNU General Public License
 * as published by the Free Software Foundation; either version 2
 * of the License, or (at your option) any later version.
 *
 * This program is distributed in the hope that it will be useful,
 * but WITHOUT ANY WARRANTY; without even the implied warranty of
 * MERCHANTABILITY or FITNESS FOR A PARTICULAR PURPOSE.  See the
 * GNU General Public License for more details.
 *
 * You should have received a copy of the GNU General Public License
 * along with this program; if not, write to the Free Software Foundation,
 * Inc., 51 Franklin Street, Fifth Floor, Boston, MA 02110-1301, USA.
 *
 * The Original Code is Copyright (C) 2001-2002 by NaN Holding BV.
 * All rights reserved.
 *
 * Contributor(s): Blender Foundation
 *
 * ***** END GPL LICENSE BLOCK *****
 */

/** \file blender/editors/interface/interface_draw.c
 *  \ingroup edinterface
 */


#include <math.h>
#include <string.h>

#include "DNA_color_types.h"
#include "DNA_screen_types.h"
#include "DNA_movieclip_types.h"

#include "BLI_math.h"
#include "BLI_rect.h"
#include "BLI_string.h"
#include "BLI_utildefines.h"

#include "BKE_colorband.h"
#include "BKE_colortools.h"
#include "BKE_node.h"
#include "BKE_tracking.h"


#include "IMB_imbuf.h"
#include "IMB_imbuf_types.h"
#include "IMB_colormanagement.h"

#include "BIF_glutil.h"

#include "BLF_api.h"

#include "GPU_batch.h"
#include "GPU_immediate.h"
#include "GPU_immediate_util.h"
#include "GPU_matrix.h"

#include "UI_interface.h"

/* own include */
#include "interface_intern.h"


static int roundboxtype = UI_CNR_ALL;

void UI_draw_roundbox_corner_set(int type)
{
	/* Not sure the roundbox function is the best place to change this
	 * if this is undone, it's not that big a deal, only makes curves edges
	 * square for the  */
	roundboxtype = type;
<<<<<<< HEAD
=======

>>>>>>> d886e322
}

#if 0 /* unused */
int UI_draw_roundbox_corner_get(void)
{
	return roundboxtype;
}
#endif

void UI_draw_roundbox_3ubAlpha(bool filled, float minx, float miny, float maxx, float maxy, float rad, const unsigned char col[3], unsigned char alpha)
{
	float colv[4];
	colv[0] = ((float)col[0]) / 255;
	colv[1] = ((float)col[1]) / 255;
	colv[2] = ((float)col[2]) / 255;
	colv[3] = ((float)alpha) / 255;
	UI_draw_roundbox_4fv(filled, minx, miny, maxx, maxy, rad, colv);
}

void UI_draw_roundbox_3fvAlpha(bool filled, float minx, float miny, float maxx, float maxy, float rad, const float col[3], float alpha)
{
	float colv[4];
	colv[0] = col[0];
	colv[1] = col[1];
	colv[2] = col[2];
	colv[3] = alpha;
	UI_draw_roundbox_4fv(filled, minx, miny, maxx, maxy, rad, colv);
}

void UI_draw_roundbox_aa(bool filled, float minx, float miny, float maxx, float maxy, float rad, const float color[4])
{
	uiWidgetBaseParameters widget_params = {
		.recti.xmin = minx, .recti.ymin = miny,
		.recti.xmax = maxx, .recti.ymax = maxy,
		.radi = rad,
		.round_corners[0] = (roundboxtype & UI_CNR_BOTTOM_LEFT) ? 1.0f : 0.0f,
		.round_corners[1] = (roundboxtype & UI_CNR_BOTTOM_RIGHT) ? 1.0f : 0.0f,
		.round_corners[2] = (roundboxtype & UI_CNR_TOP_RIGHT) ? 1.0f : 0.0f,
		.round_corners[3] = (roundboxtype & UI_CNR_TOP_LEFT) ? 1.0f : 0.0f,
		.color_inner1[0] = color[0], .color_inner2[0] = color[0],
		.color_inner1[1] = color[1], .color_inner2[1] = color[1],
		.color_inner1[2] = color[2], .color_inner2[2] = color[2],
		.color_inner1[3] = color[3], .color_inner2[3] = color[3],
		.alpha_discard = 1.0f,
	};

	glEnable(GL_BLEND);

	if (filled) {
		/* plain antialiased filled box */
		widget_params.color_inner1[3] *= 0.125f;
		widget_params.color_inner2[3] *= 0.125f;

		/* WATCH: This is assuming the ModelViewProjectionMatrix is area pixel space.
		 * If it has been scaled, then it's no longer valid. */
		Gwn_Batch *batch = ui_batch_roundbox_get(filled, true);
		GWN_batch_program_set_builtin(batch, GPU_SHADER_2D_WIDGET_BASE);
		GWN_batch_uniform_4fv_array(batch, "parameters", 11, (float *)&widget_params);
		GWN_batch_draw(batch);
	}
	else {
		/* plain antialiased unfilled box */
		glEnable(GL_LINE_SMOOTH);

		Gwn_Batch *batch = ui_batch_roundbox_get(filled, false);
		GWN_batch_program_set_builtin(batch, GPU_SHADER_2D_WIDGET_BASE);
		GWN_batch_uniform_4fv_array(batch, "parameters", 11, (float *)&widget_params);
		GWN_batch_draw(batch);

		glDisable(GL_LINE_SMOOTH);
	}

	glDisable(GL_BLEND);
}

void UI_draw_roundbox_4fv(bool filled, float minx, float miny, float maxx, float maxy, float rad, const float col[4])
{
#if 0
	float vec[7][2] = {{0.195, 0.02}, {0.383, 0.067}, {0.55, 0.169}, {0.707, 0.293},
	                   {0.831, 0.45}, {0.924, 0.617}, {0.98, 0.805}};
	int a;

<<<<<<< HEAD
	Gwn_VertFormat *format = immVertexFormat();
	unsigned int pos = GWN_vertformat_attr_add(format, "pos", GWN_COMP_F32, 2, GWN_FETCH_FLOAT);

=======
>>>>>>> d886e322
	/* mult */
	for (a = 0; a < 7; a++) {
		mul_v2_fl(vec[a], rad);
	}

	unsigned int vert_ct = 0;
	vert_ct += (roundboxtype & UI_CNR_BOTTOM_RIGHT) ? 9 : 1;
	vert_ct += (roundboxtype & UI_CNR_TOP_RIGHT) ? 9 : 1;
	vert_ct += (roundboxtype & UI_CNR_TOP_LEFT) ? 9 : 1;
	vert_ct += (roundboxtype & UI_CNR_BOTTOM_LEFT) ? 9 : 1;

	immBindBuiltinProgram(GPU_SHADER_2D_UNIFORM_COLOR);
	immUniformColor4fv(col);

	immBegin(filled ? GWN_PRIM_TRI_FAN : GWN_PRIM_LINE_LOOP, vert_ct);
	/* start with corner right-bottom */
	if (roundboxtype & UI_CNR_BOTTOM_RIGHT) {
		immVertex2f(pos, maxx - rad, miny);
		for (a = 0; a < 7; a++) {
			immVertex2f(pos, maxx - rad + vec[a][0], miny + vec[a][1]);
		}
		immVertex2f(pos, maxx, miny + rad);
	}
	else {
		immVertex2f(pos, maxx, miny);
	}

	/* corner right-top */
	if (roundboxtype & UI_CNR_TOP_RIGHT) {
		immVertex2f(pos, maxx, maxy - rad);
		for (a = 0; a < 7; a++) {
			immVertex2f(pos, maxx - vec[a][1], maxy - rad + vec[a][0]);
		}
		immVertex2f(pos, maxx - rad, maxy);
	}
	else {
		immVertex2f(pos, maxx, maxy);
	}

	/* corner left-top */
	if (roundboxtype & UI_CNR_TOP_LEFT) {
		immVertex2f(pos, minx + rad, maxy);
		for (a = 0; a < 7; a++) {
			immVertex2f(pos, minx + rad - vec[a][0], maxy - vec[a][1]);
		}
		immVertex2f(pos, minx, maxy - rad);
	}
	else {
		immVertex2f(pos, minx, maxy);
	}

	/* corner left-bottom */
	if (roundboxtype & UI_CNR_BOTTOM_LEFT) {
		immVertex2f(pos, minx, miny + rad);
		for (a = 0; a < 7; a++) {
			immVertex2f(pos, minx + vec[a][1], miny + rad - vec[a][0]);
		}
		immVertex2f(pos, minx + rad, miny);
	}
	else {
		immVertex2f(pos, minx, miny);
	}
<<<<<<< HEAD
	
	immEnd();
	immUnbindProgram();
#endif

	uiWidgetBaseParameters widget_params = {
		.recti.xmin = minx, .recti.ymin = miny,
		.recti.xmax = maxx, .recti.ymax = maxy,
		.radi = rad,
		.round_corners[0] = (roundboxtype & UI_CNR_BOTTOM_LEFT) ? 1.0f : 0.0f,
		.round_corners[1] = (roundboxtype & UI_CNR_BOTTOM_RIGHT) ? 1.0f : 0.0f,
		.round_corners[2] = (roundboxtype & UI_CNR_TOP_RIGHT) ? 1.0f : 0.0f,
		.round_corners[3] = (roundboxtype & UI_CNR_TOP_LEFT) ? 1.0f : 0.0f,
		.color_inner1[0] = col[0], .color_inner2[0] = col[0],
		.color_inner1[1] = col[1], .color_inner2[1] = col[1],
		.color_inner1[2] = col[2], .color_inner2[2] = col[2],
		.color_inner1[3] = col[3], .color_inner2[3] = col[3],
		.alpha_discard = 1.0f,
	};

	Gwn_Batch *batch = ui_batch_roundbox_get(filled, false);
	GWN_batch_program_set_builtin(batch, GPU_SHADER_2D_WIDGET_BASE);
	GWN_batch_uniform_4fv_array(batch, "parameters", 11, (float *)&widget_params);
	GWN_batch_draw(batch);
=======

	glEnd();
>>>>>>> d886e322
}

#if 0
static void round_box_shade_col(unsigned attrib, const float col1[3], float const col2[3], const float fac)
{
	float col[4] = {
		fac * col1[0] + (1.0f - fac) * col2[0],
		fac * col1[1] + (1.0f - fac) * col2[1],
		fac * col1[2] + (1.0f - fac) * col2[2],
		1.0f
	};
	immAttrib4fv(attrib, col);
}
#endif

/* linear horizontal shade within button or in outline */
/* view2d scrollers use it */
void UI_draw_roundbox_shade_x(
        bool filled, float minx, float miny, float maxx, float maxy,
        float rad, float shadetop, float shadedown, const float col[4])
{
#if 0
	float vec[7][2] = {{0.195, 0.02}, {0.383, 0.067}, {0.55, 0.169}, {0.707, 0.293},
	                   {0.831, 0.45}, {0.924, 0.617}, {0.98, 0.805}};
	const float div = maxy - miny;
	const float idiv = 1.0f / div;
	float coltop[3], coldown[3];
	int vert_count = 0;
	int a;

<<<<<<< HEAD
	Gwn_VertFormat *format = immVertexFormat();
	unsigned int pos = GWN_vertformat_attr_add(format, "pos", GWN_COMP_F32, 2, GWN_FETCH_FLOAT);
	unsigned int color = GWN_vertformat_attr_add(format, "color", GWN_COMP_F32, 4, GWN_FETCH_FLOAT);

	immBindBuiltinProgram(GPU_SHADER_2D_SMOOTH_COLOR);

=======
>>>>>>> d886e322
	/* mult */
	for (a = 0; a < 7; a++) {
		mul_v2_fl(vec[a], rad);
	}

	/* 'shade' defines strength of shading */
	coltop[0]  = min_ff(1.0f, col[0] + shadetop);
	coltop[1]  = min_ff(1.0f, col[1] + shadetop);
	coltop[2]  = min_ff(1.0f, col[2] + shadetop);
	coldown[0] = max_ff(0.0f, col[0] + shadedown);
	coldown[1] = max_ff(0.0f, col[1] + shadedown);
	coldown[2] = max_ff(0.0f, col[2] + shadedown);

	vert_count += (roundboxtype & UI_CNR_BOTTOM_RIGHT) ? 9 : 1;
	vert_count += (roundboxtype & UI_CNR_TOP_RIGHT) ? 9 : 1;
	vert_count += (roundboxtype & UI_CNR_TOP_LEFT) ? 9 : 1;
	vert_count += (roundboxtype & UI_CNR_BOTTOM_LEFT) ? 9 : 1;

	immBegin(filled ? GWN_PRIM_TRI_FAN : GWN_PRIM_LINE_LOOP, vert_count);

	/* start with corner right-bottom */
	if (roundboxtype & UI_CNR_BOTTOM_RIGHT) {
<<<<<<< HEAD
		
		round_box_shade_col(color, coltop, coldown, 0.0);
		immVertex2f(pos, maxx - rad, miny);
		
=======

		round_box_shade_col(coltop, coldown, 0.0);
		glVertex2f(maxx - rad, miny);

>>>>>>> d886e322
		for (a = 0; a < 7; a++) {
			round_box_shade_col(color, coltop, coldown, vec[a][1] * idiv);
			immVertex2f(pos, maxx - rad + vec[a][0], miny + vec[a][1]);
		}
<<<<<<< HEAD
		
		round_box_shade_col(color, coltop, coldown, rad * idiv);
		immVertex2f(pos, maxx, miny + rad);
=======

		round_box_shade_col(coltop, coldown, rad * idiv);
		glVertex2f(maxx, miny + rad);
>>>>>>> d886e322
	}
	else {
		round_box_shade_col(color, coltop, coldown, 0.0);
		immVertex2f(pos, maxx, miny);
	}

	/* corner right-top */
	if (roundboxtype & UI_CNR_TOP_RIGHT) {
<<<<<<< HEAD
		
		round_box_shade_col(color, coltop, coldown, (div - rad) * idiv);
		immVertex2f(pos, maxx, maxy - rad);
		
=======

		round_box_shade_col(coltop, coldown, (div - rad) * idiv);
		glVertex2f(maxx, maxy - rad);

>>>>>>> d886e322
		for (a = 0; a < 7; a++) {
			round_box_shade_col(color, coltop, coldown, (div - rad + vec[a][1]) * idiv);
			immVertex2f(pos, maxx - vec[a][1], maxy - rad + vec[a][0]);
		}
		round_box_shade_col(color, coltop, coldown, 1.0);
		immVertex2f(pos, maxx - rad, maxy);
	}
	else {
		round_box_shade_col(color, coltop, coldown, 1.0);
		immVertex2f(pos, maxx, maxy);
	}

	/* corner left-top */
	if (roundboxtype & UI_CNR_TOP_LEFT) {
<<<<<<< HEAD
		
		round_box_shade_col(color, coltop, coldown, 1.0);
		immVertex2f(pos, minx + rad, maxy);
		
=======

		round_box_shade_col(coltop, coldown, 1.0);
		glVertex2f(minx + rad, maxy);

>>>>>>> d886e322
		for (a = 0; a < 7; a++) {
			round_box_shade_col(color, coltop, coldown, (div - vec[a][1]) * idiv);
			immVertex2f(pos, minx + rad - vec[a][0], maxy - vec[a][1]);
		}
<<<<<<< HEAD
		
		round_box_shade_col(color, coltop, coldown, (div - rad) * idiv);
		immVertex2f(pos, minx, maxy - rad);
=======

		round_box_shade_col(coltop, coldown, (div - rad) * idiv);
		glVertex2f(minx, maxy - rad);
>>>>>>> d886e322
	}
	else {
		round_box_shade_col(color, coltop, coldown, 1.0);
		immVertex2f(pos, minx, maxy);
	}

	/* corner left-bottom */
	if (roundboxtype & UI_CNR_BOTTOM_LEFT) {
<<<<<<< HEAD
		
		round_box_shade_col(color, coltop, coldown, rad * idiv);
		immVertex2f(pos, minx, miny + rad);
		
=======

		round_box_shade_col(coltop, coldown, rad * idiv);
		glVertex2f(minx, miny + rad);

>>>>>>> d886e322
		for (a = 0; a < 7; a++) {
			round_box_shade_col(color, coltop, coldown, (rad - vec[a][1]) * idiv);
			immVertex2f(pos, minx + vec[a][1], miny + rad - vec[a][0]);
		}
<<<<<<< HEAD
		
		round_box_shade_col(color, coltop, coldown, 0.0);
		immVertex2f(pos, minx + rad, miny);
=======

		round_box_shade_col(coltop, coldown, 0.0);
		glVertex2f(minx + rad, miny);
>>>>>>> d886e322
	}
	else {
		round_box_shade_col(color, coltop, coldown, 0.0);
		immVertex2f(pos, minx, miny);
	}

<<<<<<< HEAD
	immEnd();
	immUnbindProgram();
#endif

	uiWidgetBaseParameters widget_params = {
		.recti.xmin = minx, .recti.ymin = miny,
		.recti.xmax = maxx, .recti.ymax = maxy,
		.radi = rad,
		.round_corners[0] = (roundboxtype & UI_CNR_BOTTOM_LEFT) ? 1.0f : 0.0f,
		.round_corners[1] = (roundboxtype & UI_CNR_BOTTOM_RIGHT) ? 1.0f : 0.0f,
		.round_corners[2] = (roundboxtype & UI_CNR_TOP_RIGHT) ? 1.0f : 0.0f,
		.round_corners[3] = (roundboxtype & UI_CNR_TOP_LEFT) ? 1.0f : 0.0f,
		.color_inner1[0] = min_ff(1.0f, col[0] + shadetop),
		.color_inner2[0] = max_ff(0.0f, col[0] + shadedown),
		.color_inner1[1] = min_ff(1.0f, col[1] + shadetop),
		.color_inner2[1] = max_ff(0.0f, col[1] + shadedown),
		.color_inner1[2] = min_ff(1.0f, col[2] + shadetop),
		.color_inner2[2] = max_ff(0.0f, col[2] + shadedown),
		.color_inner1[3] = 1.0f,
		.color_inner2[3] = 1.0f,
		.alpha_discard = 1.0f,
	};

	Gwn_Batch *batch = ui_batch_roundbox_get(filled, false);
	GWN_batch_program_set_builtin(batch, GPU_SHADER_2D_WIDGET_BASE);
	GWN_batch_uniform_4fv_array(batch, "parameters", 11, (float *)&widget_params);
	GWN_batch_draw(batch);
=======
	glEnd();
>>>>>>> d886e322
}

#if 0 /* unused */
/* linear vertical shade within button or in outline */
/* view2d scrollers use it */
void UI_draw_roundbox_shade_y(
        bool filled, float minx, float miny, float maxx, float maxy,
        float rad, float shadeleft, float shaderight, const float col[4])
{
	float vec[7][2] = {{0.195, 0.02}, {0.383, 0.067}, {0.55, 0.169}, {0.707, 0.293},
	                   {0.831, 0.45}, {0.924, 0.617}, {0.98, 0.805}};
	const float div = maxx - minx;
	const float idiv = 1.0f / div;
	float colLeft[3], colRight[3];
	int vert_count = 0;
	int a;

	/* mult */
	for (a = 0; a < 7; a++) {
		mul_v2_fl(vec[a], rad);
	}

	Gwn_VertFormat *format = immVertexFormat();
	unsigned int pos = GWN_vertformat_attr_add(format, "pos", GWN_COMP_F32, 2, GWN_FETCH_FLOAT);
	unsigned int color = GWN_vertformat_attr_add(format, "color", GWN_COMP_F32, 4, GWN_FETCH_FLOAT);

	immBindBuiltinProgram(GPU_SHADER_2D_SMOOTH_COLOR);

	/* 'shade' defines strength of shading */
	colLeft[0]  = min_ff(1.0f, col[0] + shadeleft);
	colLeft[1]  = min_ff(1.0f, col[1] + shadeleft);
	colLeft[2]  = min_ff(1.0f, col[2] + shadeleft);
	colRight[0] = max_ff(0.0f, col[0] + shaderight);
	colRight[1] = max_ff(0.0f, col[1] + shaderight);
	colRight[2] = max_ff(0.0f, col[2] + shaderight);


	vert_count += (roundboxtype & UI_CNR_BOTTOM_RIGHT) ? 9 : 1;
	vert_count += (roundboxtype & UI_CNR_TOP_RIGHT) ? 9 : 1;
	vert_count += (roundboxtype & UI_CNR_TOP_LEFT) ? 9 : 1;
	vert_count += (roundboxtype & UI_CNR_BOTTOM_LEFT) ? 9 : 1;

	immBegin(filled ? GWN_PRIM_TRI_FAN : GWN_PRIM_LINE_LOOP, vert_count);

	/* start with corner right-bottom */
	if (roundboxtype & UI_CNR_BOTTOM_RIGHT) {
<<<<<<< HEAD
		round_box_shade_col(color, colLeft, colRight, 0.0);
		immVertex2f(pos, maxx - rad, miny);
		
=======
		round_box_shade_col(colLeft, colRight, 0.0);
		glVertex2f(maxx - rad, miny);

>>>>>>> d886e322
		for (a = 0; a < 7; a++) {
			round_box_shade_col(color, colLeft, colRight, vec[a][0] * idiv);
			immVertex2f(pos, maxx - rad + vec[a][0], miny + vec[a][1]);
		}
<<<<<<< HEAD
		
		round_box_shade_col(color, colLeft, colRight, rad * idiv);
		immVertex2f(pos, maxx, miny + rad);
=======

		round_box_shade_col(colLeft, colRight, rad * idiv);
		glVertex2f(maxx, miny + rad);
>>>>>>> d886e322
	}
	else {
		round_box_shade_col(color, colLeft, colRight, 0.0);
		immVertex2f(pos, maxx, miny);
	}

	/* corner right-top */
	if (roundboxtype & UI_CNR_TOP_RIGHT) {
<<<<<<< HEAD
		round_box_shade_col(color, colLeft, colRight, 0.0);
		immVertex2f(pos, maxx, maxy - rad);
		
		for (a = 0; a < 7; a++) {
			
			round_box_shade_col(color, colLeft, colRight, (div - rad - vec[a][0]) * idiv);
			immVertex2f(pos, maxx - vec[a][1], maxy - rad + vec[a][0]);
=======
		round_box_shade_col(colLeft, colRight, 0.0);
		glVertex2f(maxx, maxy - rad);

		for (a = 0; a < 7; a++) {

			round_box_shade_col(colLeft, colRight, (div - rad - vec[a][0]) * idiv);
			glVertex2f(maxx - vec[a][1], maxy - rad + vec[a][0]);
>>>>>>> d886e322
		}
		round_box_shade_col(color, colLeft, colRight, (div - rad) * idiv);
		immVertex2f(pos, maxx - rad, maxy);
	}
	else {
		round_box_shade_col(color, colLeft, colRight, 0.0);
		immVertex2f(pos, maxx, maxy);
	}

	/* corner left-top */
	if (roundboxtype & UI_CNR_TOP_LEFT) {
<<<<<<< HEAD
		round_box_shade_col(color, colLeft, colRight, (div - rad) * idiv);
		immVertex2f(pos, minx + rad, maxy);
		
=======
		round_box_shade_col(colLeft, colRight, (div - rad) * idiv);
		glVertex2f(minx + rad, maxy);

>>>>>>> d886e322
		for (a = 0; a < 7; a++) {
			round_box_shade_col(color, colLeft, colRight, (div - rad + vec[a][0]) * idiv);
			immVertex2f(pos, minx + rad - vec[a][0], maxy - vec[a][1]);
		}
<<<<<<< HEAD
		
		round_box_shade_col(color, colLeft, colRight, 1.0);
		immVertex2f(pos, minx, maxy - rad);
=======

		round_box_shade_col(colLeft, colRight, 1.0);
		glVertex2f(minx, maxy - rad);
>>>>>>> d886e322
	}
	else {
		round_box_shade_col(color, colLeft, colRight, 1.0);
		immVertex2f(pos, minx, maxy);
	}

	/* corner left-bottom */
	if (roundboxtype & UI_CNR_BOTTOM_LEFT) {
<<<<<<< HEAD
		round_box_shade_col(color, colLeft, colRight, 1.0);
		immVertex2f(pos, minx, miny + rad);
		
=======
		round_box_shade_col(colLeft, colRight, 1.0);
		glVertex2f(minx, miny + rad);

>>>>>>> d886e322
		for (a = 0; a < 7; a++) {
			round_box_shade_col(color, colLeft, colRight, (vec[a][0]) * idiv);
			immVertex2f(pos, minx + vec[a][1], miny + rad - vec[a][0]);
		}
<<<<<<< HEAD
		
		round_box_shade_col(color, colLeft, colRight, 1.0);
		immVertex2f(pos, minx + rad, miny);
=======

		round_box_shade_col(colLeft, colRight, 1.0);
		glVertex2f(minx + rad, miny);
>>>>>>> d886e322
	}
	else {
		round_box_shade_col(color, colLeft, colRight, 1.0);
		immVertex2f(pos, minx, miny);
	}

<<<<<<< HEAD
	immEnd();
	immUnbindProgram();
=======
	glEnd();
>>>>>>> d886e322
}
#endif /* unused */

void UI_draw_text_underline(int pos_x, int pos_y, int len, int height, const float color[4])
{
<<<<<<< HEAD
	int ofs_y = 4 * U.pixelsize;
=======
	float color[4];

	if (roundboxtype & UI_RB_ALPHA) {
		glGetFloatv(GL_CURRENT_COLOR, color);
		color[3] = 0.5;
		glColor4fv(color);
		glEnable(GL_BLEND);
	}

	/* set antialias line */
	glEnable(GL_LINE_SMOOTH);
	glEnable(GL_BLEND);
>>>>>>> d886e322

	Gwn_VertFormat *format = immVertexFormat();
	unsigned int pos = GWN_vertformat_attr_add(format, "pos", GWN_COMP_I32, 2, GWN_FETCH_INT_TO_FLOAT);

	immBindBuiltinProgram(GPU_SHADER_2D_UNIFORM_COLOR);
	immUniformColor4fv(color);

	immRecti(pos, pos_x, pos_y - ofs_y, pos_x + len, pos_y - ofs_y + (height * U.pixelsize));
	immUnbindProgram();
}

/* ************** SPECIAL BUTTON DRAWING FUNCTIONS ************* */

/* based on UI_draw_roundbox_gl_mode, check on making a version which allows us to skip some sides */
void ui_draw_but_TAB_outline(const rcti *rect, float rad, unsigned char highlight[3], unsigned char highlight_fade[3])
{
	Gwn_VertFormat *format = immVertexFormat();
	unsigned int pos = GWN_vertformat_attr_add(format, "pos", GWN_COMP_F32, 2, GWN_FETCH_FLOAT);
	unsigned int col = GWN_vertformat_attr_add(format, "color", GWN_COMP_U8, 3, GWN_FETCH_INT_TO_FLOAT_UNIT);
	/* add a 1px offset, looks nicer */
	const int minx = rect->xmin + U.pixelsize, maxx = rect->xmax - U.pixelsize;
	const int miny = rect->ymin + U.pixelsize, maxy = rect->ymax - U.pixelsize;
	int a;
	float vec[4][2] = {
	    {0.195, 0.02},
	    {0.55, 0.169},
	    {0.831, 0.45},
	    {0.98, 0.805},
	};


	/* mult */
	for (a = 0; a < 4; a++) {
		mul_v2_fl(vec[a], rad);
	}

	immBindBuiltinProgram(GPU_SHADER_2D_SMOOTH_COLOR);
	immBeginAtMost(GWN_PRIM_LINE_STRIP, 25);

	immAttrib3ubv(col, highlight);

	/* start with corner left-top */
	if (roundboxtype & UI_CNR_TOP_LEFT) {
		immVertex2f(pos, minx, maxy - rad);
		for (a = 0; a < 4; a++) {
			immVertex2f(pos, minx + vec[a][1], maxy - rad + vec[a][0]);
		}
		immVertex2f(pos, minx + rad, maxy);
	}
	else {
		immVertex2f(pos, minx, maxy);
	}

	/* corner right-top */
	if (roundboxtype & UI_CNR_TOP_RIGHT) {
		immVertex2f(pos, maxx - rad, maxy);
		for (a = 0; a < 4; a++) {
			immVertex2f(pos, maxx - rad + vec[a][0], maxy - vec[a][1]);
		}
		immVertex2f(pos, maxx, maxy - rad);
	}
	else {
		immVertex2f(pos, maxx, maxy);
	}

	immAttrib3ubv(col, highlight_fade);

	/* corner right-bottom */
	if (roundboxtype & UI_CNR_BOTTOM_RIGHT) {
		immVertex2f(pos, maxx, miny + rad);
		for (a = 0; a < 4; a++) {
			immVertex2f(pos, maxx - vec[a][1], miny + rad - vec[a][0]);
		}
		immVertex2f(pos, maxx - rad, miny);
	}
	else {
		immVertex2f(pos, maxx, miny);
	}

	/* corner left-bottom */
	if (roundboxtype & UI_CNR_BOTTOM_LEFT) {
		immVertex2f(pos, minx + rad, miny);
		for (a = 0; a < 4; a++) {
			immVertex2f(pos, minx + rad - vec[a][0], miny + vec[a][1]);
		}
		immVertex2f(pos, minx, miny + rad);
	}
	else {
		immVertex2f(pos, minx, miny);
	}

	immAttrib3ubv(col, highlight);

	/* back to corner left-top */
	immVertex2f(pos, minx, roundboxtype & UI_CNR_TOP_LEFT ? maxy - rad : maxy);

	immEnd();
	immUnbindProgram();
}

void ui_draw_but_IMAGE(ARegion *UNUSED(ar), uiBut *but, uiWidgetColors *UNUSED(wcol), const rcti *rect)
{
#ifdef WITH_HEADLESS
	(void)rect;
	(void)but;
#else
	ImBuf *ibuf = (ImBuf *)but->poin;

	if (!ibuf) return;

<<<<<<< HEAD
	float facx = 1.0f;
	float facy = 1.0f;
	
=======
>>>>>>> d886e322
	int w = BLI_rcti_size_x(rect);
	int h = BLI_rcti_size_y(rect);

	/* scissor doesn't seem to be doing the right thing...? */
#if 0
	/* prevent drawing outside widget area */
	GLint scissor[4];
	glGetIntegerv(GL_SCISSOR_BOX, scissor);
	glScissor(rect->xmin, rect->ymin, w, h);
#endif

	glEnable(GL_BLEND);
<<<<<<< HEAD
	
=======
	glColor4f(0.0, 0.0, 0.0, 0.0);

>>>>>>> d886e322
	if (w != ibuf->x || h != ibuf->y) {
		facx = (float)w / (float)ibuf->x;
		facy = (float)h / (float)ibuf->y;
	}
<<<<<<< HEAD

	IMMDrawPixelsTexState state = immDrawPixelsTexSetup(GPU_SHADER_2D_IMAGE_COLOR);
	immDrawPixelsTex(&state, (float)rect->xmin, (float)rect->ymin, ibuf->x, ibuf->y, GL_RGBA, GL_UNSIGNED_BYTE, GL_NEAREST, ibuf->rect,
	                 facx, facy, NULL);
	
=======
	glaDrawPixelsAuto((float)rect->xmin, (float)rect->ymin, ibuf->x, ibuf->y, GL_RGBA, GL_UNSIGNED_BYTE, GL_NEAREST, ibuf->rect);

	glPixelZoom(1.0f, 1.0f);

>>>>>>> d886e322
	glDisable(GL_BLEND);

#if 0
	// restore scissortest
	glScissor(scissor[0], scissor[1], scissor[2], scissor[3]);
#endif

#endif
}

/**
 * Draw title and text safe areas.
 *
 * \Note This functionn is to be used with the 2D dashed shader enabled.
 *
 * \param pos is a PRIM_FLOAT, 2, GWN_FETCH_FLOAT vertex attrib
 * \param line_origin is a PRIM_FLOAT, 2, GWN_FETCH_FLOAT vertex attrib
 *
 * The next 4 parameters are the offsets for the view, not the zones.
 */
void UI_draw_safe_areas(
        uint pos, float x1, float x2, float y1, float y2,
        const float title_aspect[2], const float action_aspect[2])
{
	const float size_x_half = (x2 - x1) * 0.5f;
	const float size_y_half = (y2 - y1) * 0.5f;

	const float *safe_areas[] = {title_aspect, action_aspect};
	const int safe_len = ARRAY_SIZE(safe_areas);

	for (int i = 0; i < safe_len; i++) {
		if (safe_areas[i][0] || safe_areas[i][1]) {
			float margin_x = safe_areas[i][0] * size_x_half;
			float margin_y = safe_areas[i][1] * size_y_half;

			float minx = x1 + margin_x;
			float miny = y1 + margin_y;
			float maxx = x2 - margin_x;
			float maxy = y2 - margin_y;

			imm_draw_box_wire_2d(pos, minx, miny, maxx, maxy);
		}
	}
}


static void draw_scope_end(const rctf *rect, GLint *scissor)
{
	/* restore scissortest */
	glScissor(scissor[0], scissor[1], scissor[2], scissor[3]);

	glBlendFuncSeparate(GL_SRC_ALPHA, GL_ONE_MINUS_SRC_ALPHA, GL_ONE, GL_ONE_MINUS_SRC_ALPHA);

	/* outline */
	UI_draw_roundbox_corner_set(UI_CNR_ALL);
	float color[4] = {0.0f, 0.0f, 0.0f, 0.5f};
	UI_draw_roundbox_4fv(false, rect->xmin - 1, rect->ymin, rect->xmax + 1, rect->ymax + 1, 3.0f, color);
}

static void histogram_draw_one(
        float r, float g, float b, float alpha,
        float x, float y, float w, float h, const float *data, int res, const bool is_line,
        unsigned int pos_attrib)
{
	float color[4] = {r, g, b, alpha};

	/* that can happen */
	if (res == 0)
		return;

	glEnable(GL_LINE_SMOOTH);
	glBlendFuncSeparate(GL_SRC_ALPHA, GL_ONE, GL_ONE, GL_ONE);

	immUniformColor4fv(color);

	if (is_line) {
		/* curve outline */
		glLineWidth(1.5);

		immBegin(GWN_PRIM_LINE_STRIP, res);
		for (int i = 0; i < res; i++) {
			float x2 = x + i * (w / (float)res);
			immVertex2f(pos_attrib, x2, y + (data[i] * h));
		}
		immEnd();
	}
	else {
		/* under the curve */
		immBegin(GWN_PRIM_TRI_STRIP, res * 2);
		immVertex2f(pos_attrib, x, y);
		immVertex2f(pos_attrib, x, y + (data[0] * h));
		for (int i = 1; i < res; i++) {
			float x2 = x + i * (w / (float)res);
			immVertex2f(pos_attrib, x2, y + (data[i] * h));
			immVertex2f(pos_attrib, x2, y);
		}
		immEnd();

		/* curve outline */
		immUniformColor4f(0.0f, 0.0f, 0.0f, 0.25f);

		glBlendFuncSeparate(GL_SRC_ALPHA, GL_ONE_MINUS_SRC_ALPHA, GL_ONE, GL_ONE_MINUS_SRC_ALPHA);
		immBegin(GWN_PRIM_LINE_STRIP, res);
		for (int i = 0; i < res; i++) {
			float x2 = x + i * (w / (float)res);
			immVertex2f(pos_attrib, x2, y + (data[i] * h));
		}
		immEnd();
	}

	glDisable(GL_LINE_SMOOTH);
}

#define HISTOGRAM_TOT_GRID_LINES 4

void ui_draw_but_HISTOGRAM(ARegion *UNUSED(ar), uiBut *but, uiWidgetColors *UNUSED(wcol), const rcti *recti)
{
	Histogram *hist = (Histogram *)but->poin;
	int res = hist->x_resolution;
	const bool is_line = (hist->flag & HISTO_FLAG_LINE) != 0;

	rctf rect = {
		.xmin = (float)recti->xmin + 1,
		.xmax = (float)recti->xmax - 1,
		.ymin = (float)recti->ymin + 1,
		.ymax = (float)recti->ymax - 1
	};

	float w = BLI_rctf_size_x(&rect);
	float h = BLI_rctf_size_y(&rect) * hist->ymax;

	glEnable(GL_BLEND);
	glBlendFuncSeparate(GL_SRC_ALPHA, GL_ONE_MINUS_SRC_ALPHA, GL_ONE, GL_ONE_MINUS_SRC_ALPHA);

	float color[4];
	UI_GetThemeColor4fv(TH_PREVIEW_BACK, color);
	UI_draw_roundbox_corner_set(UI_CNR_ALL);
	UI_draw_roundbox_4fv(true, rect.xmin - 1, rect.ymin - 1, rect.xmax + 1, rect.ymax + 1, 3.0f, color);

	/* need scissor test, histogram can draw outside of boundary */
	GLint scissor[4];
	glGetIntegerv(GL_SCISSOR_BOX, scissor);
	glScissor((rect.xmin - 1),
	          (rect.ymin - 1),
	          (rect.xmax + 1) - (rect.xmin - 1),
	          (rect.ymax + 1) - (rect.ymin - 1));

	Gwn_VertFormat *format = immVertexFormat();
	unsigned int pos = GWN_vertformat_attr_add(format, "pos", GWN_COMP_F32, 2, GWN_FETCH_FLOAT);

	immBindBuiltinProgram(GPU_SHADER_2D_UNIFORM_COLOR);

	immUniformColor4f(1.0f, 1.0f, 1.0f, 0.08f);
	/* draw grid lines here */
	for (int i = 1; i <= HISTOGRAM_TOT_GRID_LINES; i++) {
		const float fac = (float)i / (float)HISTOGRAM_TOT_GRID_LINES;

		/* so we can tell the 1.0 color point */
		if (i == HISTOGRAM_TOT_GRID_LINES) {
			immUniformColor4f(1.0f, 1.0f, 1.0f, 0.5f);
		}

		immBegin(GWN_PRIM_LINES, 4);

		immVertex2f(pos, rect.xmin, rect.ymin + fac * h);
		immVertex2f(pos, rect.xmax, rect.ymin + fac * h);

		immVertex2f(pos, rect.xmin + fac * w, rect.ymin);
		immVertex2f(pos, rect.xmin + fac * w, rect.ymax);

		immEnd();
	}

	if (hist->mode == HISTO_MODE_LUMA) {
		histogram_draw_one(1.0, 1.0, 1.0, 0.75, rect.xmin, rect.ymin, w, h, hist->data_luma, res, is_line, pos);
	}
	else if (hist->mode == HISTO_MODE_ALPHA) {
		histogram_draw_one(1.0, 1.0, 1.0, 0.75, rect.xmin, rect.ymin, w, h, hist->data_a, res, is_line, pos);
	}
	else {
		if (hist->mode == HISTO_MODE_RGB || hist->mode == HISTO_MODE_R)
			histogram_draw_one(1.0, 0.0, 0.0, 0.75, rect.xmin, rect.ymin, w, h, hist->data_r, res, is_line, pos);
		if (hist->mode == HISTO_MODE_RGB || hist->mode == HISTO_MODE_G)
			histogram_draw_one(0.0, 1.0, 0.0, 0.75, rect.xmin, rect.ymin, w, h, hist->data_g, res, is_line, pos);
		if (hist->mode == HISTO_MODE_RGB || hist->mode == HISTO_MODE_B)
			histogram_draw_one(0.0, 0.0, 1.0, 0.75, rect.xmin, rect.ymin, w, h, hist->data_b, res, is_line, pos);
	}

<<<<<<< HEAD
	immUnbindProgram();
	
=======
>>>>>>> d886e322
	/* outline */
	draw_scope_end(&rect, scissor);
}

#undef HISTOGRAM_TOT_GRID_LINES

static void waveform_draw_one(float *waveform, int nbr, const float col[3])
{
	Gwn_VertFormat format = {0};
	unsigned int pos_id = GWN_vertformat_attr_add(&format, "pos", GWN_COMP_F32, 2, GWN_FETCH_FLOAT);

	Gwn_VertBuf *vbo = GWN_vertbuf_create_with_format(&format);
	GWN_vertbuf_data_alloc(vbo, nbr);

	GWN_vertbuf_attr_fill(vbo, pos_id, waveform);

	/* TODO store the Gwn_Batch inside the scope */
	Gwn_Batch *batch = GWN_batch_create_ex(GWN_PRIM_POINTS, vbo, NULL, GWN_BATCH_OWNS_VBO);
	GWN_batch_program_set_builtin(batch, GPU_SHADER_2D_UNIFORM_COLOR);
	GWN_batch_uniform_4f(batch, "color", col[0], col[1], col[2], 1.0f);
	GWN_batch_draw(batch);

	GWN_batch_discard(batch);
}

void ui_draw_but_WAVEFORM(ARegion *UNUSED(ar), uiBut *but, uiWidgetColors *UNUSED(wcol), const rcti *recti)
{
	Scopes *scopes = (Scopes *)but->poin;
	GLint scissor[4];
	float colors[3][3];
	float colorsycc[3][3] = {{1, 0, 1}, {1, 1, 0}, {0, 1, 1}};
	float colors_alpha[3][3], colorsycc_alpha[3][3]; /* colors  pre multiplied by alpha for speed up */
	float min, max;

	if (scopes == NULL) return;

	rctf rect = {
		.xmin = (float)recti->xmin + 1,
		.xmax = (float)recti->xmax - 1,
		.ymin = (float)recti->ymin + 1,
		.ymax = (float)recti->ymax - 1
	};

	if (scopes->wavefrm_yfac < 0.5f)
		scopes->wavefrm_yfac = 0.98f;
	float w = BLI_rctf_size_x(&rect) - 7;
	float h = BLI_rctf_size_y(&rect) * scopes->wavefrm_yfac;
	float yofs = rect.ymin + (BLI_rctf_size_y(&rect) - h) * 0.5f;
	float w3 = w / 3.0f;

	/* log scale for alpha */
	float alpha = scopes->wavefrm_alpha * scopes->wavefrm_alpha;

	unit_m3(colors);

	for (int c = 0; c < 3; c++) {
		for (int i = 0; i < 3; i++) {
			colors_alpha[c][i] = colors[c][i] * alpha;
			colorsycc_alpha[c][i] = colorsycc[c][i] * alpha;
		}
	}

	/* Flush text cache before changing scissors. */
	BLF_batch_draw_flush();

	glEnable(GL_BLEND);
	glBlendFuncSeparate(GL_SRC_ALPHA, GL_ONE_MINUS_SRC_ALPHA, GL_ONE, GL_ONE_MINUS_SRC_ALPHA);

	float color[4];
	UI_GetThemeColor4fv(TH_PREVIEW_BACK, color);
	UI_draw_roundbox_corner_set(UI_CNR_ALL);
	UI_draw_roundbox_4fv(true, rect.xmin - 1, rect.ymin - 1, rect.xmax + 1, rect.ymax + 1, 3.0f, color);

	/* need scissor test, waveform can draw outside of boundary */
	glGetIntegerv(GL_SCISSOR_BOX, scissor);
	glScissor((rect.xmin - 1),
	          (rect.ymin - 1),
	          (rect.xmax + 1) - (rect.xmin - 1),
	          (rect.ymax + 1) - (rect.ymin - 1));

	/* draw scale numbers first before binding any shader */
	for (int i = 0; i < 6; i++) {
		char str[4];
		BLI_snprintf(str, sizeof(str), "%-3d", i * 20);
		str[3] = '\0';
		BLF_color4f(BLF_default(), 1.0f, 1.0f, 1.0f, 0.08f);
		BLF_draw_default(rect.xmin + 1, yofs - 5 + (i * 0.2f) * h, 0, str, sizeof(str) - 1);
	}

	/* Flush text cache before drawing things on top. */
	BLF_batch_draw_flush();

	glEnable(GL_BLEND);
	glBlendFuncSeparate(GL_SRC_ALPHA, GL_ONE_MINUS_SRC_ALPHA, GL_ONE, GL_ONE_MINUS_SRC_ALPHA);

	Gwn_VertFormat *format = immVertexFormat();
	unsigned int pos = GWN_vertformat_attr_add(format, "pos", GWN_COMP_F32, 2, GWN_FETCH_FLOAT);

	immBindBuiltinProgram(GPU_SHADER_2D_UNIFORM_COLOR);

	immUniformColor4f(1.0f, 1.0f, 1.0f, 0.08f);

	/* draw grid lines here */
	immBegin(GWN_PRIM_LINES, 12);

	for (int i = 0; i < 6; i++) {
		immVertex2f(pos, rect.xmin + 22, yofs + (i * 0.2f) * h);
		immVertex2f(pos, rect.xmax + 1, yofs + (i * 0.2f) * h);
	}

	immEnd();

	/* 3 vertical separation */
	if (scopes->wavefrm_mode != SCOPES_WAVEFRM_LUMA) {
		immBegin(GWN_PRIM_LINES, 4);

		for (int i = 1; i < 3; i++) {
			immVertex2f(pos, rect.xmin + i * w3, rect.ymin);
			immVertex2f(pos, rect.xmin + i * w3, rect.ymax);
		}

		immEnd();
	}

	/* separate min max zone on the right */
	immBegin(GWN_PRIM_LINES, 2);
	immVertex2f(pos, rect.xmin + w, rect.ymin);
	immVertex2f(pos, rect.xmin + w, rect.ymax);
	immEnd();

	/* 16-235-240 level in case of ITU-R BT601/709 */
	immUniformColor4f(1.0f, 0.4f, 0.0f, 0.2f);
	if (ELEM(scopes->wavefrm_mode, SCOPES_WAVEFRM_YCC_601, SCOPES_WAVEFRM_YCC_709)) {
		immBegin(GWN_PRIM_LINES, 8);

		immVertex2f(pos, rect.xmin + 22, yofs + h * 16.0f / 255.0f);
		immVertex2f(pos, rect.xmax + 1, yofs + h * 16.0f / 255.0f);

		immVertex2f(pos, rect.xmin + 22, yofs + h * 235.0f / 255.0f);
		immVertex2f(pos, rect.xmin + w3, yofs + h * 235.0f / 255.0f);

		immVertex2f(pos, rect.xmin + 3 * w3, yofs + h * 235.0f / 255.0f);
		immVertex2f(pos, rect.xmax + 1, yofs + h * 235.0f / 255.0f);

		immVertex2f(pos, rect.xmin + w3, yofs + h * 240.0f / 255.0f);
		immVertex2f(pos, rect.xmax + 1, yofs + h * 240.0f / 255.0f);

		immEnd();
	}
	/* 7.5 IRE black point level for NTSC */
	if (scopes->wavefrm_mode == SCOPES_WAVEFRM_LUMA) {
		immBegin(GWN_PRIM_LINES, 2);
		immVertex2f(pos, rect.xmin, yofs + h * 0.075f);
		immVertex2f(pos, rect.xmax + 1, yofs + h * 0.075f);
		immEnd();
	}

	if (scopes->ok && scopes->waveform_1 != NULL) {
<<<<<<< HEAD
=======

		/* LUMA (1 channel) */
>>>>>>> d886e322
		glBlendFunc(GL_ONE, GL_ONE);
		glPointSize(1.0);

		/* LUMA (1 channel) */
		if (scopes->wavefrm_mode == SCOPES_WAVEFRM_LUMA) {
			float col[3] = {alpha, alpha, alpha};

<<<<<<< HEAD
			gpuPushMatrix();
			gpuTranslate2f(rect.xmin, yofs);
			gpuScale2f(w, h);

			waveform_draw_one(scopes->waveform_1, scopes->waveform_tot, col);
=======
			glBlendFunc(GL_ONE, GL_ONE);

			glPushMatrix();
			glEnableClientState(GL_VERTEX_ARRAY);

			glTranslatef(rect.xmin, yofs, 0.f);
			glScalef(w, h, 0.f);
			glVertexPointer(2, GL_FLOAT, 0, scopes->waveform_1);
			glDrawArrays(GL_POINTS, 0, scopes->waveform_tot);
>>>>>>> d886e322

			gpuPopMatrix();

			/* min max */
			immUniformColor3f(0.5f, 0.5f, 0.5f);
			min = yofs + scopes->minmax[0][0] * h;
			max = yofs + scopes->minmax[0][1] * h;
			CLAMP(min, rect.ymin, rect.ymax);
			CLAMP(max, rect.ymin, rect.ymax);

			immBegin(GWN_PRIM_LINES, 2);
			immVertex2f(pos, rect.xmax - 3, min);
			immVertex2f(pos, rect.xmax - 3, max);
			immEnd();
		}
		/* RGB (3 channel) */
		else if (scopes->wavefrm_mode == SCOPES_WAVEFRM_RGB) {
			gpuPushMatrix();
			gpuTranslate2f(rect.xmin, yofs);
			gpuScale2f(w, h);

			waveform_draw_one(scopes->waveform_1, scopes->waveform_tot, colors_alpha[0]);
			waveform_draw_one(scopes->waveform_2, scopes->waveform_tot, colors_alpha[1]);
			waveform_draw_one(scopes->waveform_3, scopes->waveform_tot, colors_alpha[2]);

			gpuPopMatrix();
		}
		/* PARADE / YCC (3 channels) */
		else if (ELEM(scopes->wavefrm_mode,
		              SCOPES_WAVEFRM_RGB_PARADE,
		              SCOPES_WAVEFRM_YCC_601,
		              SCOPES_WAVEFRM_YCC_709,
		              SCOPES_WAVEFRM_YCC_JPEG
		              ))
		{
			int rgb = (scopes->wavefrm_mode == SCOPES_WAVEFRM_RGB_PARADE);

			gpuPushMatrix();
			gpuTranslate2f(rect.xmin, yofs);
			gpuScale2f(w3, h);

			waveform_draw_one(scopes->waveform_1, scopes->waveform_tot, (rgb) ? colors_alpha[0] : colorsycc_alpha[0]);

			gpuTranslate2f(1.0f, 0.0f);
			waveform_draw_one(scopes->waveform_2, scopes->waveform_tot, (rgb) ? colors_alpha[1] : colorsycc_alpha[1]);

			gpuTranslate2f(1.0f, 0.0f);
			waveform_draw_one(scopes->waveform_3, scopes->waveform_tot, (rgb) ? colors_alpha[2] : colorsycc_alpha[2]);

			gpuPopMatrix();
		}

		/* min max */
		if (scopes->wavefrm_mode != SCOPES_WAVEFRM_LUMA ) {
			for (int c = 0; c < 3; c++) {
				if (ELEM(scopes->wavefrm_mode, SCOPES_WAVEFRM_RGB_PARADE, SCOPES_WAVEFRM_RGB))
					immUniformColor3f(colors[c][0] * 0.75f, colors[c][1] * 0.75f, colors[c][2] * 0.75f);
				else
					immUniformColor3f(colorsycc[c][0] * 0.75f, colorsycc[c][1] * 0.75f, colorsycc[c][2] * 0.75f);
				min = yofs + scopes->minmax[c][0] * h;
				max = yofs + scopes->minmax[c][1] * h;
				CLAMP(min, rect.ymin, rect.ymax);
				CLAMP(max, rect.ymin, rect.ymax);

				immBegin(GWN_PRIM_LINES, 2);
				immVertex2f(pos, rect.xmin + w + 2 + c * 2, min);
				immVertex2f(pos, rect.xmin + w + 2 + c * 2, max);
				immEnd();
			}
		}
	}

<<<<<<< HEAD
	immUnbindProgram();

=======
>>>>>>> d886e322
	/* outline */
	draw_scope_end(&rect, scissor);

	glDisable(GL_BLEND);
}

static float polar_to_x(float center, float diam, float ampli, float angle)
{
	return center + diam * ampli * cosf(angle);
}

static float polar_to_y(float center, float diam, float ampli, float angle)
{
	return center + diam * ampli * sinf(angle);
}

static void vectorscope_draw_target(unsigned int pos, float centerx, float centery, float diam, const float colf[3])
{
	float y, u, v;
	float tangle = 0.0f, tampli;
	float dangle, dampli, dangle2, dampli2;

	rgb_to_yuv(colf[0], colf[1], colf[2], &y, &u, &v, BLI_YUV_ITU_BT709);
	if (u > 0 && v >= 0) tangle = atanf(v / u);
	else if (u > 0 && v < 0) tangle = atanf(v / u) + 2.0f * (float)M_PI;
	else if (u < 0) tangle = atanf(v / u) + (float)M_PI;
	else if (u == 0 && v > 0.0f) tangle = M_PI_2;
	else if (u == 0 && v < 0.0f) tangle = -M_PI_2;
	tampli = sqrtf(u * u + v * v);

	/* small target vary by 2.5 degree and 2.5 IRE unit */
	immUniformColor4f(1.0f, 1.0f, 1.0f, 0.12f);
	dangle = DEG2RADF(2.5f);
	dampli = 2.5f / 200.0f;
	immBegin(GWN_PRIM_LINE_LOOP, 4);
	immVertex2f(pos, polar_to_x(centerx, diam, tampli + dampli, tangle + dangle), polar_to_y(centery, diam, tampli + dampli, tangle + dangle));
	immVertex2f(pos, polar_to_x(centerx, diam, tampli - dampli, tangle + dangle), polar_to_y(centery, diam, tampli - dampli, tangle + dangle));
	immVertex2f(pos, polar_to_x(centerx, diam, tampli - dampli, tangle - dangle), polar_to_y(centery, diam, tampli - dampli, tangle - dangle));
	immVertex2f(pos, polar_to_x(centerx, diam, tampli + dampli, tangle - dangle), polar_to_y(centery, diam, tampli + dampli, tangle - dangle));
	immEnd();
	/* big target vary by 10 degree and 20% amplitude */
	immUniformColor4f(1.0f, 1.0f, 1.0f, 0.12f);
	dangle = DEG2RADF(10.0f);
	dampli = 0.2f * tampli;
	dangle2 = DEG2RADF(5.0f);
	dampli2 = 0.5f * dampli;
	immBegin(GWN_PRIM_LINE_STRIP, 3);
	immVertex2f(pos, polar_to_x(centerx, diam, tampli + dampli - dampli2, tangle + dangle), polar_to_y(centery, diam, tampli + dampli - dampli2, tangle + dangle));
	immVertex2f(pos, polar_to_x(centerx, diam, tampli + dampli, tangle + dangle), polar_to_y(centery, diam, tampli + dampli, tangle + dangle));
	immVertex2f(pos, polar_to_x(centerx, diam, tampli + dampli, tangle + dangle - dangle2), polar_to_y(centery, diam, tampli + dampli, tangle + dangle - dangle2));
	immEnd();
	immBegin(GWN_PRIM_LINE_STRIP, 3);
	immVertex2f(pos, polar_to_x(centerx, diam, tampli - dampli + dampli2, tangle + dangle), polar_to_y(centery, diam, tampli - dampli + dampli2, tangle + dangle));
	immVertex2f(pos, polar_to_x(centerx, diam, tampli - dampli, tangle + dangle), polar_to_y(centery, diam, tampli - dampli, tangle + dangle));
	immVertex2f(pos, polar_to_x(centerx, diam, tampli - dampli, tangle + dangle - dangle2), polar_to_y(centery, diam, tampli - dampli, tangle + dangle - dangle2));
	immEnd();
	immBegin(GWN_PRIM_LINE_STRIP, 3);
	immVertex2f(pos, polar_to_x(centerx, diam, tampli - dampli + dampli2, tangle - dangle), polar_to_y(centery, diam, tampli - dampli + dampli2, tangle - dangle));
	immVertex2f(pos, polar_to_x(centerx, diam, tampli - dampli, tangle - dangle), polar_to_y(centery, diam, tampli - dampli, tangle - dangle));
	immVertex2f(pos, polar_to_x(centerx, diam, tampli - dampli, tangle - dangle + dangle2), polar_to_y(centery, diam, tampli - dampli, tangle - dangle + dangle2));
	immEnd();
	immBegin(GWN_PRIM_LINE_STRIP, 3);
	immVertex2f(pos, polar_to_x(centerx, diam, tampli + dampli - dampli2, tangle - dangle), polar_to_y(centery, diam, tampli + dampli - dampli2, tangle - dangle));
	immVertex2f(pos, polar_to_x(centerx, diam, tampli + dampli, tangle - dangle), polar_to_y(centery, diam, tampli + dampli, tangle - dangle));
	immVertex2f(pos, polar_to_x(centerx, diam, tampli + dampli, tangle - dangle + dangle2), polar_to_y(centery, diam, tampli + dampli, tangle - dangle + dangle2));
	immEnd();
}

void ui_draw_but_VECTORSCOPE(ARegion *UNUSED(ar), uiBut *but, uiWidgetColors *UNUSED(wcol), const rcti *recti)
{
	const float skin_rad = DEG2RADF(123.0f); /* angle in radians of the skin tone line */
	Scopes *scopes = (Scopes *)but->poin;

	const float colors[6][3] = {
	    {0.75, 0.0, 0.0},  {0.75, 0.75, 0.0}, {0.0, 0.75, 0.0},
	    {0.0, 0.75, 0.75}, {0.0, 0.0, 0.75},  {0.75, 0.0, 0.75}};

	rctf rect = {
		.xmin = (float)recti->xmin + 1,
		.xmax = (float)recti->xmax - 1,
		.ymin = (float)recti->ymin + 1,
		.ymax = (float)recti->ymax - 1
	};

	float w = BLI_rctf_size_x(&rect);
	float h = BLI_rctf_size_y(&rect);
	float centerx = rect.xmin + w * 0.5f;
	float centery = rect.ymin + h * 0.5f;
	float diam = (w < h) ? w : h;

	float alpha = scopes->vecscope_alpha * scopes->vecscope_alpha * scopes->vecscope_alpha;

	glEnable(GL_BLEND);
	glBlendFuncSeparate(GL_SRC_ALPHA, GL_ONE_MINUS_SRC_ALPHA, GL_ONE, GL_ONE_MINUS_SRC_ALPHA);

	float color[4];
	UI_GetThemeColor4fv(TH_PREVIEW_BACK, color);
	UI_draw_roundbox_corner_set(UI_CNR_ALL);
	UI_draw_roundbox_4fv(true, rect.xmin - 1, rect.ymin - 1, rect.xmax + 1, rect.ymax + 1, 3.0f, color);

	/* need scissor test, hvectorscope can draw outside of boundary */
	GLint scissor[4];
	glGetIntegerv(GL_SCISSOR_BOX, scissor);
	glScissor((rect.xmin - 1),
	          (rect.ymin - 1),
	          (rect.xmax + 1) - (rect.xmin - 1),
	          (rect.ymax + 1) - (rect.ymin - 1));
<<<<<<< HEAD
	
	Gwn_VertFormat *format = immVertexFormat();
	unsigned int pos = GWN_vertformat_attr_add(format, "pos", GWN_COMP_F32, 2, GWN_FETCH_FLOAT);

	immBindBuiltinProgram(GPU_SHADER_2D_UNIFORM_COLOR);

	immUniformColor4f(1.0f, 1.0f, 1.0f, 0.08f);
=======

	glColor4f(1.f, 1.f, 1.f, 0.08f);
>>>>>>> d886e322
	/* draw grid elements */
	/* cross */
	immBegin(GWN_PRIM_LINES, 4);

	immVertex2f(pos, centerx - (diam * 0.5f) - 5, centery);
	immVertex2f(pos, centerx + (diam * 0.5f) + 5, centery);

	immVertex2f(pos, centerx, centery - (diam * 0.5f) - 5);
	immVertex2f(pos, centerx, centery + (diam * 0.5f) + 5);

	immEnd();

	/* circles */
	for (int j = 0; j < 5; j++) {
		const int increment = 15;
		immBegin(GWN_PRIM_LINE_LOOP, (int)(360 / increment));
		for (int i = 0; i <= 360 - increment; i += increment) {
			const float a = DEG2RADF((float)i);
			const float r = (j + 1) * 0.1f;
			immVertex2f(pos, polar_to_x(centerx, diam, r, a), polar_to_y(centery, diam, r, a));
		}
		immEnd();
	}
	/* skin tone line */
	immUniformColor4f(1.0f, 0.4f, 0.0f, 0.2f);

	immBegin(GWN_PRIM_LINES, 2);
	immVertex2f(pos, polar_to_x(centerx, diam, 0.5f, skin_rad), polar_to_y(centery, diam, 0.5f, skin_rad));
	immVertex2f(pos, polar_to_x(centerx, diam, 0.1f, skin_rad), polar_to_y(centery, diam, 0.1f, skin_rad));
	immEnd();

	/* saturation points */
	for (int i = 0; i < 6; i++)
<<<<<<< HEAD
		vectorscope_draw_target(pos, centerx, centery, diam, colors[i]);
	
=======
		vectorscope_draw_target(centerx, centery, diam, colors[i]);

>>>>>>> d886e322
	if (scopes->ok && scopes->vecscope != NULL) {
		/* pixel point cloud */
		float col[3] = {alpha, alpha, alpha};

		glBlendFunc(GL_ONE, GL_ONE);
		glPointSize(1.0);

		gpuPushMatrix();
		gpuTranslate2f(centerx, centery);
		gpuScaleUniform(diam);

		waveform_draw_one(scopes->vecscope, scopes->waveform_tot, col);

<<<<<<< HEAD
		gpuPopMatrix();
=======
		glVertexPointer(2, GL_FLOAT, 0, scopes->vecscope);
		glPointSize(1.0);
		glDrawArrays(GL_POINTS, 0, scopes->waveform_tot);

		glDisableClientState(GL_VERTEX_ARRAY);
		glPopMatrix();
>>>>>>> d886e322
	}

	immUnbindProgram();

	/* outline */
	draw_scope_end(&rect, scissor);

	glDisable(GL_BLEND);
}

static void ui_draw_colorband_handle_tri_hlight(unsigned int pos, float x1, float y1, float halfwidth, float height)
{
	glEnable(GL_LINE_SMOOTH);

	immBegin(GWN_PRIM_LINE_STRIP, 3);
	immVertex2f(pos, x1 + halfwidth, y1);
	immVertex2f(pos, x1, y1 + height);
	immVertex2f(pos, x1 - halfwidth, y1);
	immEnd();

	glDisable(GL_LINE_SMOOTH);
}

static void ui_draw_colorband_handle_tri(unsigned int pos, float x1, float y1, float halfwidth, float height, bool fill)
{
	glEnable(fill ? GL_POLYGON_SMOOTH : GL_LINE_SMOOTH);

	immBegin(fill ? GWN_PRIM_TRIS : GWN_PRIM_LINE_LOOP, 3);
	immVertex2f(pos, x1 + halfwidth, y1);
	immVertex2f(pos, x1, y1 + height);
	immVertex2f(pos, x1 - halfwidth, y1);
	immEnd();

	glDisable(fill ? GL_POLYGON_SMOOTH : GL_LINE_SMOOTH);
}

static void ui_draw_colorband_handle_box(unsigned int pos, float x1, float y1, float x2, float y2, bool fill)
{
	immBegin(fill ? GWN_PRIM_TRI_FAN : GWN_PRIM_LINE_LOOP, 4);
	immVertex2f(pos, x1, y1);
	immVertex2f(pos, x1, y2);
	immVertex2f(pos, x2, y2);
	immVertex2f(pos, x2, y1);
	immEnd();
}

static void ui_draw_colorband_handle(
        uint shdr_pos, const rcti *rect, float x,
        const float rgb[3], struct ColorManagedDisplay *display,
        bool active)
{
	const float sizey = BLI_rcti_size_y(rect);
	const float min_width = 3.0f;
	float colf[3] = {UNPACK3(rgb)};

	float half_width = floorf(sizey / 3.5f);
	float height = half_width * 1.4f;

	float y1 = rect->ymin + (sizey * 0.16f);
	float y2 = rect->ymax;

	/* align to pixels */
	x  = floorf(x  + 0.5f);
	y1 = floorf(y1 + 0.5f);

	if (active || half_width < min_width) {
		immUnbindProgram();

		immBindBuiltinProgram(GPU_SHADER_2D_LINE_DASHED_UNIFORM_COLOR);

		float viewport_size[4];
		glGetFloatv(GL_VIEWPORT, viewport_size);
		immUniform2f("viewport_size", viewport_size[2] / UI_DPI_FAC, viewport_size[3] / UI_DPI_FAC);

		immUniform1i("num_colors", 2);  /* "advanced" mode */
		immUniformArray4fv("colors", (float *)(float[][4]){{0.8f, 0.8f, 0.8f, 1.0f}, {0.0f, 0.0f, 0.0f, 1.0f}}, 2);
		immUniform1f("dash_width", active ? 4.0f : 2.0f);

		immBegin(GWN_PRIM_LINES, 2);
		immVertex2f(shdr_pos, x, y1);
		immVertex2f(shdr_pos, x, y2);
		immEnd();

		immUnbindProgram();

		immBindBuiltinProgram(GPU_SHADER_2D_UNIFORM_COLOR);

		/* hide handles when zoomed out too far */
		if (half_width < min_width) {
			return;
		}
	}

	/* shift handle down */
	y1 -= half_width;

	immUniformColor3ub(0, 0, 0);
	ui_draw_colorband_handle_box(shdr_pos, x - half_width, y1 - 1, x + half_width, y1 + height, false);

	/* draw all triangles blended */
	glEnable(GL_BLEND);

	ui_draw_colorband_handle_tri(shdr_pos, x, y1 + height, half_width, half_width, true);

	if (active)
		immUniformColor3ub(196, 196, 196);
	else
		immUniformColor3ub(96, 96, 96);
	ui_draw_colorband_handle_tri(shdr_pos, x, y1 + height, half_width, half_width, true);

	if (active)
		immUniformColor3ub(255, 255, 255);
	else
		immUniformColor3ub(128, 128, 128);
	ui_draw_colorband_handle_tri_hlight(shdr_pos, x, y1 + height - 1, (half_width - 1), (half_width - 1));

	immUniformColor3ub(0, 0, 0);
	ui_draw_colorband_handle_tri_hlight(shdr_pos, x, y1 + height, half_width, half_width);

	glDisable(GL_BLEND);

	immUniformColor3ub(128, 128, 128);
	ui_draw_colorband_handle_box(shdr_pos, x - (half_width - 1), y1, x + (half_width - 1), y1 + height, true);

	if (display) {
		IMB_colormanagement_scene_linear_to_display_v3(colf, display);
	}

	immUniformColor3fv(colf);
	ui_draw_colorband_handle_box(shdr_pos, x - (half_width - 2), y1 + 1, x + (half_width - 2), y1 + height - 2, true);
}

void ui_draw_but_COLORBAND(uiBut *but, uiWidgetColors *UNUSED(wcol), const rcti *rect)
{
	struct ColorManagedDisplay *display = NULL;
	unsigned int position, color;

	ColorBand *coba = (ColorBand *)(but->editcoba ? but->editcoba : but->poin);
	if (coba == NULL) return;

	if (but->block->color_profile)
		display = ui_block_cm_display_get(but->block);

	float x1 = rect->xmin;
	float sizex = rect->xmax - x1;
	float sizey = BLI_rcti_size_y(rect);
	float sizey_solid = sizey * 0.25f;
	float y1 = rect->ymin;

	Gwn_VertFormat *format = immVertexFormat();
	position = GWN_vertformat_attr_add(format, "pos", GWN_COMP_F32, 2, GWN_FETCH_FLOAT);
	immBindBuiltinProgram(GPU_SHADER_2D_CHECKER);

	/* Drawing the checkerboard. */
	immUniform4f("color1", UI_ALPHA_CHECKER_DARK / 255.0f, UI_ALPHA_CHECKER_DARK / 255.0f, UI_ALPHA_CHECKER_DARK / 255.0f, 1.0f);
	immUniform4f("color2", UI_ALPHA_CHECKER_LIGHT / 255.0f, UI_ALPHA_CHECKER_LIGHT / 255.0f, UI_ALPHA_CHECKER_LIGHT / 255.0f, 1.0f);
	immUniform1i("size", 8);
	immRectf(position, x1, y1, x1 + sizex, rect->ymax);
	immUnbindProgram();

	/* New format */
	format = immVertexFormat();
	position = GWN_vertformat_attr_add(format, "pos", GWN_COMP_F32, 2, GWN_FETCH_FLOAT);
	color = GWN_vertformat_attr_add(format, "color", GWN_COMP_F32, 4, GWN_FETCH_FLOAT);
	immBindBuiltinProgram(GPU_SHADER_2D_SMOOTH_COLOR);

	/* layer: color ramp */
	glEnable(GL_BLEND);

	CBData *cbd = coba->data;

	float v1[2], v2[2];
	float colf[4] = {0, 0, 0, 0}; /* initialize in case the colorband isn't valid */

	v1[1] = y1 + sizey_solid;
	v2[1] = rect->ymax;
<<<<<<< HEAD
	
	immBegin(GWN_PRIM_TRI_STRIP, (sizex + 1) * 2);
=======

	glBegin(GL_TRIANGLE_STRIP);
>>>>>>> d886e322
	for (int a = 0; a <= sizex; a++) {
		float pos = ((float)a) / sizex;
		BKE_colorband_evaluate(coba, pos, colf);
		if (display)
			IMB_colormanagement_scene_linear_to_display_v3(colf, display);

		v1[0] = v2[0] = x1 + a;
<<<<<<< HEAD
		
		immAttrib4fv(color, colf);
		immVertex2fv(position, v1);
		immVertex2fv(position, v2);
=======

		glColor4fv(colf);
		glVertex2fv(v1);
		glVertex2fv(v2);
>>>>>>> d886e322
	}
	immEnd();

	/* layer: color ramp without alpha for reference when manipulating ramp properties */
	v1[1] = y1;
	v2[1] = y1 + sizey_solid;

	immBegin(GWN_PRIM_TRI_STRIP, (sizex + 1) * 2);
	for (int a = 0; a <= sizex; a++) {
		float pos = ((float)a) / sizex;
		BKE_colorband_evaluate(coba, pos, colf);
		if (display)
			IMB_colormanagement_scene_linear_to_display_v3(colf, display);

		v1[0] = v2[0] = x1 + a;

		immAttrib4f(color, colf[0], colf[1], colf[2], 1.0f);
		immVertex2fv(position, v1);
		immVertex2fv(position, v2);
	}
	immEnd();

	immUnbindProgram();

	glDisable(GL_BLEND);

	/* New format */
	format = immVertexFormat();
	position = GWN_vertformat_attr_add(format, "pos", GWN_COMP_F32, 2, GWN_FETCH_FLOAT);
	immBindBuiltinProgram(GPU_SHADER_2D_UNIFORM_COLOR);

	/* layer: box outline */
<<<<<<< HEAD
	immUniformColor4f(0.0f, 0.0f, 0.0f, 1.0f);
	imm_draw_box_wire_2d(position, x1, y1, x1 + sizex, rect->ymax);
=======
	glColor4f(0.0, 0.0, 0.0, 1.0);
	fdrawbox(x1, y1, x1 + sizex, rect->ymax);
>>>>>>> d886e322

	/* layer: box outline */
	glEnable(GL_BLEND);
	immUniformColor4f(0.0f, 0.0f, 0.0f, 0.5f);

	immBegin(GWN_PRIM_LINES, 2);
	immVertex2f(position, x1, y1);
	immVertex2f(position, x1 + sizex, y1);
	immEnd();

	immUniformColor4f(1.0f, 1.0f, 1.0f, 0.25f);

	immBegin(GWN_PRIM_LINES, 2);
	immVertex2f(position, x1, y1 - 1);
	immVertex2f(position, x1 + sizex, y1 - 1);
	immEnd();

	glDisable(GL_BLEND);

	/* layer: draw handles */
	for (int a = 0; a < coba->tot; a++, cbd++) {
		if (a != coba->cur) {
			float pos = x1 + cbd->pos * (sizex - 1) + 1;
			ui_draw_colorband_handle(position, rect, pos, &cbd->r, display, false);
		}
	}

	/* layer: active handle */
	if (coba->tot != 0) {
		cbd = &coba->data[coba->cur];
		float pos = x1 + cbd->pos * (sizex - 1) + 1;
		ui_draw_colorband_handle(position, rect, pos, &cbd->r, display, true);
	}

	immUnbindProgram();
}

void ui_draw_but_UNITVEC(uiBut *but, uiWidgetColors *wcol, const rcti *rect)
{
	/* sphere color */
	float diffuse[3] = {1.0f, 1.0f, 1.0f};
	float light[3];
	float size;

	/* backdrop */
	UI_draw_roundbox_corner_set(UI_CNR_ALL);
<<<<<<< HEAD
	UI_draw_roundbox_3ubAlpha(true, rect->xmin, rect->ymin, rect->xmax, rect->ymax, 5.0f, (unsigned char *)wcol->inner, 255);
	
=======
	UI_draw_roundbox_gl_mode(GL_POLYGON, rect->xmin, rect->ymin, rect->xmax, rect->ymax, 5.0f);

	/* sphere color */
>>>>>>> d886e322
	glCullFace(GL_BACK);
	glEnable(GL_CULL_FACE);

	/* setup lights */
	ui_but_v3_get(but, light);

	/* transform to button */
<<<<<<< HEAD
	gpuPushMatrix();
	
=======
	glPushMatrix();
	glTranslatef(rect->xmin + 0.5f * BLI_rcti_size_x(rect), rect->ymin + 0.5f * BLI_rcti_size_y(rect), 0.0f);

>>>>>>> d886e322
	if (BLI_rcti_size_x(rect) < BLI_rcti_size_y(rect))
		size = 0.5f * BLI_rcti_size_x(rect);
	else
		size = 0.5f * BLI_rcti_size_y(rect);

<<<<<<< HEAD
	gpuTranslate2f(rect->xmin + 0.5f * BLI_rcti_size_x(rect), rect->ymin + 0.5f * BLI_rcti_size_y(rect));
	gpuScaleUniform(size);
=======
	if (displist == 0) {
		GLUquadricObj *qobj;

		displist = glGenLists(1);
		glNewList(displist, GL_COMPILE);

		qobj = gluNewQuadric();
		gluQuadricDrawStyle(qobj, GLU_FILL);
		GPU_basic_shader_bind(GPU_basic_shader_bound_options());
		gluSphere(qobj, 100.0, 32, 24);
		gluDeleteQuadric(qobj);

		glEndList();
	}
>>>>>>> d886e322

	Gwn_Batch *sphere = GPU_batch_preset_sphere(2);
	GWN_batch_program_set_builtin(sphere, GPU_SHADER_SIMPLE_LIGHTING);
	GWN_batch_uniform_4f(sphere, "color", diffuse[0], diffuse[1], diffuse[2], 1.0f);
	GWN_batch_uniform_3fv(sphere, "light", light);
	GWN_batch_draw(sphere);

	/* restore */
	glDisable(GL_CULL_FACE);

	/* AA circle */
	Gwn_VertFormat *format = immVertexFormat();
	unsigned int pos = GWN_vertformat_attr_add(format, "pos", GWN_COMP_F32, 2, GWN_FETCH_FLOAT);
	immBindBuiltinProgram(GPU_SHADER_2D_UNIFORM_COLOR);
	immUniformColor3ubv((unsigned char *)wcol->inner);

	glEnable(GL_BLEND);
	glEnable(GL_LINE_SMOOTH);
	imm_draw_circle_wire_2d(pos, 0.0f, 0.0f, 1.0f, 32);
	glDisable(GL_BLEND);
	glDisable(GL_LINE_SMOOTH);

	/* matrix after circle */
	gpuPopMatrix();

	immUnbindProgram();
}

static void ui_draw_but_curve_grid(unsigned int pos, const rcti *rect, float zoomx, float zoomy, float offsx, float offsy, float step)
{
	float dx = step * zoomx;
	float fx = rect->xmin + zoomx * (-offsx);
	if (fx > rect->xmin) fx -= dx * (floorf(fx - rect->xmin));
<<<<<<< HEAD
	
=======
	while (fx < rect->xmax) {
		glVertex2f(fx, rect->ymin);
		glVertex2f(fx, rect->ymax);
		fx += dx;
	}

>>>>>>> d886e322
	float dy = step * zoomy;
	float fy = rect->ymin + zoomy * (-offsy);
	if (fy > rect->ymin) fy -= dy * (floorf(fy - rect->ymin));

	float line_count = floorf((rect->xmax - fx) / dx) + 1.0f +
	                   floorf((rect->ymax - fy) / dy) + 1.0f;

	immBegin(GWN_PRIM_LINES, (int)line_count * 2);
	while (fx < rect->xmax) {
		immVertex2f(pos, fx, rect->ymin);
		immVertex2f(pos, fx, rect->ymax);
		fx += dx;
	}
	while (fy < rect->ymax) {
		immVertex2f(pos, rect->xmin, fy);
		immVertex2f(pos, rect->xmax, fy);
		fy += dy;
	}
<<<<<<< HEAD
	immEnd();
	
=======
	glEnd();

>>>>>>> d886e322
}

static void gl_shaded_color(unsigned char *col, int shade)
{
	immUniformColor3ub(col[0] - shade > 0 ? col[0] - shade : 0,
	                   col[1] - shade > 0 ? col[1] - shade : 0,
	                   col[2] - shade > 0 ? col[2] - shade : 0);
}

void ui_draw_but_CURVE(ARegion *ar, uiBut *but, uiWidgetColors *wcol, const rcti *rect)
{
	CurveMapping *cumap;

	if (but->editcumap) {
		cumap = but->editcumap;
	}
	else {
		cumap = (CurveMapping *)but->poin;
	}

	CurveMap *cuma = &cumap->cm[cumap->cur];

	/* need scissor test, curve can draw outside of boundary */
	GLint scissor[4];
	glGetIntegerv(GL_SCISSOR_BOX, scissor);
	rcti scissor_new = {
		.xmin = rect->xmin,
		.ymin = rect->ymin,
		.xmax = rect->xmax,
		.ymax = rect->ymax
	};
	rcti scissor_region = {0, ar->winx, 0, ar->winy};
	BLI_rcti_isect(&scissor_new, &scissor_region, &scissor_new);
	glScissor(scissor_new.xmin,
	          scissor_new.ymin,
	          BLI_rcti_size_x(&scissor_new),
	          BLI_rcti_size_y(&scissor_new));

	/* calculate offset and zoom */
	float zoomx = (BLI_rcti_size_x(rect) - 2.0f) / BLI_rctf_size_x(&cumap->curr);
	float zoomy = (BLI_rcti_size_y(rect) - 2.0f) / BLI_rctf_size_y(&cumap->curr);
	float offsx = cumap->curr.xmin - (1.0f / zoomx);
	float offsy = cumap->curr.ymin - (1.0f / zoomy);
<<<<<<< HEAD
=======

	glLineWidth(1.0f);
>>>>>>> d886e322

	/* Do this first to not mess imm context */
	if (but->a1 == UI_GRAD_H) {
		/* magic trigger for curve backgrounds */
		float col[3] = {0.0f, 0.0f, 0.0f}; /* dummy arg */

		rcti grid = {
			.xmin = rect->xmin + zoomx * (-offsx),
			.xmax = grid.xmin + zoomx,
			.ymin = rect->ymin + zoomy * (-offsy),
			.ymax = grid.ymin + zoomy
		};

		ui_draw_gradient(&grid, col, UI_GRAD_H, 1.0f);
	}

	glLineWidth(1.0f);

	Gwn_VertFormat *format = immVertexFormat();
	unsigned int pos = GWN_vertformat_attr_add(format, "pos", GWN_COMP_F32, 2, GWN_FETCH_FLOAT);
	immBindBuiltinProgram(GPU_SHADER_2D_UNIFORM_COLOR);

	/* backdrop */
	if (but->a1 == UI_GRAD_H) {
		/* grid, hsv uses different grid */
		glEnable(GL_BLEND);
		glBlendFuncSeparate(GL_SRC_ALPHA, GL_ONE_MINUS_SRC_ALPHA, GL_ONE, GL_ONE_MINUS_SRC_ALPHA);
		immUniformColor4ub(0, 0, 0, 48);
		ui_draw_but_curve_grid(pos, rect, zoomx, zoomy, offsx, offsy, 0.1666666f);
		glDisable(GL_BLEND);
	}
	else {
		if (cumap->flag & CUMA_DO_CLIP) {
			gl_shaded_color((unsigned char *)wcol->inner, -20);
			immRectf(pos, rect->xmin, rect->ymin, rect->xmax, rect->ymax);
			immUniformColor3ubv((unsigned char *)wcol->inner);
			immRectf(pos, rect->xmin + zoomx * (cumap->clipr.xmin - offsx),
			              rect->ymin + zoomy * (cumap->clipr.ymin - offsy),
			              rect->xmin + zoomx * (cumap->clipr.xmax - offsx),
			              rect->ymin + zoomy * (cumap->clipr.ymax - offsy));
		}
		else {
			immUniformColor3ubv((unsigned char *)wcol->inner);
			immRectf(pos, rect->xmin, rect->ymin, rect->xmax, rect->ymax);
		}

		/* grid, every 0.25 step */
		gl_shaded_color((unsigned char *)wcol->inner, -16);
		ui_draw_but_curve_grid(pos, rect, zoomx, zoomy, offsx, offsy, 0.25f);
		/* grid, every 1.0 step */
		gl_shaded_color((unsigned char *)wcol->inner, -24);
		ui_draw_but_curve_grid(pos, rect, zoomx, zoomy, offsx, offsy, 1.0f);
		/* axes */
		gl_shaded_color((unsigned char *)wcol->inner, -50);
		immBegin(GWN_PRIM_LINES, 4);
		immVertex2f(pos, rect->xmin, rect->ymin + zoomy * (-offsy));
		immVertex2f(pos, rect->xmax, rect->ymin + zoomy * (-offsy));
		immVertex2f(pos, rect->xmin + zoomx * (-offsx), rect->ymin);
		immVertex2f(pos, rect->xmin + zoomx * (-offsx), rect->ymax);
		immEnd();
	}

	/* cfra option */
	/* XXX 2.48 */
#if 0
	if (cumap->flag & CUMA_DRAW_CFRA) {
		immUniformColor3ub(0x60, 0xc0, 0x40);
		immBegin(GWN_PRIM_LINES, 2);
		immVertex2f(pos, rect->xmin + zoomx * (cumap->sample[0] - offsx), rect->ymin);
		immVertex2f(pos, rect->xmin + zoomx * (cumap->sample[0] - offsx), rect->ymax);
		immEnd();
	}
#endif
	/* sample option */

	if (cumap->flag & CUMA_DRAW_SAMPLE) {
		immBegin(GWN_PRIM_LINES, 2); /* will draw one of the following 3 lines */
		if (but->a1 == UI_GRAD_H) {
			float tsample[3];
			float hsv[3];
			linearrgb_to_srgb_v3_v3(tsample, cumap->sample);
			rgb_to_hsv_v(tsample, hsv);
			immUniformColor3ub(240, 240, 240);

			immVertex2f(pos, rect->xmin + zoomx * (hsv[0] - offsx), rect->ymin);
			immVertex2f(pos, rect->xmin + zoomx * (hsv[0] - offsx), rect->ymax);
		}
		else if (cumap->cur == 3) {
			float lum = IMB_colormanagement_get_luminance(cumap->sample);
<<<<<<< HEAD
			immUniformColor3ub(240, 240, 240);
			
			immVertex2f(pos, rect->xmin + zoomx * (lum - offsx), rect->ymin);
			immVertex2f(pos, rect->xmin + zoomx * (lum - offsx), rect->ymax);
=======
			glColor3ub(240, 240, 240);

			glVertex2f(rect->xmin + zoomx * (lum - offsx), rect->ymin);
			glVertex2f(rect->xmin + zoomx * (lum - offsx), rect->ymax);
>>>>>>> d886e322
		}
		else {
			if (cumap->cur == 0)
				immUniformColor3ub(240, 100, 100);
			else if (cumap->cur == 1)
				immUniformColor3ub(100, 240, 100);
			else
<<<<<<< HEAD
				immUniformColor3ub(100, 100, 240);
			
			immVertex2f(pos, rect->xmin + zoomx * (cumap->sample[cumap->cur] - offsx), rect->ymin);
			immVertex2f(pos, rect->xmin + zoomx * (cumap->sample[cumap->cur] - offsx), rect->ymax);
=======
				glColor3ub(100, 100, 240);

			glVertex2f(rect->xmin + zoomx * (cumap->sample[cumap->cur] - offsx), rect->ymin);
			glVertex2f(rect->xmin + zoomx * (cumap->sample[cumap->cur] - offsx), rect->ymax);
>>>>>>> d886e322
		}
		immEnd();
	}

	/* the curve */
	immUniformColor3ubv((unsigned char *)wcol->item);
	glEnable(GL_LINE_SMOOTH);
	glEnable(GL_BLEND);
<<<<<<< HEAD
	immBegin(GWN_PRIM_LINE_STRIP, (CM_TABLE + 1) + 2);
	
=======
	glBegin(GL_LINE_STRIP);

>>>>>>> d886e322
	if (cuma->table == NULL)
		curvemapping_changed(cumap, false);

	CurveMapPoint *cmp = cuma->table;

	/* first point */
	if ((cuma->flag & CUMA_EXTEND_EXTRAPOLATE) == 0) {
		immVertex2f(pos, rect->xmin, rect->ymin + zoomy * (cmp[0].y - offsy));
	}
	else {
		float fx = rect->xmin + zoomx * (cmp[0].x - offsx + cuma->ext_in[0]);
		float fy = rect->ymin + zoomy * (cmp[0].y - offsy + cuma->ext_in[1]);
		immVertex2f(pos, fx, fy);
	}
	for (int a = 0; a <= CM_TABLE; a++) {
		float fx = rect->xmin + zoomx * (cmp[a].x - offsx);
		float fy = rect->ymin + zoomy * (cmp[a].y - offsy);
		immVertex2f(pos, fx, fy);
	}
	/* last point */
	if ((cuma->flag & CUMA_EXTEND_EXTRAPOLATE) == 0) {
		immVertex2f(pos, rect->xmax, rect->ymin + zoomy * (cmp[CM_TABLE].y - offsy));
	}
	else {
		float fx = rect->xmin + zoomx * (cmp[CM_TABLE].x - offsx - cuma->ext_out[0]);
		float fy = rect->ymin + zoomy * (cmp[CM_TABLE].y - offsy - cuma->ext_out[1]);
		immVertex2f(pos, fx, fy);
	}
	immEnd();
	glDisable(GL_LINE_SMOOTH);
	glDisable(GL_BLEND);
	immUnbindProgram();

	/* the points, use aspect to make them visible on edges */
	format = immVertexFormat();
	pos = GWN_vertformat_attr_add(format, "pos", GWN_COMP_F32, 2, GWN_FETCH_FLOAT);
	unsigned int col = GWN_vertformat_attr_add(format, "color", GWN_COMP_F32, 4, GWN_FETCH_FLOAT);
	immBindBuiltinProgram(GPU_SHADER_2D_FLAT_COLOR);

	cmp = cuma->curve;
	glPointSize(3.0f);
	immBegin(GWN_PRIM_POINTS, cuma->totpoint);
	for (int a = 0; a < cuma->totpoint; a++) {
		float color[4];
		if (cmp[a].flag & CUMA_SELECT)
			UI_GetThemeColor4fv(TH_TEXT_HI, color);
		else
			UI_GetThemeColor4fv(TH_TEXT, color);
		float fx = rect->xmin + zoomx * (cmp[a].x - offsx);
		float fy = rect->ymin + zoomy * (cmp[a].y - offsy);
		immAttrib4fv(col, color);
		immVertex2f(pos, fx, fy);
	}
<<<<<<< HEAD
	immEnd();
	immUnbindProgram();
	
=======
	glEnd();

>>>>>>> d886e322
	/* restore scissortest */
	glScissor(scissor[0], scissor[1], scissor[2], scissor[3]);

	/* outline */
	format = immVertexFormat();
	pos = GWN_vertformat_attr_add(format, "pos", GWN_COMP_F32, 2, GWN_FETCH_FLOAT);
	immBindBuiltinProgram(GPU_SHADER_2D_UNIFORM_COLOR);

	immUniformColor3ubv((unsigned char *)wcol->outline);
	imm_draw_box_wire_2d(pos, rect->xmin, rect->ymin, rect->xmax, rect->ymax);

	immUnbindProgram();
}

void ui_draw_but_TRACKPREVIEW(ARegion *UNUSED(ar), uiBut *but, uiWidgetColors *UNUSED(wcol), const rcti *recti)
{
	bool ok = false;
	MovieClipScopes *scopes = (MovieClipScopes *)but->poin;

	rctf rect = {
		.xmin = (float)recti->xmin + 1,
		.xmax = (float)recti->xmax - 1,
		.ymin = (float)recti->ymin + 1,
		.ymax = (float)recti->ymax - 1
	};

	int width  = BLI_rctf_size_x(&rect) + 1;
	int height = BLI_rctf_size_y(&rect);

	glEnable(GL_BLEND);
	glBlendFuncSeparate(GL_SRC_ALPHA, GL_ONE_MINUS_SRC_ALPHA, GL_ONE, GL_ONE_MINUS_SRC_ALPHA);

	/* need scissor test, preview image can draw outside of boundary */
	GLint scissor[4];
	glGetIntegerv(GL_SCISSOR_BOX, scissor);
	glScissor((rect.xmin - 1),
	          (rect.ymin - 1),
	          (rect.xmax + 1) - (rect.xmin - 1),
	          (rect.ymax + 1) - (rect.ymin - 1));

	if (scopes->track_disabled) {
		float color[4] = {0.7f, 0.3f, 0.3f, 0.3f};
		UI_draw_roundbox_corner_set(UI_CNR_ALL);
		UI_draw_roundbox_4fv(true, rect.xmin - 1, rect.ymin, rect.xmax + 1, rect.ymax + 1, 3.0f, color);

		ok = true;
	}
	else if ((scopes->track_search) &&
	         ((!scopes->track_preview) ||
	          (scopes->track_preview->x != width || scopes->track_preview->y != height)))
	{
		if (scopes->track_preview)
			IMB_freeImBuf(scopes->track_preview);

		ImBuf *tmpibuf = BKE_tracking_sample_pattern(scopes->frame_width, scopes->frame_height,
		                                             scopes->track_search, scopes->track,
		                                             &scopes->undist_marker, true, scopes->use_track_mask,
		                                             width, height, scopes->track_pos);
		if (tmpibuf) {
			if (tmpibuf->rect_float)
				IMB_rect_from_float(tmpibuf);

			if (tmpibuf->rect)
				scopes->track_preview = tmpibuf;
			else
				IMB_freeImBuf(tmpibuf);
		}
	}

	if (!ok && scopes->track_preview) {
		gpuPushMatrix();

		/* draw content of pattern area */
		glScissor(rect.xmin, rect.ymin, scissor[2], scissor[3]);

		if (width > 0 && height > 0) {
			ImBuf *drawibuf = scopes->track_preview;
			float col_sel[4], col_outline[4];

			if (scopes->use_track_mask) {
				float color[4] = {0.0f, 0.0f, 0.0f, 0.3f};
				UI_draw_roundbox_corner_set(UI_CNR_ALL);
				UI_draw_roundbox_4fv(true, rect.xmin - 1, rect.ymin, rect.xmax + 1, rect.ymax + 1, 3.0f, color);
			}

			IMMDrawPixelsTexState state = immDrawPixelsTexSetup(GPU_SHADER_2D_IMAGE_COLOR);
			immDrawPixelsTex(&state, rect.xmin, rect.ymin + 1, drawibuf->x, drawibuf->y, GL_RGBA, GL_UNSIGNED_BYTE, GL_LINEAR, drawibuf->rect, 1.0f, 1.0f, NULL);

			/* draw cross for pixel position */
			gpuTranslate2f(rect.xmin + scopes->track_pos[0], rect.ymin + scopes->track_pos[1]);
			glScissor(rect.xmin,
			          rect.ymin,
			          BLI_rctf_size_x(&rect),
			          BLI_rctf_size_y(&rect));

			Gwn_VertFormat *format = immVertexFormat();
			unsigned int pos = GWN_vertformat_attr_add(format, "pos", GWN_COMP_F32, 2, GWN_FETCH_FLOAT);
			unsigned int col = GWN_vertformat_attr_add(format, "color", GWN_COMP_F32, 4, GWN_FETCH_FLOAT);
			immBindBuiltinProgram(GPU_SHADER_2D_FLAT_COLOR);

			UI_GetThemeColor4fv(TH_SEL_MARKER, col_sel);
			UI_GetThemeColor4fv(TH_MARKER_OUTLINE, col_outline);

			/* Do stipple cross with geometry */
			immBegin(GWN_PRIM_LINES, 7 * 2 * 2);
			float pos_sel[8] = {-10.0f, -7.0f, -4.0f, -1.0f, 2.0f, 5.0f, 8.0f, 11.0f};
			for (int axe = 0; axe < 2; ++axe) {
				for (int i = 0; i < 7; ++i) {
					float x1 = pos_sel[i] * (1 - axe);
					float y1 = pos_sel[i] * axe;
					float x2 = pos_sel[i + 1] * (1 - axe);
					float y2 = pos_sel[i + 1] * axe;

					if (i % 2 == 1)
						immAttrib4fv(col, col_sel);
					else
						immAttrib4fv(col, col_outline);

					immVertex2f(pos, x1, y1);
					immVertex2f(pos, x2, y2);
				}
			}
			immEnd();

			immUnbindProgram();
		}

		gpuPopMatrix();

		ok = true;
	}

	if (!ok) {
		float color[4] = {0.0f, 0.0f, 0.0f, 0.3f};
		UI_draw_roundbox_corner_set(UI_CNR_ALL);
		UI_draw_roundbox_4fv(true, rect.xmin - 1, rect.ymin, rect.xmax + 1, rect.ymax + 1, 3.0f, color);
	}

	/* outline */
	draw_scope_end(&rect, scissor);

	glDisable(GL_BLEND);
}

void ui_draw_but_NODESOCKET(ARegion *ar, uiBut *but, uiWidgetColors *UNUSED(wcol), const rcti *recti)
{
	static const float size = 5.0f;

	/* 16 values of sin function */
	const float si[16] = {
	    0.00000000f, 0.39435585f, 0.72479278f, 0.93775213f,
	    0.99871650f, 0.89780453f, 0.65137248f, 0.29936312f,
	    -0.10116832f, -0.48530196f, -0.79077573f, -0.96807711f,
	    -0.98846832f, -0.84864425f, -0.57126821f, -0.20129852f
	};
	/* 16 values of cos function */
	const float co[16] = {
	    1.00000000f, 0.91895781f, 0.68896691f, 0.34730525f,
	    -0.05064916f, -0.44039415f, -0.75875812f, -0.95413925f,
	    -0.99486932f, -0.87434661f, -0.61210598f, -0.25065253f,
	    0.15142777f, 0.52896401f, 0.82076344f, 0.97952994f,
	};

	GLint scissor[4];

	/* need scissor test, can draw outside of boundary */
<<<<<<< HEAD
	glGetIntegerv(GL_SCISSOR_BOX, scissor);
	
=======
	glGetIntegerv(GL_VIEWPORT, scissor);

>>>>>>> d886e322
	rcti scissor_new = {
		.xmin = recti->xmin,
		.ymin = recti->ymin,
		.xmax = recti->xmax,
		.ymax = recti->ymax
	};

	rcti scissor_region = {0, ar->winx, 0, ar->winy};

	BLI_rcti_isect(&scissor_new, &scissor_region, &scissor_new);
	glScissor(scissor_new.xmin,
	          scissor_new.ymin,
	          BLI_rcti_size_x(&scissor_new),
	          BLI_rcti_size_y(&scissor_new));
<<<<<<< HEAD
	
	float x = 0.5f * (recti->xmin + recti->xmax);
	float y = 0.5f * (recti->ymin + recti->ymax);

	Gwn_VertFormat *format = immVertexFormat();
	unsigned int pos = GWN_vertformat_attr_add(format, "pos", GWN_COMP_F32, 2, GWN_FETCH_FLOAT);
	immBindBuiltinProgram(GPU_SHADER_2D_UNIFORM_COLOR);
	immUniformColor4ubv(but->col);

=======

	glColor4ubv(but->col);

	float x = 0.5f * (recti->xmin + recti->xmax);
	float y = 0.5f * (recti->ymin + recti->ymax);

>>>>>>> d886e322
	glEnable(GL_BLEND);
	immBegin(GWN_PRIM_TRI_FAN, 16);
	for (int a = 0; a < 16; a++)
<<<<<<< HEAD
		immVertex2f(pos, x + size * si[a], y + size * co[a]);
	immEnd();
	
	immUniformColor4ub(0, 0, 0, 150);
=======
		glVertex2f(x + size * si[a], y + size * co[a]);
	glEnd();

	glColor4ub(0, 0, 0, 150);
>>>>>>> d886e322
	glLineWidth(1);
	glEnable(GL_LINE_SMOOTH);
	immBegin(GWN_PRIM_LINE_LOOP, 16);
	for (int a = 0; a < 16; a++)
		immVertex2f(pos, x + size * si[a], y + size * co[a]);
	immEnd();
	glDisable(GL_LINE_SMOOTH);
	glDisable(GL_BLEND);

<<<<<<< HEAD
	immUnbindProgram();
	
=======
>>>>>>> d886e322
	/* restore scissortest */
	glScissor(scissor[0], scissor[1], scissor[2], scissor[3]);
}

/* ****************************************************** */

/* TODO: high quality UI drop shadows using GLSL shader and single draw call
 * would replace / modify the following 3 functions  - merwin
 */

static void ui_shadowbox(unsigned pos, unsigned color, float minx, float miny, float maxx, float maxy, float shadsize, unsigned char alpha)
{
	/*          v1-_
	 *          |   -_v2
	 *          |     |
	 *          |     |
	 *          |     |
	 * v7_______v3____v4
	 * \        |     /
	 *  \       |   _v5
	 *  v8______v6_-
	 */
	const float v1[2] = {maxx,                   maxy - 0.3f * shadsize};
	const float v2[2] = {maxx + shadsize,        maxy - 0.75f * shadsize};
	const float v3[2] = {maxx,                   miny};
	const float v4[2] = {maxx + shadsize,        miny};

	const float v5[2] = {maxx + 0.7f * shadsize, miny - 0.7f * shadsize};

	const float v6[2] = {maxx,                   miny - shadsize};
	const float v7[2] = {minx + 0.3f * shadsize, miny};
	const float v8[2] = {minx + 0.5f * shadsize, miny - shadsize};

	/* right quad */
<<<<<<< HEAD
	immAttrib4ub(color, 0, 0, 0, alpha);
	immVertex2fv(pos, v3);
	immVertex2fv(pos, v1);
	immAttrib4ub(color, 0, 0, 0, 0);
	immVertex2fv(pos, v2);

	immVertex2fv(pos, v2);
	immVertex2fv(pos, v4);
	immAttrib4ub(color, 0, 0, 0, alpha);
	immVertex2fv(pos, v3);

	/* corner shape */
	/* immAttrib4ub(color, 0, 0, 0, alpha); */  /* Not needed, done above in previous tri */
	immVertex2fv(pos, v3);
	immAttrib4ub(color, 0, 0, 0, 0);
	immVertex2fv(pos, v4);
	immVertex2fv(pos, v5);

	immVertex2fv(pos, v5);
	immVertex2fv(pos, v6);
	immAttrib4ub(color, 0, 0, 0, alpha);
	immVertex2fv(pos, v3);
=======
	glColor4ub(0, 0, 0, alpha);
	glVertex2f(maxx, miny);
	glVertex2f(maxx, maxy - 0.3f * shadsize);
	glColor4ub(0, 0, 0, 0);
	glVertex2f(maxx + shadsize, maxy - 0.75f * shadsize);
	glVertex2f(maxx + shadsize, miny);

	/* corner shape */
	glColor4ub(0, 0, 0, alpha);
	glVertex2f(maxx, miny);
	glColor4ub(0, 0, 0, 0);
	glVertex2f(maxx + shadsize, miny);
	glVertex2f(maxx + 0.7f * shadsize, miny - 0.7f * shadsize);
	glVertex2f(maxx, miny - shadsize);
>>>>>>> d886e322

	/* bottom quad */
	/* immAttrib4ub(color, 0, 0, 0, alpha); */  /* Not needed, done above in previous tri */
	immVertex2fv(pos, v3);
	immAttrib4ub(color, 0, 0, 0, 0);
	immVertex2fv(pos, v6);
	immVertex2fv(pos, v8);

	immVertex2fv(pos, v8);
	immAttrib4ub(color, 0, 0, 0, alpha);
	immVertex2fv(pos, v7);
	immVertex2fv(pos, v3);
}

void UI_draw_box_shadow(unsigned char alpha, float minx, float miny, float maxx, float maxy)
{
	glEnable(GL_BLEND);

<<<<<<< HEAD
	Gwn_VertFormat *format = immVertexFormat();
	unsigned int pos = GWN_vertformat_attr_add(format, "pos", GWN_COMP_F32, 2, GWN_FETCH_FLOAT);
	unsigned int color = GWN_vertformat_attr_add(format, "color", GWN_COMP_U8, 4, GWN_FETCH_INT_TO_FLOAT_UNIT);

	immBindBuiltinProgram(GPU_SHADER_2D_SMOOTH_COLOR);

	immBegin(GWN_PRIM_TRIS, 54);

	/* accumulated outline boxes to make shade not linear, is more pleasant */
	ui_shadowbox(pos, color, minx, miny, maxx, maxy, 11.0, (20 * alpha) >> 8);
	ui_shadowbox(pos, color, minx, miny, maxx, maxy, 7.0, (40 * alpha) >> 8);
	ui_shadowbox(pos, color, minx, miny, maxx, maxy, 5.0, (80 * alpha) >> 8);
	
	immEnd();

	immUnbindProgram();
=======
	glBegin(GL_QUADS);

	/* accumulated outline boxes to make shade not linear, is more pleasant */
	ui_shadowbox(minx, miny, maxx, maxy, 11.0, (20 * alpha) >> 8);
	ui_shadowbox(minx, miny, maxx, maxy, 7.0, (40 * alpha) >> 8);
	ui_shadowbox(minx, miny, maxx, maxy, 5.0, (80 * alpha) >> 8);

	glEnd();
>>>>>>> d886e322

	glDisable(GL_BLEND);
}


void ui_draw_dropshadow(const rctf *rct, float radius, float aspect, float alpha, int UNUSED(select))
{
	float rad;
<<<<<<< HEAD
	
	if (radius > (BLI_rctf_size_y(rct) - 10.0f) * 0.5f)
		rad = (BLI_rctf_size_y(rct) - 10.0f) * 0.5f;
=======

	if (radius > (BLI_rctf_size_y(rct) - 10.0f) / 2.0f)
		rad = (BLI_rctf_size_y(rct) - 10.0f) / 2.0f;
>>>>>>> d886e322
	else
		rad = radius;

	int a, i = 12;
#if 0
	if (select) {
		a = i * aspect; /* same as below */
	}
	else
#endif
	{
		a = i * aspect;
	}

	glEnable(GL_BLEND);
	const float dalpha = alpha * 2.0f / 255.0f;
	float calpha = dalpha;
	float visibility = 1.0f;
	for (; i--;) {
		/* alpha ranges from 2 to 20 or so */
#if 0 /* Old Method (pre 2.8) */
		float color[4] = {0.0f, 0.0f, 0.0f, calpha};
		UI_draw_roundbox_4fv(true, rct->xmin - a, rct->ymin - a, rct->xmax + a, rct->ymax - 10.0f + a, rad + a, color);
#endif
		/* Compute final visibility to match old method result. */
		/* TODO we could just find a better fit function inside the shader instead of this. */
		visibility = visibility * (1.0f - calpha);
		calpha += dalpha;
<<<<<<< HEAD
	}
	
	uiWidgetBaseParameters widget_params = {
		.recti.xmin = rct->xmin, .recti.ymin = rct->ymin,
		.recti.xmax = rct->xmax, .recti.ymax = rct->ymax - 10.0f,
		.rect.xmin = rct->xmin - a, .rect.ymin = rct->ymin - a,
		.rect.xmax = rct->xmax + a, .rect.ymax = rct->ymax - 10.0f + a,
		.radi = rad,
		.rad = rad + a,
		.round_corners[0] = (roundboxtype & UI_CNR_BOTTOM_LEFT) ? 1.0f : 0.0f,
		.round_corners[1] = (roundboxtype & UI_CNR_BOTTOM_RIGHT) ? 1.0f : 0.0f,
		.round_corners[2] = (roundboxtype & UI_CNR_TOP_RIGHT) ? 1.0f : 0.0f,
		.round_corners[3] = (roundboxtype & UI_CNR_TOP_LEFT) ? 1.0f : 0.0f,
		.alpha_discard = 1.0f,
	};

	Gwn_Batch *batch = ui_batch_roundbox_shadow_get();
	GWN_batch_program_set_builtin(batch, GPU_SHADER_2D_WIDGET_SHADOW);
	GWN_batch_uniform_4fv_array(batch, "parameters", 4, (float *)&widget_params);
	GWN_batch_uniform_1f(batch, "alpha", 1.0f - visibility);
	GWN_batch_draw(batch);
=======

		UI_draw_roundbox_gl_mode(GL_POLYGON, rct->xmin - a, rct->ymin - a, rct->xmax + a, rct->ymax - 10.0f + a, rad + a);
	}
>>>>>>> d886e322

	/* outline emphasis */
	glEnable(GL_LINE_SMOOTH);
	float color[4] = {0.0f, 0.0f, 0.0f, 0.4f};
	UI_draw_roundbox_4fv(false, rct->xmin - 0.5f, rct->ymin - 0.5f, rct->xmax + 0.5f, rct->ymax + 0.5f, radius + 0.5f, color);
	glDisable(GL_LINE_SMOOTH);

	glDisable(GL_BLEND);
}<|MERGE_RESOLUTION|>--- conflicted
+++ resolved
@@ -73,10 +73,6 @@
 	 * if this is undone, it's not that big a deal, only makes curves edges
 	 * square for the  */
 	roundboxtype = type;
-<<<<<<< HEAD
-=======
-
->>>>>>> d886e322
 }
 
 #if 0 /* unused */
@@ -159,12 +155,9 @@
 	                   {0.831, 0.45}, {0.924, 0.617}, {0.98, 0.805}};
 	int a;
 
-<<<<<<< HEAD
 	Gwn_VertFormat *format = immVertexFormat();
 	unsigned int pos = GWN_vertformat_attr_add(format, "pos", GWN_COMP_F32, 2, GWN_FETCH_FLOAT);
 
-=======
->>>>>>> d886e322
 	/* mult */
 	for (a = 0; a < 7; a++) {
 		mul_v2_fl(vec[a], rad);
@@ -227,8 +220,7 @@
 	else {
 		immVertex2f(pos, minx, miny);
 	}
-<<<<<<< HEAD
-	
+
 	immEnd();
 	immUnbindProgram();
 #endif
@@ -252,10 +244,6 @@
 	GWN_batch_program_set_builtin(batch, GPU_SHADER_2D_WIDGET_BASE);
 	GWN_batch_uniform_4fv_array(batch, "parameters", 11, (float *)&widget_params);
 	GWN_batch_draw(batch);
-=======
-
-	glEnd();
->>>>>>> d886e322
 }
 
 #if 0
@@ -286,15 +274,12 @@
 	int vert_count = 0;
 	int a;
 
-<<<<<<< HEAD
 	Gwn_VertFormat *format = immVertexFormat();
 	unsigned int pos = GWN_vertformat_attr_add(format, "pos", GWN_COMP_F32, 2, GWN_FETCH_FLOAT);
 	unsigned int color = GWN_vertformat_attr_add(format, "color", GWN_COMP_F32, 4, GWN_FETCH_FLOAT);
 
 	immBindBuiltinProgram(GPU_SHADER_2D_SMOOTH_COLOR);
 
-=======
->>>>>>> d886e322
 	/* mult */
 	for (a = 0; a < 7; a++) {
 		mul_v2_fl(vec[a], rad);
@@ -317,30 +302,17 @@
 
 	/* start with corner right-bottom */
 	if (roundboxtype & UI_CNR_BOTTOM_RIGHT) {
-<<<<<<< HEAD
-		
+
 		round_box_shade_col(color, coltop, coldown, 0.0);
 		immVertex2f(pos, maxx - rad, miny);
-		
-=======
-
-		round_box_shade_col(coltop, coldown, 0.0);
-		glVertex2f(maxx - rad, miny);
-
->>>>>>> d886e322
+
 		for (a = 0; a < 7; a++) {
 			round_box_shade_col(color, coltop, coldown, vec[a][1] * idiv);
 			immVertex2f(pos, maxx - rad + vec[a][0], miny + vec[a][1]);
 		}
-<<<<<<< HEAD
-		
+
 		round_box_shade_col(color, coltop, coldown, rad * idiv);
 		immVertex2f(pos, maxx, miny + rad);
-=======
-
-		round_box_shade_col(coltop, coldown, rad * idiv);
-		glVertex2f(maxx, miny + rad);
->>>>>>> d886e322
 	}
 	else {
 		round_box_shade_col(color, coltop, coldown, 0.0);
@@ -349,17 +321,10 @@
 
 	/* corner right-top */
 	if (roundboxtype & UI_CNR_TOP_RIGHT) {
-<<<<<<< HEAD
-		
+
 		round_box_shade_col(color, coltop, coldown, (div - rad) * idiv);
 		immVertex2f(pos, maxx, maxy - rad);
-		
-=======
-
-		round_box_shade_col(coltop, coldown, (div - rad) * idiv);
-		glVertex2f(maxx, maxy - rad);
-
->>>>>>> d886e322
+
 		for (a = 0; a < 7; a++) {
 			round_box_shade_col(color, coltop, coldown, (div - rad + vec[a][1]) * idiv);
 			immVertex2f(pos, maxx - vec[a][1], maxy - rad + vec[a][0]);
@@ -374,30 +339,17 @@
 
 	/* corner left-top */
 	if (roundboxtype & UI_CNR_TOP_LEFT) {
-<<<<<<< HEAD
-		
+
 		round_box_shade_col(color, coltop, coldown, 1.0);
 		immVertex2f(pos, minx + rad, maxy);
-		
-=======
-
-		round_box_shade_col(coltop, coldown, 1.0);
-		glVertex2f(minx + rad, maxy);
-
->>>>>>> d886e322
+
 		for (a = 0; a < 7; a++) {
 			round_box_shade_col(color, coltop, coldown, (div - vec[a][1]) * idiv);
 			immVertex2f(pos, minx + rad - vec[a][0], maxy - vec[a][1]);
 		}
-<<<<<<< HEAD
-		
+
 		round_box_shade_col(color, coltop, coldown, (div - rad) * idiv);
 		immVertex2f(pos, minx, maxy - rad);
-=======
-
-		round_box_shade_col(coltop, coldown, (div - rad) * idiv);
-		glVertex2f(minx, maxy - rad);
->>>>>>> d886e322
 	}
 	else {
 		round_box_shade_col(color, coltop, coldown, 1.0);
@@ -406,37 +358,23 @@
 
 	/* corner left-bottom */
 	if (roundboxtype & UI_CNR_BOTTOM_LEFT) {
-<<<<<<< HEAD
-		
+
 		round_box_shade_col(color, coltop, coldown, rad * idiv);
 		immVertex2f(pos, minx, miny + rad);
-		
-=======
-
-		round_box_shade_col(coltop, coldown, rad * idiv);
-		glVertex2f(minx, miny + rad);
-
->>>>>>> d886e322
+
 		for (a = 0; a < 7; a++) {
 			round_box_shade_col(color, coltop, coldown, (rad - vec[a][1]) * idiv);
 			immVertex2f(pos, minx + vec[a][1], miny + rad - vec[a][0]);
 		}
-<<<<<<< HEAD
-		
+
 		round_box_shade_col(color, coltop, coldown, 0.0);
 		immVertex2f(pos, minx + rad, miny);
-=======
-
-		round_box_shade_col(coltop, coldown, 0.0);
-		glVertex2f(minx + rad, miny);
->>>>>>> d886e322
 	}
 	else {
 		round_box_shade_col(color, coltop, coldown, 0.0);
 		immVertex2f(pos, minx, miny);
 	}
 
-<<<<<<< HEAD
 	immEnd();
 	immUnbindProgram();
 #endif
@@ -464,9 +402,6 @@
 	GWN_batch_program_set_builtin(batch, GPU_SHADER_2D_WIDGET_BASE);
 	GWN_batch_uniform_4fv_array(batch, "parameters", 11, (float *)&widget_params);
 	GWN_batch_draw(batch);
-=======
-	glEnd();
->>>>>>> d886e322
 }
 
 #if 0 /* unused */
@@ -513,28 +448,16 @@
 
 	/* start with corner right-bottom */
 	if (roundboxtype & UI_CNR_BOTTOM_RIGHT) {
-<<<<<<< HEAD
 		round_box_shade_col(color, colLeft, colRight, 0.0);
 		immVertex2f(pos, maxx - rad, miny);
-		
-=======
-		round_box_shade_col(colLeft, colRight, 0.0);
-		glVertex2f(maxx - rad, miny);
-
->>>>>>> d886e322
+
 		for (a = 0; a < 7; a++) {
 			round_box_shade_col(color, colLeft, colRight, vec[a][0] * idiv);
 			immVertex2f(pos, maxx - rad + vec[a][0], miny + vec[a][1]);
 		}
-<<<<<<< HEAD
-		
+
 		round_box_shade_col(color, colLeft, colRight, rad * idiv);
 		immVertex2f(pos, maxx, miny + rad);
-=======
-
-		round_box_shade_col(colLeft, colRight, rad * idiv);
-		glVertex2f(maxx, miny + rad);
->>>>>>> d886e322
 	}
 	else {
 		round_box_shade_col(color, colLeft, colRight, 0.0);
@@ -543,23 +466,13 @@
 
 	/* corner right-top */
 	if (roundboxtype & UI_CNR_TOP_RIGHT) {
-<<<<<<< HEAD
 		round_box_shade_col(color, colLeft, colRight, 0.0);
 		immVertex2f(pos, maxx, maxy - rad);
-		
+
 		for (a = 0; a < 7; a++) {
-			
+
 			round_box_shade_col(color, colLeft, colRight, (div - rad - vec[a][0]) * idiv);
 			immVertex2f(pos, maxx - vec[a][1], maxy - rad + vec[a][0]);
-=======
-		round_box_shade_col(colLeft, colRight, 0.0);
-		glVertex2f(maxx, maxy - rad);
-
-		for (a = 0; a < 7; a++) {
-
-			round_box_shade_col(colLeft, colRight, (div - rad - vec[a][0]) * idiv);
-			glVertex2f(maxx - vec[a][1], maxy - rad + vec[a][0]);
->>>>>>> d886e322
 		}
 		round_box_shade_col(color, colLeft, colRight, (div - rad) * idiv);
 		immVertex2f(pos, maxx - rad, maxy);
@@ -571,28 +484,16 @@
 
 	/* corner left-top */
 	if (roundboxtype & UI_CNR_TOP_LEFT) {
-<<<<<<< HEAD
 		round_box_shade_col(color, colLeft, colRight, (div - rad) * idiv);
 		immVertex2f(pos, minx + rad, maxy);
-		
-=======
-		round_box_shade_col(colLeft, colRight, (div - rad) * idiv);
-		glVertex2f(minx + rad, maxy);
-
->>>>>>> d886e322
+
 		for (a = 0; a < 7; a++) {
 			round_box_shade_col(color, colLeft, colRight, (div - rad + vec[a][0]) * idiv);
 			immVertex2f(pos, minx + rad - vec[a][0], maxy - vec[a][1]);
 		}
-<<<<<<< HEAD
-		
+
 		round_box_shade_col(color, colLeft, colRight, 1.0);
 		immVertex2f(pos, minx, maxy - rad);
-=======
-
-		round_box_shade_col(colLeft, colRight, 1.0);
-		glVertex2f(minx, maxy - rad);
->>>>>>> d886e322
 	}
 	else {
 		round_box_shade_col(color, colLeft, colRight, 1.0);
@@ -601,61 +502,30 @@
 
 	/* corner left-bottom */
 	if (roundboxtype & UI_CNR_BOTTOM_LEFT) {
-<<<<<<< HEAD
 		round_box_shade_col(color, colLeft, colRight, 1.0);
 		immVertex2f(pos, minx, miny + rad);
-		
-=======
-		round_box_shade_col(colLeft, colRight, 1.0);
-		glVertex2f(minx, miny + rad);
-
->>>>>>> d886e322
+
 		for (a = 0; a < 7; a++) {
 			round_box_shade_col(color, colLeft, colRight, (vec[a][0]) * idiv);
 			immVertex2f(pos, minx + vec[a][1], miny + rad - vec[a][0]);
 		}
-<<<<<<< HEAD
-		
+
 		round_box_shade_col(color, colLeft, colRight, 1.0);
 		immVertex2f(pos, minx + rad, miny);
-=======
-
-		round_box_shade_col(colLeft, colRight, 1.0);
-		glVertex2f(minx + rad, miny);
->>>>>>> d886e322
 	}
 	else {
 		round_box_shade_col(color, colLeft, colRight, 1.0);
 		immVertex2f(pos, minx, miny);
 	}
 
-<<<<<<< HEAD
 	immEnd();
 	immUnbindProgram();
-=======
-	glEnd();
->>>>>>> d886e322
 }
 #endif /* unused */
 
 void UI_draw_text_underline(int pos_x, int pos_y, int len, int height, const float color[4])
 {
-<<<<<<< HEAD
 	int ofs_y = 4 * U.pixelsize;
-=======
-	float color[4];
-
-	if (roundboxtype & UI_RB_ALPHA) {
-		glGetFloatv(GL_CURRENT_COLOR, color);
-		color[3] = 0.5;
-		glColor4fv(color);
-		glEnable(GL_BLEND);
-	}
-
-	/* set antialias line */
-	glEnable(GL_LINE_SMOOTH);
-	glEnable(GL_BLEND);
->>>>>>> d886e322
 
 	Gwn_VertFormat *format = immVertexFormat();
 	unsigned int pos = GWN_vertformat_attr_add(format, "pos", GWN_COMP_I32, 2, GWN_FETCH_INT_TO_FLOAT);
@@ -766,12 +636,9 @@
 
 	if (!ibuf) return;
 
-<<<<<<< HEAD
 	float facx = 1.0f;
 	float facy = 1.0f;
-	
-=======
->>>>>>> d886e322
+
 	int w = BLI_rcti_size_x(rect);
 	int h = BLI_rcti_size_y(rect);
 
@@ -784,28 +651,16 @@
 #endif
 
 	glEnable(GL_BLEND);
-<<<<<<< HEAD
-	
-=======
-	glColor4f(0.0, 0.0, 0.0, 0.0);
-
->>>>>>> d886e322
+
 	if (w != ibuf->x || h != ibuf->y) {
 		facx = (float)w / (float)ibuf->x;
 		facy = (float)h / (float)ibuf->y;
 	}
-<<<<<<< HEAD
 
 	IMMDrawPixelsTexState state = immDrawPixelsTexSetup(GPU_SHADER_2D_IMAGE_COLOR);
 	immDrawPixelsTex(&state, (float)rect->xmin, (float)rect->ymin, ibuf->x, ibuf->y, GL_RGBA, GL_UNSIGNED_BYTE, GL_NEAREST, ibuf->rect,
 	                 facx, facy, NULL);
-	
-=======
-	glaDrawPixelsAuto((float)rect->xmin, (float)rect->ymin, ibuf->x, ibuf->y, GL_RGBA, GL_UNSIGNED_BYTE, GL_NEAREST, ibuf->rect);
-
-	glPixelZoom(1.0f, 1.0f);
-
->>>>>>> d886e322
+
 	glDisable(GL_BLEND);
 
 #if 0
@@ -994,11 +849,8 @@
 			histogram_draw_one(0.0, 0.0, 1.0, 0.75, rect.xmin, rect.ymin, w, h, hist->data_b, res, is_line, pos);
 	}
 
-<<<<<<< HEAD
 	immUnbindProgram();
-	
-=======
->>>>>>> d886e322
+
 	/* outline */
 	draw_scope_end(&rect, scissor);
 }
@@ -1157,11 +1009,6 @@
 	}
 
 	if (scopes->ok && scopes->waveform_1 != NULL) {
-<<<<<<< HEAD
-=======
-
-		/* LUMA (1 channel) */
->>>>>>> d886e322
 		glBlendFunc(GL_ONE, GL_ONE);
 		glPointSize(1.0);
 
@@ -1169,23 +1016,11 @@
 		if (scopes->wavefrm_mode == SCOPES_WAVEFRM_LUMA) {
 			float col[3] = {alpha, alpha, alpha};
 
-<<<<<<< HEAD
 			gpuPushMatrix();
 			gpuTranslate2f(rect.xmin, yofs);
 			gpuScale2f(w, h);
 
 			waveform_draw_one(scopes->waveform_1, scopes->waveform_tot, col);
-=======
-			glBlendFunc(GL_ONE, GL_ONE);
-
-			glPushMatrix();
-			glEnableClientState(GL_VERTEX_ARRAY);
-
-			glTranslatef(rect.xmin, yofs, 0.f);
-			glScalef(w, h, 0.f);
-			glVertexPointer(2, GL_FLOAT, 0, scopes->waveform_1);
-			glDrawArrays(GL_POINTS, 0, scopes->waveform_tot);
->>>>>>> d886e322
 
 			gpuPopMatrix();
 
@@ -1258,11 +1093,8 @@
 		}
 	}
 
-<<<<<<< HEAD
 	immUnbindProgram();
 
-=======
->>>>>>> d886e322
 	/* outline */
 	draw_scope_end(&rect, scissor);
 
@@ -1370,18 +1202,13 @@
 	          (rect.ymin - 1),
 	          (rect.xmax + 1) - (rect.xmin - 1),
 	          (rect.ymax + 1) - (rect.ymin - 1));
-<<<<<<< HEAD
-	
+
 	Gwn_VertFormat *format = immVertexFormat();
 	unsigned int pos = GWN_vertformat_attr_add(format, "pos", GWN_COMP_F32, 2, GWN_FETCH_FLOAT);
 
 	immBindBuiltinProgram(GPU_SHADER_2D_UNIFORM_COLOR);
 
 	immUniformColor4f(1.0f, 1.0f, 1.0f, 0.08f);
-=======
-
-	glColor4f(1.f, 1.f, 1.f, 0.08f);
->>>>>>> d886e322
 	/* draw grid elements */
 	/* cross */
 	immBegin(GWN_PRIM_LINES, 4);
@@ -1415,13 +1242,8 @@
 
 	/* saturation points */
 	for (int i = 0; i < 6; i++)
-<<<<<<< HEAD
 		vectorscope_draw_target(pos, centerx, centery, diam, colors[i]);
-	
-=======
-		vectorscope_draw_target(centerx, centery, diam, colors[i]);
-
->>>>>>> d886e322
+
 	if (scopes->ok && scopes->vecscope != NULL) {
 		/* pixel point cloud */
 		float col[3] = {alpha, alpha, alpha};
@@ -1435,16 +1257,7 @@
 
 		waveform_draw_one(scopes->vecscope, scopes->waveform_tot, col);
 
-<<<<<<< HEAD
 		gpuPopMatrix();
-=======
-		glVertexPointer(2, GL_FLOAT, 0, scopes->vecscope);
-		glPointSize(1.0);
-		glDrawArrays(GL_POINTS, 0, scopes->waveform_tot);
-
-		glDisableClientState(GL_VERTEX_ARRAY);
-		glPopMatrix();
->>>>>>> d886e322
 	}
 
 	immUnbindProgram();
@@ -1621,37 +1434,6 @@
 
 	v1[1] = y1 + sizey_solid;
 	v2[1] = rect->ymax;
-<<<<<<< HEAD
-	
-	immBegin(GWN_PRIM_TRI_STRIP, (sizex + 1) * 2);
-=======
-
-	glBegin(GL_TRIANGLE_STRIP);
->>>>>>> d886e322
-	for (int a = 0; a <= sizex; a++) {
-		float pos = ((float)a) / sizex;
-		BKE_colorband_evaluate(coba, pos, colf);
-		if (display)
-			IMB_colormanagement_scene_linear_to_display_v3(colf, display);
-
-		v1[0] = v2[0] = x1 + a;
-<<<<<<< HEAD
-		
-		immAttrib4fv(color, colf);
-		immVertex2fv(position, v1);
-		immVertex2fv(position, v2);
-=======
-
-		glColor4fv(colf);
-		glVertex2fv(v1);
-		glVertex2fv(v2);
->>>>>>> d886e322
-	}
-	immEnd();
-
-	/* layer: color ramp without alpha for reference when manipulating ramp properties */
-	v1[1] = y1;
-	v2[1] = y1 + sizey_solid;
 
 	immBegin(GWN_PRIM_TRI_STRIP, (sizex + 1) * 2);
 	for (int a = 0; a <= sizex; a++) {
@@ -1662,6 +1444,25 @@
 
 		v1[0] = v2[0] = x1 + a;
 
+		immAttrib4fv(color, colf);
+		immVertex2fv(position, v1);
+		immVertex2fv(position, v2);
+	}
+	immEnd();
+
+	/* layer: color ramp without alpha for reference when manipulating ramp properties */
+	v1[1] = y1;
+	v2[1] = y1 + sizey_solid;
+
+	immBegin(GWN_PRIM_TRI_STRIP, (sizex + 1) * 2);
+	for (int a = 0; a <= sizex; a++) {
+		float pos = ((float)a) / sizex;
+		BKE_colorband_evaluate(coba, pos, colf);
+		if (display)
+			IMB_colormanagement_scene_linear_to_display_v3(colf, display);
+
+		v1[0] = v2[0] = x1 + a;
+
 		immAttrib4f(color, colf[0], colf[1], colf[2], 1.0f);
 		immVertex2fv(position, v1);
 		immVertex2fv(position, v2);
@@ -1678,13 +1479,8 @@
 	immBindBuiltinProgram(GPU_SHADER_2D_UNIFORM_COLOR);
 
 	/* layer: box outline */
-<<<<<<< HEAD
 	immUniformColor4f(0.0f, 0.0f, 0.0f, 1.0f);
 	imm_draw_box_wire_2d(position, x1, y1, x1 + sizex, rect->ymax);
-=======
-	glColor4f(0.0, 0.0, 0.0, 1.0);
-	fdrawbox(x1, y1, x1 + sizex, rect->ymax);
->>>>>>> d886e322
 
 	/* layer: box outline */
 	glEnable(GL_BLEND);
@@ -1731,14 +1527,8 @@
 
 	/* backdrop */
 	UI_draw_roundbox_corner_set(UI_CNR_ALL);
-<<<<<<< HEAD
 	UI_draw_roundbox_3ubAlpha(true, rect->xmin, rect->ymin, rect->xmax, rect->ymax, 5.0f, (unsigned char *)wcol->inner, 255);
-	
-=======
-	UI_draw_roundbox_gl_mode(GL_POLYGON, rect->xmin, rect->ymin, rect->xmax, rect->ymax, 5.0f);
-
-	/* sphere color */
->>>>>>> d886e322
+
 	glCullFace(GL_BACK);
 	glEnable(GL_CULL_FACE);
 
@@ -1746,38 +1536,15 @@
 	ui_but_v3_get(but, light);
 
 	/* transform to button */
-<<<<<<< HEAD
 	gpuPushMatrix();
-	
-=======
-	glPushMatrix();
-	glTranslatef(rect->xmin + 0.5f * BLI_rcti_size_x(rect), rect->ymin + 0.5f * BLI_rcti_size_y(rect), 0.0f);
-
->>>>>>> d886e322
+
 	if (BLI_rcti_size_x(rect) < BLI_rcti_size_y(rect))
 		size = 0.5f * BLI_rcti_size_x(rect);
 	else
 		size = 0.5f * BLI_rcti_size_y(rect);
 
-<<<<<<< HEAD
 	gpuTranslate2f(rect->xmin + 0.5f * BLI_rcti_size_x(rect), rect->ymin + 0.5f * BLI_rcti_size_y(rect));
 	gpuScaleUniform(size);
-=======
-	if (displist == 0) {
-		GLUquadricObj *qobj;
-
-		displist = glGenLists(1);
-		glNewList(displist, GL_COMPILE);
-
-		qobj = gluNewQuadric();
-		gluQuadricDrawStyle(qobj, GLU_FILL);
-		GPU_basic_shader_bind(GPU_basic_shader_bound_options());
-		gluSphere(qobj, 100.0, 32, 24);
-		gluDeleteQuadric(qobj);
-
-		glEndList();
-	}
->>>>>>> d886e322
 
 	Gwn_Batch *sphere = GPU_batch_preset_sphere(2);
 	GWN_batch_program_set_builtin(sphere, GPU_SHADER_SIMPLE_LIGHTING);
@@ -1811,16 +1578,7 @@
 	float dx = step * zoomx;
 	float fx = rect->xmin + zoomx * (-offsx);
 	if (fx > rect->xmin) fx -= dx * (floorf(fx - rect->xmin));
-<<<<<<< HEAD
-	
-=======
-	while (fx < rect->xmax) {
-		glVertex2f(fx, rect->ymin);
-		glVertex2f(fx, rect->ymax);
-		fx += dx;
-	}
-
->>>>>>> d886e322
+
 	float dy = step * zoomy;
 	float fy = rect->ymin + zoomy * (-offsy);
 	if (fy > rect->ymin) fy -= dy * (floorf(fy - rect->ymin));
@@ -1839,13 +1597,8 @@
 		immVertex2f(pos, rect->xmax, fy);
 		fy += dy;
 	}
-<<<<<<< HEAD
-	immEnd();
-	
-=======
-	glEnd();
-
->>>>>>> d886e322
+	immEnd();
+
 }
 
 static void gl_shaded_color(unsigned char *col, int shade)
@@ -1889,11 +1642,6 @@
 	float zoomy = (BLI_rcti_size_y(rect) - 2.0f) / BLI_rctf_size_y(&cumap->curr);
 	float offsx = cumap->curr.xmin - (1.0f / zoomx);
 	float offsy = cumap->curr.ymin - (1.0f / zoomy);
-<<<<<<< HEAD
-=======
-
-	glLineWidth(1.0f);
->>>>>>> d886e322
 
 	/* Do this first to not mess imm context */
 	if (but->a1 == UI_GRAD_H) {
@@ -1983,17 +1731,10 @@
 		}
 		else if (cumap->cur == 3) {
 			float lum = IMB_colormanagement_get_luminance(cumap->sample);
-<<<<<<< HEAD
 			immUniformColor3ub(240, 240, 240);
-			
+
 			immVertex2f(pos, rect->xmin + zoomx * (lum - offsx), rect->ymin);
 			immVertex2f(pos, rect->xmin + zoomx * (lum - offsx), rect->ymax);
-=======
-			glColor3ub(240, 240, 240);
-
-			glVertex2f(rect->xmin + zoomx * (lum - offsx), rect->ymin);
-			glVertex2f(rect->xmin + zoomx * (lum - offsx), rect->ymax);
->>>>>>> d886e322
 		}
 		else {
 			if (cumap->cur == 0)
@@ -2001,17 +1742,10 @@
 			else if (cumap->cur == 1)
 				immUniformColor3ub(100, 240, 100);
 			else
-<<<<<<< HEAD
 				immUniformColor3ub(100, 100, 240);
-			
+
 			immVertex2f(pos, rect->xmin + zoomx * (cumap->sample[cumap->cur] - offsx), rect->ymin);
 			immVertex2f(pos, rect->xmin + zoomx * (cumap->sample[cumap->cur] - offsx), rect->ymax);
-=======
-				glColor3ub(100, 100, 240);
-
-			glVertex2f(rect->xmin + zoomx * (cumap->sample[cumap->cur] - offsx), rect->ymin);
-			glVertex2f(rect->xmin + zoomx * (cumap->sample[cumap->cur] - offsx), rect->ymax);
->>>>>>> d886e322
 		}
 		immEnd();
 	}
@@ -2020,13 +1754,8 @@
 	immUniformColor3ubv((unsigned char *)wcol->item);
 	glEnable(GL_LINE_SMOOTH);
 	glEnable(GL_BLEND);
-<<<<<<< HEAD
 	immBegin(GWN_PRIM_LINE_STRIP, (CM_TABLE + 1) + 2);
-	
-=======
-	glBegin(GL_LINE_STRIP);
-
->>>>>>> d886e322
+
 	if (cuma->table == NULL)
 		curvemapping_changed(cumap, false);
 
@@ -2080,14 +1809,9 @@
 		immAttrib4fv(col, color);
 		immVertex2f(pos, fx, fy);
 	}
-<<<<<<< HEAD
 	immEnd();
 	immUnbindProgram();
-	
-=======
-	glEnd();
-
->>>>>>> d886e322
+
 	/* restore scissortest */
 	glScissor(scissor[0], scissor[1], scissor[2], scissor[3]);
 
@@ -2254,13 +1978,8 @@
 	GLint scissor[4];
 
 	/* need scissor test, can draw outside of boundary */
-<<<<<<< HEAD
 	glGetIntegerv(GL_SCISSOR_BOX, scissor);
-	
-=======
-	glGetIntegerv(GL_VIEWPORT, scissor);
-
->>>>>>> d886e322
+
 	rcti scissor_new = {
 		.xmin = recti->xmin,
 		.ymin = recti->ymin,
@@ -2275,8 +1994,7 @@
 	          scissor_new.ymin,
 	          BLI_rcti_size_x(&scissor_new),
 	          BLI_rcti_size_y(&scissor_new));
-<<<<<<< HEAD
-	
+
 	float x = 0.5f * (recti->xmin + recti->xmax);
 	float y = 0.5f * (recti->ymin + recti->ymax);
 
@@ -2285,28 +2003,13 @@
 	immBindBuiltinProgram(GPU_SHADER_2D_UNIFORM_COLOR);
 	immUniformColor4ubv(but->col);
 
-=======
-
-	glColor4ubv(but->col);
-
-	float x = 0.5f * (recti->xmin + recti->xmax);
-	float y = 0.5f * (recti->ymin + recti->ymax);
-
->>>>>>> d886e322
 	glEnable(GL_BLEND);
 	immBegin(GWN_PRIM_TRI_FAN, 16);
 	for (int a = 0; a < 16; a++)
-<<<<<<< HEAD
 		immVertex2f(pos, x + size * si[a], y + size * co[a]);
 	immEnd();
-	
+
 	immUniformColor4ub(0, 0, 0, 150);
-=======
-		glVertex2f(x + size * si[a], y + size * co[a]);
-	glEnd();
-
-	glColor4ub(0, 0, 0, 150);
->>>>>>> d886e322
 	glLineWidth(1);
 	glEnable(GL_LINE_SMOOTH);
 	immBegin(GWN_PRIM_LINE_LOOP, 16);
@@ -2316,11 +2019,8 @@
 	glDisable(GL_LINE_SMOOTH);
 	glDisable(GL_BLEND);
 
-<<<<<<< HEAD
 	immUnbindProgram();
-	
-=======
->>>>>>> d886e322
+
 	/* restore scissortest */
 	glScissor(scissor[0], scissor[1], scissor[2], scissor[3]);
 }
@@ -2355,7 +2055,6 @@
 	const float v8[2] = {minx + 0.5f * shadsize, miny - shadsize};
 
 	/* right quad */
-<<<<<<< HEAD
 	immAttrib4ub(color, 0, 0, 0, alpha);
 	immVertex2fv(pos, v3);
 	immVertex2fv(pos, v1);
@@ -2378,22 +2077,6 @@
 	immVertex2fv(pos, v6);
 	immAttrib4ub(color, 0, 0, 0, alpha);
 	immVertex2fv(pos, v3);
-=======
-	glColor4ub(0, 0, 0, alpha);
-	glVertex2f(maxx, miny);
-	glVertex2f(maxx, maxy - 0.3f * shadsize);
-	glColor4ub(0, 0, 0, 0);
-	glVertex2f(maxx + shadsize, maxy - 0.75f * shadsize);
-	glVertex2f(maxx + shadsize, miny);
-
-	/* corner shape */
-	glColor4ub(0, 0, 0, alpha);
-	glVertex2f(maxx, miny);
-	glColor4ub(0, 0, 0, 0);
-	glVertex2f(maxx + shadsize, miny);
-	glVertex2f(maxx + 0.7f * shadsize, miny - 0.7f * shadsize);
-	glVertex2f(maxx, miny - shadsize);
->>>>>>> d886e322
 
 	/* bottom quad */
 	/* immAttrib4ub(color, 0, 0, 0, alpha); */  /* Not needed, done above in previous tri */
@@ -2412,7 +2095,6 @@
 {
 	glEnable(GL_BLEND);
 
-<<<<<<< HEAD
 	Gwn_VertFormat *format = immVertexFormat();
 	unsigned int pos = GWN_vertformat_attr_add(format, "pos", GWN_COMP_F32, 2, GWN_FETCH_FLOAT);
 	unsigned int color = GWN_vertformat_attr_add(format, "color", GWN_COMP_U8, 4, GWN_FETCH_INT_TO_FLOAT_UNIT);
@@ -2425,20 +2107,10 @@
 	ui_shadowbox(pos, color, minx, miny, maxx, maxy, 11.0, (20 * alpha) >> 8);
 	ui_shadowbox(pos, color, minx, miny, maxx, maxy, 7.0, (40 * alpha) >> 8);
 	ui_shadowbox(pos, color, minx, miny, maxx, maxy, 5.0, (80 * alpha) >> 8);
-	
+
 	immEnd();
 
 	immUnbindProgram();
-=======
-	glBegin(GL_QUADS);
-
-	/* accumulated outline boxes to make shade not linear, is more pleasant */
-	ui_shadowbox(minx, miny, maxx, maxy, 11.0, (20 * alpha) >> 8);
-	ui_shadowbox(minx, miny, maxx, maxy, 7.0, (40 * alpha) >> 8);
-	ui_shadowbox(minx, miny, maxx, maxy, 5.0, (80 * alpha) >> 8);
-
-	glEnd();
->>>>>>> d886e322
 
 	glDisable(GL_BLEND);
 }
@@ -2447,15 +2119,9 @@
 void ui_draw_dropshadow(const rctf *rct, float radius, float aspect, float alpha, int UNUSED(select))
 {
 	float rad;
-<<<<<<< HEAD
-	
+
 	if (radius > (BLI_rctf_size_y(rct) - 10.0f) * 0.5f)
 		rad = (BLI_rctf_size_y(rct) - 10.0f) * 0.5f;
-=======
-
-	if (radius > (BLI_rctf_size_y(rct) - 10.0f) / 2.0f)
-		rad = (BLI_rctf_size_y(rct) - 10.0f) / 2.0f;
->>>>>>> d886e322
 	else
 		rad = radius;
 
@@ -2484,9 +2150,8 @@
 		/* TODO we could just find a better fit function inside the shader instead of this. */
 		visibility = visibility * (1.0f - calpha);
 		calpha += dalpha;
-<<<<<<< HEAD
-	}
-	
+	}
+
 	uiWidgetBaseParameters widget_params = {
 		.recti.xmin = rct->xmin, .recti.ymin = rct->ymin,
 		.recti.xmax = rct->xmax, .recti.ymax = rct->ymax - 10.0f,
@@ -2506,11 +2171,6 @@
 	GWN_batch_uniform_4fv_array(batch, "parameters", 4, (float *)&widget_params);
 	GWN_batch_uniform_1f(batch, "alpha", 1.0f - visibility);
 	GWN_batch_draw(batch);
-=======
-
-		UI_draw_roundbox_gl_mode(GL_POLYGON, rct->xmin - a, rct->ymin - a, rct->xmax + a, rct->ymax - 10.0f + a, rad + a);
-	}
->>>>>>> d886e322
 
 	/* outline emphasis */
 	glEnable(GL_LINE_SMOOTH);
