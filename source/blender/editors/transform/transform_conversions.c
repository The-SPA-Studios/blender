/**
 * $Id$
 *
 * ***** BEGIN GPL LICENSE BLOCK *****
 *
 * This program is free software; you can redistribute it and/or
 * modify it under the terms of the GNU General Public License
 * as published by the Free Software Foundation; either version 2
 * of the License, or (at your option) any later version.
 *
 * This program is distributed in the hope that it will be useful,
 * but WITHOUT ANY WARRANTY; without even the implied warranty of
 * MERCHANTABILITY or FITNESS FOR A PARTICULAR PURPOSE.  See the
 * GNU General Public License for more details.
 *
 * You should have received a copy of the GNU General Public License
 * along with this program; if not, write to the Free Software Foundation,
 * Inc., 51 Franklin Street, Fifth Floor, Boston, MA 02110-1301, USA.
 *
 * The Original Code is Copyright (C) 2001-2002 by NaN Holding BV.
 * All rights reserved.
 *
 * The Original Code is: all of this file.
 *
 * Contributor(s): none yet.
 *
 * ***** END GPL LICENSE BLOCK *****
 */

#ifndef WIN32
#include <unistd.h>
#else
#include <io.h>
#endif
#include <string.h>
#include <math.h>

#include "MEM_guardedalloc.h"

#include "DNA_anim_types.h"
#include "DNA_action_types.h"
#include "DNA_armature_types.h"
#include "DNA_camera_types.h"
#include "DNA_curve_types.h"
#include "DNA_effect_types.h"
#include "DNA_image_types.h"
#include "DNA_key_types.h"
#include "DNA_lamp_types.h"
#include "DNA_lattice_types.h"
#include "DNA_mesh_types.h"
#include "DNA_meshdata_types.h"
#include "DNA_meta_types.h"
#include "DNA_modifier_types.h"
#include "DNA_nla_types.h"
#include "DNA_node_types.h"
#include "DNA_object_types.h"
#include "DNA_object_force.h"
#include "DNA_particle_types.h"
#include "DNA_scene_types.h"
#include "DNA_screen_types.h"
#include "DNA_space_types.h"
#include "DNA_sequence_types.h"
#include "DNA_texture_types.h"
#include "DNA_view3d_types.h"
#include "DNA_world_types.h"
#include "DNA_userdef_types.h"
#include "DNA_property_types.h"
#include "DNA_vfont_types.h"
#include "DNA_constraint_types.h"
#include "DNA_listBase.h"
#include "DNA_gpencil_types.h"

#include "BKE_action.h"
#include "BKE_armature.h"
#include "BKE_blender.h"
#include "BKE_cloth.h"
#include "BKE_context.h"
#include "BKE_curve.h"
#include "BKE_constraint.h"
#include "BKE_depsgraph.h"
#include "BKE_displist.h"
#include "BKE_DerivedMesh.h"
#include "BKE_effect.h"
#include "BKE_font.h"
#include "BKE_fcurve.h"
#include "BKE_global.h"
#include "BKE_lattice.h"
#include "BKE_key.h"
#include "BKE_main.h"
#include "BKE_mball.h"
#include "BKE_mesh.h"
#include "BKE_modifier.h"
#include "BKE_nla.h"
#include "BKE_object.h"
#include "BKE_particle.h"
#include "BKE_sequencer.h"
#include "BKE_pointcache.h"
#include "BKE_softbody.h"
#include "BKE_utildefines.h"
#include "BKE_bmesh.h"
#include "BKE_context.h"
#include "BKE_report.h"
#include "BKE_tessmesh.h"

//#include "BIF_editview.h"
//#include "BIF_editlattice.h"
//#include "BIF_editconstraint.h"
//#include "BIF_editmesh.h"
//#include "BIF_editsima.h"
//#include "BIF_editparticle.h"
#include "BIF_gl.h"
//#include "BIF_poseobject.h"
//#include "BIF_meshtools.h"
//#include "BIF_mywindow.h"
//#include "BIF_resources.h"
//#include "BIF_screen.h"
//#include "BIF_space.h"
//#include "BIF_toolbox.h"

#include "ED_anim_api.h"
#include "ED_armature.h"
#include "ED_particle.h"
#include "ED_image.h"
#include "ED_keyframing.h"
#include "ED_keyframes_edit.h"
#include "ED_object.h"
#include "ED_markers.h"
#include "ED_mesh.h"
#include "ED_types.h"
#include "ED_uvedit.h"
#include "ED_view3d.h"

#include "UI_view2d.h"

//#include "BSE_edit.h"
//#include "BDR_editobject.h"		// reset_slowparents()
//#include "BDR_gpencil.h"

#include "BLI_math.h"
#include "BLI_blenlib.h"
#include "BLI_editVert.h"
#include "BLI_array.h"

//#include "editmesh.h"
//
//#include "blendef.h"
//
//#include "mydevice.h"

extern ListBase editelems;

#include "transform.h"
#include "bmesh.h"

#include "BLO_sys_types.h" // for intptr_t support

/* local function prototype - for Object/Bone Constraints */
static short constraints_list_needinv(TransInfo *t, ListBase *list);

/* ************************** Functions *************************** */

static void qsort_trans_data(TransInfo *t, TransData *head, TransData *tail) {
	TransData pivot = *head;
	TransData *ihead = head;
	TransData *itail = tail;
	short connected = t->flag & T_PROP_CONNECTED;

	while (head < tail)
	{
		if (connected) {
			while ((tail->dist >= pivot.dist) && (head < tail))
				tail--;
		}
		else {
			while ((tail->rdist >= pivot.rdist) && (head < tail))
				tail--;
		}

		if (head != tail)
		{
			*head = *tail;
			head++;
		}

		if (connected) {
			while ((head->dist <= pivot.dist) && (head < tail))
				head++;
		}
		else {
			while ((head->rdist <= pivot.rdist) && (head < tail))
				head++;
		}

		if (head != tail)
		{
			*tail = *head;
			tail--;
		}
	}

	*head = pivot;
	if (ihead < head) {
		qsort_trans_data(t, ihead, head-1);
	}
	if (itail > head) {
		qsort_trans_data(t, head+1, itail);
	}
}

void sort_trans_data_dist(TransInfo *t) {
	TransData *start = t->data;
	int i = 1;

	while(i < t->total && start->flag & TD_SELECTED) {
		start++;
		i++;
	}
	qsort_trans_data(t, start, t->data + t->total - 1);
}

static void sort_trans_data(TransInfo *t)
{
	TransData *sel, *unsel;
	TransData temp;
	unsel = t->data;
	sel = t->data;
	sel += t->total - 1;
	while (sel > unsel) {
		while (unsel->flag & TD_SELECTED) {
			unsel++;
			if (unsel == sel) {
				return;
			}
		}
		while (!(sel->flag & TD_SELECTED)) {
			sel--;
			if (unsel == sel) {
				return;
			}
		}
		temp = *unsel;
		*unsel = *sel;
		*sel = temp;
		sel--;
		unsel++;
	}
}

/* distance calculated from not-selected vertex to nearest selected vertex
   warning; this is loops inside loop, has minor N^2 issues, but by sorting list it is OK */
static void set_prop_dist(TransInfo *t, short with_dist)
{
	TransData *tob;
	int a;

	for(a=0, tob= t->data; a<t->total; a++, tob++) {

		tob->rdist= 0.0f; // init, it was mallocced

		if((tob->flag & TD_SELECTED)==0) {
			TransData *td;
			int i;
			float dist, vec[3];

			tob->rdist = -1.0f; // signal for next loop

			for (i = 0, td= t->data; i < t->total; i++, td++) {
				if(td->flag & TD_SELECTED) {
					sub_v3_v3v3(vec, tob->center, td->center);
					mul_m3_v3(tob->mtx, vec);
					dist = normalize_v3(vec);
					if (tob->rdist == -1.0f) {
						tob->rdist = dist;
					}
					else if (dist < tob->rdist) {
						tob->rdist = dist;
					}
				}
				else break;	// by definition transdata has selected items in beginning
			}
			if (with_dist) {
				tob->dist = tob->rdist;
			}
		}
	}
}

/* ************************** CONVERSIONS ************************* */

/* ********************* texture space ********* */

static void createTransTexspace(bContext *C, TransInfo *t)
{
	Scene *scene = CTX_data_scene(C);
	TransData *td;
	Object *ob;
	ID *id;
	short *texflag;

	ob = OBACT;

	if (ob == NULL) { // Shouldn't logically happen, but still...
		t->total = 0;
		return;
	}

	id = ob->data;
	if(id == NULL || !ELEM3( GS(id->name), ID_ME, ID_CU, ID_MB )) {
		t->total = 0;
		return;
	}

	t->total = 1;
	td= t->data= MEM_callocN(sizeof(TransData), "TransTexspace");
	td->ext= t->ext= MEM_callocN(sizeof(TransDataExtension), "TransTexspace");

	td->flag= TD_SELECTED;
	VECCOPY(td->center, ob->obmat[3]);
	td->ob = ob;

	copy_m3_m4(td->mtx, ob->obmat);
	copy_m3_m4(td->axismtx, ob->obmat);
	normalize_m3(td->axismtx);
	invert_m3_m3(td->smtx, td->mtx);

	if (give_obdata_texspace(ob, &texflag, &td->loc, &td->ext->size, &td->ext->rot)) {
		*texflag &= ~AUTOSPACE;
	}

	VECCOPY(td->iloc, td->loc);
	VECCOPY(td->ext->irot, td->ext->rot);
	VECCOPY(td->ext->isize, td->ext->size);
}

/* ********************* edge (for crease) ***** */

static void createTransEdge(bContext *C, TransInfo *t) {
	BMEditMesh *em = ((Mesh *)t->obedit->data)->edit_btmesh;
	TransData *td = NULL;
	BMEdge *eed;
	BMIter iter;
	float mtx[3][3], smtx[3][3];
	int count=0, countsel=0;
	int propmode = t->flag & T_PROP_EDIT;

	BM_ITER(eed, &iter, em->bm, BM_EDGES_OF_MESH, NULL) {
		if (BM_TestHFlag(eed, BM_HIDDEN))
			continue;

		if (BM_TestHFlag(eed, BM_SELECT)) countsel++;
		if (propmode) count++;
	}

	if (countsel == 0)
		return;

	if(propmode) {
		t->total = count;
	}
	else {
		t->total = countsel;
	}

	td= t->data= MEM_callocN(t->total * sizeof(TransData), "TransCrease");

	copy_m3_m4(mtx, t->obedit->obmat);
	invert_m3_m3(smtx, mtx);

	BM_ITER(eed, &iter, em->bm, BM_EDGES_OF_MESH, NULL) {
		if(!BM_TestHFlag(eed, BM_HIDDEN) && (BM_TestHFlag(eed, BM_SELECT) || propmode)) { 
			/* need to set center for center calculations */
			add_v3_v3v3(td->center, eed->v1->co, eed->v2->co);
			mul_v3_fl(td->center, 0.5f);

			td->loc= NULL;
			if (BM_TestHFlag(eed, BM_SELECT))
				td->flag= TD_SELECTED;
			else
				td->flag= 0;


			copy_m3_m3(td->smtx, smtx);
			copy_m3_m3(td->mtx, mtx);

			td->ext = NULL;
			if (t->mode == TFM_BWEIGHT) {
				td->val = &(eed->bweight);
				td->ival = eed->bweight;
			}
			else {
				td->val = &(eed->crease);
				td->ival = eed->crease;
			}

			td++;
		}
	}
}

/* ********************* pose mode ************* */

static bKinematicConstraint *has_targetless_ik(bPoseChannel *pchan)
{
	bConstraint *con= pchan->constraints.first;

	for(;con; con= con->next) {
		if(con->type==CONSTRAINT_TYPE_KINEMATIC && (con->enforce!=0.0)) {
			bKinematicConstraint *data= con->data;

			if(data->tar==NULL)
				return data;
			if(data->tar->type==OB_ARMATURE && data->subtarget[0]==0)
				return data;
		}
	}
	return NULL;
}

static short apply_targetless_ik(Object *ob)
{
	bPoseChannel *pchan, *parchan, *chanlist[256];
	bKinematicConstraint *data;
	int segcount, apply= 0;

	/* now we got a difficult situation... we have to find the
	   target-less IK pchans, and apply transformation to the all
	   pchans that were in the chain */

	for (pchan=ob->pose->chanbase.first; pchan; pchan=pchan->next) {
		data= has_targetless_ik(pchan);
		if(data && (data->flag & CONSTRAINT_IK_AUTO)) {

			/* fill the array with the bones of the chain (armature.c does same, keep it synced) */
			segcount= 0;

			/* exclude tip from chain? */
			if(!(data->flag & CONSTRAINT_IK_TIP))
				parchan= pchan->parent;
			else
				parchan= pchan;

			/* Find the chain's root & count the segments needed */
			for (; parchan; parchan=parchan->parent){
				chanlist[segcount]= parchan;
				segcount++;

				if(segcount==data->rootbone || segcount>255) break; // 255 is weak
			}
			for(;segcount;segcount--) {
				Bone *bone;
				float rmat[4][4], tmat[4][4], imat[4][4];

				/* pose_mat(b) = pose_mat(b-1) * offs_bone * channel * constraint * IK  */
				/* we put in channel the entire result of rmat= (channel * constraint * IK) */
				/* pose_mat(b) = pose_mat(b-1) * offs_bone * rmat  */
				/* rmat = pose_mat(b) * inv( pose_mat(b-1) * offs_bone ) */

				parchan= chanlist[segcount-1];
				bone= parchan->bone;
				bone->flag |= BONE_TRANSFORM;	/* ensures it gets an auto key inserted */

				if(parchan->parent) {
					Bone *parbone= parchan->parent->bone;
					float offs_bone[4][4];

					/* offs_bone =  yoffs(b-1) + root(b) + bonemat(b) */
					copy_m4_m3(offs_bone, bone->bone_mat);

					/* The bone's root offset (is in the parent's coordinate system) */
					VECCOPY(offs_bone[3], bone->head);

					/* Get the length translation of parent (length along y axis) */
					offs_bone[3][1]+= parbone->length;

					/* pose_mat(b-1) * offs_bone */
					if(parchan->bone->flag & BONE_HINGE) {
						/* the rotation of the parent restposition */
						copy_m4_m4(rmat, parbone->arm_mat);	/* rmat used as temp */

						/* the location of actual parent transform */
						VECCOPY(rmat[3], offs_bone[3]);
						offs_bone[3][0]= offs_bone[3][1]= offs_bone[3][2]= 0.0f;
						mul_m4_v3(parchan->parent->pose_mat, rmat[3]);

						mul_m4_m4m4(tmat, offs_bone, rmat);
					}
					else if(parchan->bone->flag & BONE_NO_SCALE) {
						mul_m4_m4m4(tmat, offs_bone, parchan->parent->pose_mat);
						normalize_m4(tmat);
					}
					else
						mul_m4_m4m4(tmat, offs_bone, parchan->parent->pose_mat);

					invert_m4_m4(imat, tmat);
				}
				else {
					copy_m4_m3(tmat, bone->bone_mat);

					VECCOPY(tmat[3], bone->head);
					invert_m4_m4(imat, tmat);
				}
				/* result matrix */
				mul_m4_m4m4(rmat, parchan->pose_mat, imat);

				/* apply and decompose, doesn't work for constraints or non-uniform scale well */
				{
					float rmat3[3][3], qrmat[3][3], imat[3][3], smat[3][3];

					copy_m3_m4(rmat3, rmat);
					
					/* rotation */
					if (parchan->rotmode > 0) 
						mat3_to_eulO( parchan->eul, parchan->rotmode,rmat3);
					else if (parchan->rotmode == ROT_MODE_AXISANGLE)
						mat3_to_axis_angle( parchan->rotAxis, &pchan->rotAngle,rmat3);
					else
						mat3_to_quat( parchan->quat,rmat3);
					
					/* for size, remove rotation */
					/* causes problems with some constraints (so apply only if needed) */
					if (data->flag & CONSTRAINT_IK_STRETCH) {
						if (parchan->rotmode > 0)
							eulO_to_mat3( qrmat,parchan->eul, parchan->rotmode);
						else if (parchan->rotmode == ROT_MODE_AXISANGLE)
							axis_angle_to_mat3( qrmat,parchan->rotAxis, parchan->rotAngle);
						else
							quat_to_mat3( qrmat,parchan->quat);
						
						invert_m3_m3(imat, qrmat);
						mul_m3_m3m3(smat, rmat3, imat);
						mat3_to_size( parchan->size,smat);
					}
					
					/* causes problems with some constraints (e.g. childof), so disable this */
					/* as it is IK shouldn't affect location directly */
					/* VECCOPY(parchan->loc, rmat[3]); */
				}

			}

			apply= 1;
			data->flag &= ~CONSTRAINT_IK_AUTO;
		}
	}

	return apply;
}

static void add_pose_transdata(TransInfo *t, bPoseChannel *pchan, Object *ob, TransData *td)
{
	Bone *bone= pchan->bone;
	float pmat[3][3], omat[3][3], bmat[3][3];
	float cmat[3][3], tmat[3][3];
	float vec[3];

	VECCOPY(vec, pchan->pose_mat[3]);
	VECCOPY(td->center, vec);

	td->ob = ob;
	td->flag = TD_SELECTED;
	if (bone->flag & BONE_HINGE_CHILD_TRANSFORM)
	{
		td->flag |= TD_NOCENTER;
	}

	if (bone->flag & BONE_TRANSFORM_CHILD)
	{
		td->flag |= TD_NOCENTER;
		td->flag |= TD_NO_LOC;
	}

	td->protectflag= pchan->protectflag;

	td->loc = pchan->loc;
	VECCOPY(td->iloc, pchan->loc);

	td->ext->size= pchan->size;
	VECCOPY(td->ext->isize, pchan->size);

	if (pchan->rotmode > 0) {
		td->ext->rot= pchan->eul;
		td->ext->rotAxis= NULL;
		td->ext->rotAngle= NULL;
		td->ext->quat= NULL;
		
		VECCOPY(td->ext->irot, pchan->eul);
	}
	else if (pchan->rotmode == ROT_MODE_AXISANGLE) {
		td->ext->rot= NULL;
		td->ext->rotAxis= pchan->rotAxis;
		td->ext->rotAngle= &pchan->rotAngle;
		td->ext->quat= NULL;
		
		td->ext->irotAngle= pchan->rotAngle;
		VECCOPY(td->ext->irotAxis, pchan->rotAxis);
	}
	else {
		td->ext->rot= NULL;
		td->ext->rotAxis= NULL;
		td->ext->rotAngle= NULL;
		td->ext->quat= pchan->quat;
		
		QUATCOPY(td->ext->iquat, pchan->quat);
	}
	td->rotOrder= pchan->rotmode;
	

	/* proper way to get parent transform + own transform + constraints transform */
	copy_m3_m4(omat, ob->obmat);

	if (t->mode==TFM_TRANSLATION && (pchan->bone->flag & BONE_NO_LOCAL_LOCATION))
		unit_m3(bmat);
	else
		copy_m3_m3(bmat, pchan->bone->bone_mat);

	if (pchan->parent) {
		if(pchan->bone->flag & BONE_HINGE)
			copy_m3_m4(pmat, pchan->parent->bone->arm_mat);
		else
			copy_m3_m4(pmat, pchan->parent->pose_mat);

		if (constraints_list_needinv(t, &pchan->constraints)) {
			copy_m3_m4(tmat, pchan->constinv);
			invert_m3_m3(cmat, tmat);
			mul_serie_m3(td->mtx, bmat, pmat, omat, cmat, 0,0,0,0);    // dang mulserie swaps args
		}
		else
			mul_serie_m3(td->mtx, bmat, pmat, omat, 0,0,0,0,0);    // dang mulserie swaps args
	}
	else {
		if (constraints_list_needinv(t, &pchan->constraints)) {
			copy_m3_m4(tmat, pchan->constinv);
			invert_m3_m3(cmat, tmat);
			mul_serie_m3(td->mtx, bmat, omat, cmat, 0,0,0,0,0);    // dang mulserie swaps args
		}
		else
			mul_m3_m3m3(td->mtx, omat, bmat);  // Mat3MulMat3 has swapped args!
	}

	invert_m3_m3(td->smtx, td->mtx);

	/* for axismat we use bone's own transform */
	copy_m3_m4(pmat, pchan->pose_mat);
	mul_m3_m3m3(td->axismtx, omat, pmat);
	normalize_m3(td->axismtx);

	if (t->mode==TFM_BONESIZE) {
		bArmature *arm= t->poseobj->data;

		if(arm->drawtype==ARM_ENVELOPE) {
			td->loc= NULL;
			td->val= &bone->dist;
			td->ival= bone->dist;
		}
		else {
			// abusive storage of scale in the loc pointer :)
			td->loc= &bone->xwidth;
			VECCOPY (td->iloc, td->loc);
			td->val= NULL;
		}
	}

	/* in this case we can do target-less IK grabbing */
	if (t->mode==TFM_TRANSLATION) {
		bKinematicConstraint *data= has_targetless_ik(pchan);
		if(data) {
			if(data->flag & CONSTRAINT_IK_TIP) {
				VECCOPY(data->grabtarget, pchan->pose_tail);
			}
			else {
				VECCOPY(data->grabtarget, pchan->pose_head);
			}
			td->loc = data->grabtarget;
			VECCOPY(td->iloc, td->loc);
			data->flag |= CONSTRAINT_IK_AUTO;

			/* only object matrix correction */
			copy_m3_m3(td->mtx, omat);
			invert_m3_m3(td->smtx, td->mtx);
		}
	}

	/* store reference to first constraint */
	td->con= pchan->constraints.first;
}

static void bone_children_clear_transflag(int mode, short around, ListBase *lb)
{
	Bone *bone= lb->first;

	for(;bone;bone= bone->next) {
		if((bone->flag & BONE_HINGE) && (bone->flag & BONE_CONNECTED))
		{
			bone->flag |= BONE_HINGE_CHILD_TRANSFORM;
		}
		else if (bone->flag & BONE_TRANSFORM && (mode == TFM_ROTATION || mode == TFM_TRACKBALL) && around == V3D_LOCAL)
		{
			bone->flag |= BONE_TRANSFORM_CHILD;
		}
		else
		{
			bone->flag &= ~BONE_TRANSFORM;
		}

		bone_children_clear_transflag(mode, around, &bone->childbase);
	}
}

/* sets transform flags in the bones, returns total */
int count_set_pose_transflags(int *out_mode, short around, Object *ob)
{
	bArmature *arm= ob->data;
	bPoseChannel *pchan;
	Bone *bone;
	int mode = *out_mode;
	int hastranslation = 0;
	int total = 0;

	for(pchan = ob->pose->chanbase.first; pchan; pchan = pchan->next) {
		bone = pchan->bone;
		if(bone->layer & arm->layer) {
			if((bone->flag & BONE_SELECTED) && !(ob->proxy && pchan->bone->layer & arm->layer_protected))
				bone->flag |= BONE_TRANSFORM;
			else
				bone->flag &= ~BONE_TRANSFORM;

			bone->flag &= ~BONE_HINGE_CHILD_TRANSFORM;
			bone->flag &= ~BONE_TRANSFORM_CHILD;
		}
		else
			bone->flag &= ~BONE_TRANSFORM;
	}

	/* make sure no bone can be transformed when a parent is transformed */
	/* since pchans are depsgraph sorted, the parents are in beginning of list */
	if(mode != TFM_BONESIZE) {
		for(pchan = ob->pose->chanbase.first; pchan; pchan = pchan->next) {
			bone = pchan->bone;
			if(bone->flag & BONE_TRANSFORM)
				bone_children_clear_transflag(mode, around, &bone->childbase);
		}
	}
	/* now count, and check if we have autoIK or have to switch from translate to rotate */
	hastranslation = 0;

	for(pchan = ob->pose->chanbase.first; pchan; pchan = pchan->next) {
		bone = pchan->bone;
		if(bone->flag & BONE_TRANSFORM) {

			total++;

			if(mode == TFM_TRANSLATION) {
				if( has_targetless_ik(pchan)==NULL ) {
					if(pchan->parent && (pchan->bone->flag & BONE_CONNECTED)) {
						if(pchan->bone->flag & BONE_HINGE_CHILD_TRANSFORM)
							hastranslation = 1;
					}
					else if((pchan->protectflag & OB_LOCK_LOC)!=OB_LOCK_LOC)
						hastranslation = 1;
				}
				else
					hastranslation = 1;
			}
		}
	}

	/* if there are no translatable bones, do rotation */
	if(mode == TFM_TRANSLATION && !hastranslation)
	{
		*out_mode = TFM_ROTATION;
	}

	return total;
}


/* -------- Auto-IK ---------- */

/* adjust pose-channel's auto-ik chainlen */
static void pchan_autoik_adjust (bPoseChannel *pchan, short chainlen)
{
	bConstraint *con;

	/* don't bother to search if no valid constraints */
	if ((pchan->constflag & (PCHAN_HAS_IK|PCHAN_HAS_TARGET))==0)
		return;

	/* check if pchan has ik-constraint */
	for (con= pchan->constraints.first; con; con= con->next) {
		if (con->type == CONSTRAINT_TYPE_KINEMATIC && (con->enforce!=0.0)) {
			bKinematicConstraint *data= con->data;

			/* only accept if a temporary one (for auto-ik) */
			if (data->flag & CONSTRAINT_IK_TEMP) {
				/* chainlen is new chainlen, but is limited by maximum chainlen */
				if ((chainlen==0) || (chainlen > data->max_rootbone))
					data->rootbone= data->max_rootbone;
				else
					data->rootbone= chainlen;
			}
		}
	}
}

/* change the chain-length of auto-ik */
void transform_autoik_update (TransInfo *t, short mode)
{
	short *chainlen= &t->settings->autoik_chainlen;
	bPoseChannel *pchan;

	/* mode determines what change to apply to chainlen */
	if (mode == 1) {
		/* mode=1 is from WHEELMOUSEDOWN... increases len */
		(*chainlen)++;
	}
	else if (mode == -1) {
		/* mode==-1 is from WHEELMOUSEUP... decreases len */
		if (*chainlen > 0) (*chainlen)--;
	}

	/* sanity checks (don't assume t->poseobj is set, or that it is an armature) */
	if (ELEM(NULL, t->poseobj, t->poseobj->pose))
		return;

	/* apply to all pose-channels */
	for (pchan=t->poseobj->pose->chanbase.first; pchan; pchan=pchan->next) {
		pchan_autoik_adjust(pchan, *chainlen);
	}
}

/* frees temporal IKs */
static void pose_grab_with_ik_clear(Object *ob)
{
	bKinematicConstraint *data;
	bPoseChannel *pchan;
	bConstraint *con, *next;

	for (pchan= ob->pose->chanbase.first; pchan; pchan= pchan->next) {
		/* clear all temporary lock flags */
		pchan->ikflag &= ~(BONE_IK_NO_XDOF_TEMP|BONE_IK_NO_YDOF_TEMP|BONE_IK_NO_ZDOF_TEMP);

		pchan->constflag &= ~(PCHAN_HAS_IK|PCHAN_HAS_TARGET);
		/* remove all temporary IK-constraints added */
		for (con= pchan->constraints.first; con; con= next) {
			next= con->next;
			if (con->type==CONSTRAINT_TYPE_KINEMATIC) {
				data= con->data;
				if (data->flag & CONSTRAINT_IK_TEMP) {
					BLI_remlink(&pchan->constraints, con);
					MEM_freeN(con->data);
					MEM_freeN(con);
					continue;
				}
				pchan->constflag |= PCHAN_HAS_IK;
				if(data->tar==NULL || (data->tar->type==OB_ARMATURE && data->subtarget[0]==0))
					pchan->constflag |= PCHAN_HAS_TARGET;
			}
		}
	}
}

/* adds the IK to pchan - returns if added */
static short pose_grab_with_ik_add(bPoseChannel *pchan)
{
	bKinematicConstraint *data;
	bConstraint *con;
	bConstraint *targetless = 0;

	/* Sanity check */
	if (pchan == NULL)
		return 0;

	/* Rule: not if there's already an IK on this channel */
	for (con= pchan->constraints.first; con; con= con->next) {
		if (con->type==CONSTRAINT_TYPE_KINEMATIC) {
			bKinematicConstraint *data= con->data;
			if(data->tar==NULL || (data->tar->type==OB_ARMATURE && data->subtarget[0]==0)) {
				targetless = con;
				/* but, if this is a targetless IK, we make it auto anyway (for the children loop) */
				if (con->enforce!=0.0f) {
					targetless->flag |= CONSTRAINT_IK_AUTO;
					return 0;
				}
			}
			if ((con->flag & CONSTRAINT_DISABLE)==0 && (con->enforce!=0.0f))
				return 0;
		}
	}

	con = add_pose_constraint(NULL, pchan, "TempConstraint", CONSTRAINT_TYPE_KINEMATIC);
	pchan->constflag |= (PCHAN_HAS_IK|PCHAN_HAS_TARGET);	/* for draw, but also for detecting while pose solving */
	data= con->data;
	if (targetless) { /* if exists use values from last targetless IK-constraint as base */
		*data = *((bKinematicConstraint*)targetless->data);
	}
	else
		data->flag= CONSTRAINT_IK_TIP;
	data->flag |= CONSTRAINT_IK_TEMP|CONSTRAINT_IK_AUTO;
	VECCOPY(data->grabtarget, pchan->pose_tail);
	data->rootbone= 1;

	/* we include only a connected chain */
	while ((pchan) && (pchan->bone->flag & BONE_CONNECTED)) {
		/* here, we set ik-settings for bone from pchan->protectflag */
		if (pchan->protectflag & OB_LOCK_ROTX) pchan->ikflag |= BONE_IK_NO_XDOF_TEMP;
		if (pchan->protectflag & OB_LOCK_ROTY) pchan->ikflag |= BONE_IK_NO_YDOF_TEMP;
		if (pchan->protectflag & OB_LOCK_ROTZ) pchan->ikflag |= BONE_IK_NO_ZDOF_TEMP;

		/* now we count this pchan as being included */
		data->rootbone++;
		pchan= pchan->parent;
	}

	/* make a copy of maximum chain-length */
	data->max_rootbone= data->rootbone;

	return 1;
}

/* bone is a candidate to get IK, but we don't do it if it has children connected */
static short pose_grab_with_ik_children(bPose *pose, Bone *bone)
{
	Bone *bonec;
	short wentdeeper=0, added=0;

	/* go deeper if children & children are connected */
	for (bonec= bone->childbase.first; bonec; bonec= bonec->next) {
		if (bonec->flag & BONE_CONNECTED) {
			wentdeeper= 1;
			added+= pose_grab_with_ik_children(pose, bonec);
		}
	}
	if (wentdeeper==0) {
		bPoseChannel *pchan= get_pose_channel(pose, bone->name);
		if (pchan)
			added+= pose_grab_with_ik_add(pchan);
	}

	return added;
}

/* main call which adds temporal IK chains */
static short pose_grab_with_ik(Object *ob)
{
	bArmature *arm;
	bPoseChannel *pchan, *parent;
	Bone *bonec;
	short tot_ik= 0;

	if ((ob==NULL) || (ob->pose==NULL) || (ob->mode & OB_MODE_POSE)==0)
		return 0;

	arm = ob->data;

	/* Rule: allow multiple Bones (but they must be selected, and only one ik-solver per chain should get added) */
	for (pchan= ob->pose->chanbase.first; pchan; pchan= pchan->next) {
		if (pchan->bone->layer & arm->layer) {
			if (pchan->bone->flag & BONE_SELECTED) {
				/* Rule: no IK for solitatry (unconnected) bones */
				for (bonec=pchan->bone->childbase.first; bonec; bonec=bonec->next) {
					if (bonec->flag & BONE_CONNECTED) {
						break;
					}
				}
				if ((pchan->bone->flag & BONE_CONNECTED)==0 && (bonec == NULL))
					continue;

				/* rule: if selected Bone is not a root bone, it gets a temporal IK */
				if (pchan->parent) {
					/* only adds if there's no IK yet (and no parent bone was selected) */
					for (parent= pchan->parent; parent; parent= parent->parent) {
						if (parent->bone->flag & BONE_SELECTED)
							break;
					}
					if (parent == NULL)
						tot_ik += pose_grab_with_ik_add(pchan);
				}
				else {
					/* rule: go over the children and add IK to the tips */
					tot_ik += pose_grab_with_ik_children(ob->pose, pchan->bone);
				}
			}
		}
	}

	return (tot_ik) ? 1 : 0;
}


/* only called with pose mode active object now */
static void createTransPose(bContext *C, TransInfo *t, Object *ob)
{
	bArmature *arm;
	bPoseChannel *pchan;
	TransData *td;
	TransDataExtension *tdx;
	short ik_on= 0;
	int i;

	t->total= 0;

	/* check validity of state */
	arm= get_armature(ob);
	if ((arm==NULL) || (ob->pose==NULL)) return;

	if (arm->flag & ARM_RESTPOS) {
		if (ELEM(t->mode, TFM_DUMMY, TFM_BONESIZE)==0) {
			// XXX use transform operator reports
			// BKE_report(op->reports, RPT_ERROR, "Can't select linked when sync selection is enabled.");
			return;
		}
	}

	/* do we need to add temporal IK chains? */
	if ((arm->flag & ARM_AUTO_IK) && t->mode==TFM_TRANSLATION) {
		ik_on= pose_grab_with_ik(ob);
		if (ik_on) t->flag |= T_AUTOIK;
	}

	/* set flags and count total (warning, can change transform to rotate) */
	t->total = count_set_pose_transflags(&t->mode, t->around, ob);

	if(t->total == 0) return;

	t->flag |= T_POSE;
	t->poseobj= ob;	/* we also allow non-active objects to be transformed, in weightpaint */

	/* init trans data */
    td = t->data = MEM_callocN(t->total*sizeof(TransData), "TransPoseBone");
    tdx = t->ext = MEM_callocN(t->total*sizeof(TransDataExtension), "TransPoseBoneExt");
	for(i=0; i<t->total; i++, td++, tdx++) {
		td->ext= tdx;
		td->val = NULL;
	}

	/* use pose channels to fill trans data */
	td= t->data;
	for (pchan= ob->pose->chanbase.first; pchan; pchan= pchan->next) {
		if (pchan->bone->flag & BONE_TRANSFORM) {
			add_pose_transdata(t, pchan, ob, td);
			td++;
		}
	}

	if(td != (t->data+t->total)) {
		// XXX use transform operator reports
		// BKE_report(op->reports, RPT_DEBUG, "Bone selection count error.");
	}

	/* initialise initial auto=ik chainlen's? */
	if (ik_on) transform_autoik_update(t, 0);
}

/* ********************* armature ************** */

static void createTransArmatureVerts(bContext *C, TransInfo *t)
{
	EditBone *ebo;
	bArmature *arm= t->obedit->data;
	ListBase *edbo = arm->edbo;
	TransData *td;
	float mtx[3][3], smtx[3][3], delta[3], bonemat[3][3];
	
	/* special hack for envelope drawmode and scaling:
	 * 	to allow scaling the size of the envelope around single points,
	 *	mode should become TFM_BONE_ENVELOPE in this case
	 */
	// TODO: maybe we need a separate hotkey for it, but this is consistent with 2.4x for now
	if ((t->mode == TFM_RESIZE) && (arm->drawtype==ARM_ENVELOPE))
		t->mode= TFM_BONE_ENVELOPE;
	
	t->total = 0;
	for (ebo = edbo->first; ebo; ebo = ebo->next)
	{
		if(ebo->layer & arm->layer)
		{
			if (t->mode==TFM_BONESIZE)
			{
				if (ebo->flag & BONE_SELECTED)
					t->total++;
			}
			else if (t->mode==TFM_BONE_ROLL)
			{
				if (ebo->flag & BONE_SELECTED)
					t->total++;
			}
			else
			{
				if (ebo->flag & BONE_TIPSEL)
					t->total++;
				if (ebo->flag & BONE_ROOTSEL)
					t->total++;
			}
		}
	}

    if (!t->total) return;

	copy_m3_m4(mtx, t->obedit->obmat);
	invert_m3_m3(smtx, mtx);

    td = t->data = MEM_callocN(t->total*sizeof(TransData), "TransEditBone");

	for (ebo = edbo->first; ebo; ebo = ebo->next)
	{
		ebo->oldlength = ebo->length;	// length==0.0 on extrude, used for scaling radius of bone points

		if(ebo->layer & arm->layer) {
			if (t->mode==TFM_BONE_ENVELOPE)
			{
				if (ebo->flag & BONE_ROOTSEL)
				{
					td->val= &ebo->rad_head;
					td->ival= *td->val;

					VECCOPY (td->center, ebo->head);
					td->flag= TD_SELECTED;

					copy_m3_m3(td->smtx, smtx);
					copy_m3_m3(td->mtx, mtx);

					td->loc = NULL;
					td->ext = NULL;
					td->ob = t->obedit;

					td++;
				}
				if (ebo->flag & BONE_TIPSEL)
				{
					td->val= &ebo->rad_tail;
					td->ival= *td->val;
					VECCOPY (td->center, ebo->tail);
					td->flag= TD_SELECTED;

					copy_m3_m3(td->smtx, smtx);
					copy_m3_m3(td->mtx, mtx);

					td->loc = NULL;
					td->ext = NULL;
					td->ob = t->obedit;

					td++;
				}

			}
			else if (t->mode==TFM_BONESIZE)
			{
				if (ebo->flag & BONE_SELECTED) {
					if(arm->drawtype==ARM_ENVELOPE)
					{
						td->loc= NULL;
						td->val= &ebo->dist;
						td->ival= ebo->dist;
					}
					else
					{
						// abusive storage of scale in the loc pointer :)
						td->loc= &ebo->xwidth;
						VECCOPY (td->iloc, td->loc);
						td->val= NULL;
					}
					VECCOPY (td->center, ebo->head);
					td->flag= TD_SELECTED;

					/* use local bone matrix */
					sub_v3_v3v3(delta, ebo->tail, ebo->head);
					vec_roll_to_mat3(delta, ebo->roll, bonemat);
					mul_m3_m3m3(td->mtx, mtx, bonemat);
					invert_m3_m3(td->smtx, td->mtx);

					copy_m3_m3(td->axismtx, td->mtx);
					normalize_m3(td->axismtx);

					td->ext = NULL;
					td->ob = t->obedit;

					td++;
				}
			}
			else if (t->mode==TFM_BONE_ROLL)
			{
				if (ebo->flag & BONE_SELECTED)
				{
					td->loc= NULL;
					td->val= &(ebo->roll);
					td->ival= ebo->roll;

					VECCOPY (td->center, ebo->head);
					td->flag= TD_SELECTED;

					td->ext = NULL;
					td->ob = t->obedit;

					td++;
				}
			}
			else
			{
				if (ebo->flag & BONE_TIPSEL)
				{
					VECCOPY (td->iloc, ebo->tail);
					VECCOPY (td->center, td->iloc);
					td->loc= ebo->tail;
					td->flag= TD_SELECTED;
					if (ebo->flag & BONE_EDITMODE_LOCKED)
						td->protectflag = OB_LOCK_LOC|OB_LOCK_ROT|OB_LOCK_SCALE;

					copy_m3_m3(td->smtx, smtx);
					copy_m3_m3(td->mtx, mtx);

					sub_v3_v3v3(delta, ebo->tail, ebo->head);
					vec_roll_to_mat3(delta, ebo->roll, td->axismtx);

					if ((ebo->flag & BONE_ROOTSEL) == 0)
					{
						td->extra = ebo;
					}

					td->ext = NULL;
					td->val = NULL;
					td->ob = t->obedit;

					td++;
				}
				if (ebo->flag & BONE_ROOTSEL)
				{
					VECCOPY (td->iloc, ebo->head);
					VECCOPY (td->center, td->iloc);
					td->loc= ebo->head;
					td->flag= TD_SELECTED;
					if (ebo->flag & BONE_EDITMODE_LOCKED)
						td->protectflag = OB_LOCK_LOC|OB_LOCK_ROT|OB_LOCK_SCALE;

					copy_m3_m3(td->smtx, smtx);
					copy_m3_m3(td->mtx, mtx);

					sub_v3_v3v3(delta, ebo->tail, ebo->head);
					vec_roll_to_mat3(delta, ebo->roll, td->axismtx);

					td->extra = ebo; /* to fix roll */

					td->ext = NULL;
					td->val = NULL;
					td->ob = t->obedit;

					td++;
				}
			}
		}
	}
}

/* ********************* meta elements ********* */

static void createTransMBallVerts(bContext *C, TransInfo *t)
{
	MetaBall *mb = (MetaBall*)t->obedit->data;
 	MetaElem *ml;
	TransData *td;
	TransDataExtension *tx;
	float mtx[3][3], smtx[3][3];
	int count=0, countsel=0;
	int propmode = t->flag & T_PROP_EDIT;

	/* count totals */
	for(ml= mb->editelems->first; ml; ml= ml->next) {
		if(ml->flag & SELECT) countsel++;
		if(propmode) count++;
	}

	/* note: in prop mode we need at least 1 selected */
	if (countsel==0) return;

	if(propmode) t->total = count;
	else t->total = countsel;

	td = t->data= MEM_callocN(t->total*sizeof(TransData), "TransObData(MBall EditMode)");
	tx = t->ext = MEM_callocN(t->total*sizeof(TransDataExtension), "MetaElement_TransExtension");

	copy_m3_m4(mtx, t->obedit->obmat);
	invert_m3_m3(smtx, mtx);

	for(ml= mb->editelems->first; ml; ml= ml->next) {
		if(propmode || (ml->flag & SELECT)) {
			td->loc= &ml->x;
			VECCOPY(td->iloc, td->loc);
			VECCOPY(td->center, td->loc);

			if(ml->flag & SELECT) td->flag= TD_SELECTED | TD_USEQUAT | TD_SINGLESIZE;
			else td->flag= TD_USEQUAT;

			copy_m3_m3(td->smtx, smtx);
			copy_m3_m3(td->mtx, mtx);

			td->ext = tx;

			/* Radius of MetaElem (mass of MetaElem influence) */
			if(ml->flag & MB_SCALE_RAD){
				td->val = &ml->rad;
				td->ival = ml->rad;
			}
			else{
				td->val = &ml->s;
				td->ival = ml->s;
			}

			/* expx/expy/expz determine "shape" of some MetaElem types */
			tx->size = &ml->expx;
			tx->isize[0] = ml->expx;
			tx->isize[1] = ml->expy;
			tx->isize[2] = ml->expz;

			/* quat is used for rotation of MetaElem */
			tx->quat = ml->quat;
			QUATCOPY(tx->iquat, ml->quat);

			tx->rot = NULL;

			td++;
			tx++;
		}
	}
}

/* ********************* curve/surface ********* */

static void calc_distanceCurveVerts(TransData *head, TransData *tail) {
	TransData *td, *td_near = NULL;
	for (td = head; td<=tail; td++) {
		if (td->flag & TD_SELECTED) {
			td_near = td;
			td->dist = 0.0f;
		}
		else if(td_near) {
			float dist;
			dist = len_v3v3(td_near->center, td->center);
			if (dist < (td-1)->dist) {
				td->dist = (td-1)->dist;
			}
			else {
				td->dist = dist;
			}
		}
		else {
			td->dist = MAXFLOAT;
			td->flag |= TD_NOTCONNECTED;
		}
	}
	td_near = NULL;
	for (td = tail; td>=head; td--) {
		if (td->flag & TD_SELECTED) {
			td_near = td;
			td->dist = 0.0f;
		}
		else if(td_near) {
			float dist;
			dist = len_v3v3(td_near->center, td->center);
			if (td->flag & TD_NOTCONNECTED || dist < td->dist || (td+1)->dist < td->dist) {
				td->flag &= ~TD_NOTCONNECTED;
				if (dist < (td+1)->dist) {
					td->dist = (td+1)->dist;
				}
				else {
					td->dist = dist;
				}
			}
		}
	}
}

/* Utility function for getting the handle data from bezier's */
TransDataCurveHandleFlags *initTransDataCurveHandles(TransData *td, struct BezTriple *bezt) {
	TransDataCurveHandleFlags *hdata;
	td->flag |= TD_BEZTRIPLE;
	hdata = td->hdata = MEM_mallocN(sizeof(TransDataCurveHandleFlags), "CuHandle Data");
	hdata->ih1 = bezt->h1;
	hdata->h1 = &bezt->h1;
	hdata->ih2 = bezt->h2; /* incase the second is not selected */
	hdata->h2 = &bezt->h2;
	return hdata;
}

static void createTransCurveVerts(bContext *C, TransInfo *t)
{
	Object *obedit= CTX_data_edit_object(C);
	Curve *cu= obedit->data;
	TransData *td = NULL;
  	Nurb *nu;
	BezTriple *bezt;
	BPoint *bp;
	float mtx[3][3], smtx[3][3];
	int a;
	int count=0, countsel=0;
	int propmode = t->flag & T_PROP_EDIT;
	short hide_handles = (cu->drawflag & CU_HIDE_HANDLES);
	
	/* to be sure */
	if(cu->editnurb==NULL) return;

	/* count total of vertices, check identical as in 2nd loop for making transdata! */
	for(nu= cu->editnurb->first; nu; nu= nu->next) {
		if(nu->type == CU_BEZIER) {
			for(a=0, bezt= nu->bezt; a<nu->pntsu; a++, bezt++) {
				if(bezt->hide==0) {
					if (hide_handles) {
						if(bezt->f2 & SELECT) countsel+=3;
						if(propmode) count+= 3;
					} else {
						if(bezt->f1 & SELECT) countsel++;
						if(bezt->f2 & SELECT) countsel++;
						if(bezt->f3 & SELECT) countsel++;
						if(propmode) count+= 3;
					}
				}
			}
		}
		else {
			for(a= nu->pntsu*nu->pntsv, bp= nu->bp; a>0; a--, bp++) {
				if(bp->hide==0) {
					if(propmode) count++;
					if(bp->f1 & SELECT) countsel++;
				}
			}
		}
	}
	/* note: in prop mode we need at least 1 selected */
	if (countsel==0) return;

	if(propmode) t->total = count;
	else t->total = countsel;
	t->data= MEM_callocN(t->total*sizeof(TransData), "TransObData(Curve EditMode)");

	copy_m3_m4(mtx, t->obedit->obmat);
	invert_m3_m3(smtx, mtx);

    td = t->data;
	for(nu= cu->editnurb->first; nu; nu= nu->next) {
		if(nu->type == CU_BEZIER) {
			TransData *head, *tail;
			head = tail = td;
			for(a=0, bezt= nu->bezt; a<nu->pntsu; a++, bezt++) {
				if(bezt->hide==0) {
					TransDataCurveHandleFlags *hdata = NULL;

					if(		propmode ||
							((bezt->f2 & SELECT) && hide_handles) ||
							((bezt->f1 & SELECT) && hide_handles == 0)
					  ) {
						VECCOPY(td->iloc, bezt->vec[0]);
						td->loc= bezt->vec[0];
						VECCOPY(td->center, bezt->vec[1]);
						if (hide_handles) {
							if(bezt->f2 & SELECT) td->flag= TD_SELECTED;
							else td->flag= 0;
						} else {
							if(bezt->f1 & SELECT) td->flag= TD_SELECTED;
							else td->flag= 0;
						}
						td->ext = NULL;
						td->val = NULL;

						hdata = initTransDataCurveHandles(td, bezt);

						copy_m3_m3(td->smtx, smtx);
						copy_m3_m3(td->mtx, mtx);

						td++;
						count++;
						tail++;
					}

					/* This is the Curve Point, the other two are handles */
					if(propmode || (bezt->f2 & SELECT)) {
						VECCOPY(td->iloc, bezt->vec[1]);
						td->loc= bezt->vec[1];
						VECCOPY(td->center, td->loc);
						if(bezt->f2 & SELECT) td->flag= TD_SELECTED;
						else td->flag= 0;
						td->ext = NULL;

						if (t->mode==TFM_CURVE_SHRINKFATTEN) { /* || t->mode==TFM_RESIZE) {*/ /* TODO - make points scale */
							td->val = &(bezt->radius);
							td->ival = bezt->radius;
						} else if (t->mode==TFM_TILT) {
							td->val = &(bezt->alfa);
							td->ival = bezt->alfa;
						} else {
							td->val = NULL;
						}

						copy_m3_m3(td->smtx, smtx);
						copy_m3_m3(td->mtx, mtx);

						if ((bezt->f1&SELECT)==0 && (bezt->f3&SELECT)==0)
						/* If the middle is selected but the sides arnt, this is needed */
						if (hdata==NULL) { /* if the handle was not saved by the previous handle */
							hdata = initTransDataCurveHandles(td, bezt);
						}

						td++;
						count++;
						tail++;
					}
					if(		propmode ||
							((bezt->f2 & SELECT) && hide_handles) ||
							((bezt->f3 & SELECT) && hide_handles == 0)
					  ) {
						VECCOPY(td->iloc, bezt->vec[2]);
						td->loc= bezt->vec[2];
						VECCOPY(td->center, bezt->vec[1]);
						if (hide_handles) {
							if(bezt->f2 & SELECT) td->flag= TD_SELECTED;
							else td->flag= 0;
						} else {
							if(bezt->f3 & SELECT) td->flag= TD_SELECTED;
							else td->flag= 0;
						}
						td->ext = NULL;
						td->val = NULL;

						if (hdata==NULL) { /* if the handle was not saved by the previous handle */
							hdata = initTransDataCurveHandles(td, bezt);
						}

						copy_m3_m3(td->smtx, smtx);
						copy_m3_m3(td->mtx, mtx);

						td++;
						count++;
						tail++;
					}
				}
				else if (propmode && head != tail) {
					calc_distanceCurveVerts(head, tail-1);
					head = tail;
				}
			}
			if (propmode && head != tail)
				calc_distanceCurveVerts(head, tail-1);

			/* TODO - in the case of tilt and radius we can also avoid allocating the initTransDataCurveHandles
			 * but for now just dont change handle types */
			if (ELEM(t->mode, TFM_CURVE_SHRINKFATTEN, TFM_TILT) == 0)
				testhandlesNurb(nu); /* sets the handles based on their selection, do this after the data is copied to the TransData */
		}
		else {
			TransData *head, *tail;
			head = tail = td;
			for(a= nu->pntsu*nu->pntsv, bp= nu->bp; a>0; a--, bp++) {
				if(bp->hide==0) {
					if(propmode || (bp->f1 & SELECT)) {
						VECCOPY(td->iloc, bp->vec);
						td->loc= bp->vec;
						VECCOPY(td->center, td->loc);
						if(bp->f1 & SELECT) td->flag= TD_SELECTED;
						else td->flag= 0;
						td->ext = NULL;

						if (t->mode==TFM_CURVE_SHRINKFATTEN || t->mode==TFM_RESIZE) {
							td->val = &(bp->radius);
							td->ival = bp->radius;
						} else {
							td->val = &(bp->alfa);
							td->ival = bp->alfa;
						}

						copy_m3_m3(td->smtx, smtx);
						copy_m3_m3(td->mtx, mtx);

						td++;
						count++;
						tail++;
					}
				}
				else if (propmode && head != tail) {
					calc_distanceCurveVerts(head, tail-1);
					head = tail;
				}
			}
			if (propmode && head != tail)
				calc_distanceCurveVerts(head, tail-1);
		}
	}
}

/* ********************* lattice *************** */

static void createTransLatticeVerts(bContext *C, TransInfo *t)
{
	Lattice *latt = ((Lattice*)t->obedit->data)->editlatt;
	TransData *td = NULL;
	BPoint *bp;
	float mtx[3][3], smtx[3][3];
	int a;
	int count=0, countsel=0;
	int propmode = t->flag & T_PROP_EDIT;

	bp = latt->def;
	a  = latt->pntsu * latt->pntsv * latt->pntsw;
	while(a--) {
		if(bp->hide==0) {
			if(bp->f1 & SELECT) countsel++;
			if(propmode) count++;
		}
		bp++;
	}

 	/* note: in prop mode we need at least 1 selected */
	if (countsel==0) return;

	if(propmode) t->total = count;
	else t->total = countsel;
	t->data= MEM_callocN(t->total*sizeof(TransData), "TransObData(Lattice EditMode)");

	copy_m3_m4(mtx, t->obedit->obmat);
	invert_m3_m3(smtx, mtx);

	td = t->data;
	bp = latt->def;
	a  = latt->pntsu * latt->pntsv * latt->pntsw;
	while(a--) {
		if(propmode || (bp->f1 & SELECT)) {
			if(bp->hide==0) {
				VECCOPY(td->iloc, bp->vec);
				td->loc= bp->vec;
				VECCOPY(td->center, td->loc);
				if(bp->f1 & SELECT) td->flag= TD_SELECTED;
				else td->flag= 0;
				copy_m3_m3(td->smtx, smtx);
				copy_m3_m3(td->mtx, mtx);

				td->ext = NULL;
				td->val = NULL;

				td++;
				count++;
			}
		}
		bp++;
	}
}

/* ******************* particle edit **************** */
static void createTransParticleVerts(bContext *C, TransInfo *t)
{
	TransData *td = NULL;
	TransDataExtension *tx;
	Base *base = CTX_data_active_base(C);
	Object *ob = CTX_data_active_object(C);
	ParticleEditSettings *pset = PE_settings(t->scene);
	PTCacheEdit *edit = PE_get_current(t->scene, ob);
	ParticleSystem *psys = NULL;
	ParticleSystemModifierData *psmd = NULL;
	PTCacheEditPoint *point;
	PTCacheEditKey *key;
	float mat[4][4];
	int i,k, transformparticle;
	int count = 0, hasselected = 0;
	int propmode = t->flag & T_PROP_EDIT;

	if(edit==NULL || t->settings->particle.selectmode==SCE_SELECT_PATH) return;

	psys = edit->psys;

	if(psys)
		psmd = psys_get_modifier(ob,psys);

	base->flag |= BA_HAS_RECALC_DATA;

	for(i=0, point=edit->points; i<edit->totpoint; i++, point++) {
		point->flag &= ~PEP_TRANSFORM;
		transformparticle= 0;

		if((point->flag & PEP_HIDE)==0) {
			for(k=0, key=point->keys; k<point->totkey; k++, key++) {
				if((key->flag&PEK_HIDE)==0) {
					if(key->flag&PEK_SELECT) {
						hasselected= 1;
						transformparticle= 1;
					}
					else if(propmode)
						transformparticle= 1;
				}
			}
		}

		if(transformparticle) {
			count += point->totkey;
			point->flag |= PEP_TRANSFORM;
		}
	}

 	/* note: in prop mode we need at least 1 selected */
	if (hasselected==0) return;

	t->total = count;
	td = t->data = MEM_callocN(t->total * sizeof(TransData), "TransObData(Particle Mode)");

	if(t->mode == TFM_BAKE_TIME)
		tx = t->ext = MEM_callocN(t->total * sizeof(TransDataExtension), "Particle_TransExtension");
	else
		tx = t->ext = NULL;

	unit_m4(mat);

	invert_m4_m4(ob->imat,ob->obmat);

	for(i=0, point=edit->points; i<edit->totpoint; i++, point++) {
		TransData *head, *tail;
		head = tail = td;

		if(!(point->flag & PEP_TRANSFORM)) continue;

		if(psys && !(psys->flag & PSYS_GLOBAL_HAIR))
			psys_mat_hair_to_global(ob, psmd->dm, psys->part->from, psys->particles + i, mat);

		for(k=0, key=point->keys; k<point->totkey; k++, key++) {
			if(key->flag & PEK_USE_WCO) {
				VECCOPY(key->world_co, key->co);
				mul_m4_v3(mat, key->world_co);
				td->loc = key->world_co;
			}
			else
				td->loc = key->co;

			VECCOPY(td->iloc, td->loc);
			VECCOPY(td->center, td->loc);

			if(key->flag & PEK_SELECT)
				td->flag |= TD_SELECTED;
			else if(!propmode)
				td->flag |= TD_SKIP;

			unit_m3(td->mtx);
			unit_m3(td->smtx);

			/* don't allow moving roots */
			if(k==0 && pset->flag & PE_LOCK_FIRST && (!psys || !(psys->flag & PSYS_GLOBAL_HAIR)))
				td->protectflag |= OB_LOCK_LOC;

			td->ob = ob;
			td->ext = tx;
			if(t->mode == TFM_BAKE_TIME) {
				td->val = key->time;
				td->ival = *(key->time);
				/* abuse size and quat for min/max values */
				td->flag |= TD_NO_EXT;
				if(k==0) tx->size = 0;
				else tx->size = (key - 1)->time;

				if(k == point->totkey - 1) tx->quat = 0;
				else tx->quat = (key + 1)->time;
			}

			td++;
			if(tx)
				tx++;
			tail++;
		}
		if (propmode && head != tail)
			calc_distanceCurveVerts(head, tail - 1);
	}
}

void flushTransParticles(TransInfo *t)
{
	Scene *scene = t->scene;
	Object *ob = OBACT;
	PTCacheEdit *edit = PE_get_current(scene, ob);
	ParticleSystem *psys = edit->psys;
	ParticleSystemModifierData *psmd = NULL;
	PTCacheEditPoint *point;
	PTCacheEditKey *key;
	TransData *td;
	float mat[4][4], imat[4][4], co[3];
	int i, k, propmode = t->flag & T_PROP_EDIT;

	if(psys)
		psmd = psys_get_modifier(ob, psys);

	/* we do transform in world space, so flush world space position
	 * back to particle local space (only for hair particles) */
	td= t->data;
	for(i=0, point=edit->points; i<edit->totpoint; i++, point++, td++) {
		if(!(point->flag & PEP_TRANSFORM)) continue;

		if(psys && !(psys->flag & PSYS_GLOBAL_HAIR)) {
			psys_mat_hair_to_global(ob, psmd->dm, psys->part->from, psys->particles + i, mat);
			invert_m4_m4(imat,mat);

			for(k=0, key=point->keys; k<point->totkey; k++, key++) {
				VECCOPY(co, key->world_co);
				mul_m4_v3(imat, co);


				/* optimization for proportional edit */
				if(!propmode || !compare_v3v3(key->co, co, 0.0001f)) {
					VECCOPY(key->co, co);
					point->flag |= PEP_EDIT_RECALC;
				}
			}
		}
		else
			point->flag |= PEP_EDIT_RECALC;
	}

	PE_update_object(scene, OBACT, 1);
}

/* ********************* mesh ****************** */

/* proportional distance based on connectivity  */
#define THRESHOLD	0.0001f

static int connectivity_edge(float mtx[][3], EditVert *v1, EditVert *v2)
{
	float edge_vec[3];
	float edge_len;
	int done = 0;

	sub_v3_v3v3(edge_vec, v1->co, v2->co);
	mul_m3_v3(mtx, edge_vec);

	edge_len = len_v3(edge_vec);

	if (v1->f2 + v2->f2 == 4)
		return 0;

	if (v1->f2) {
		if (v2->f2) {
			if (v2->tmp.fp + edge_len + THRESHOLD < v1->tmp.fp) {
				v1->tmp.fp = v2->tmp.fp + edge_len;
				done = 1;
			} else if (v1->tmp.fp + edge_len + THRESHOLD < v2->tmp.fp) {
				v2->tmp.fp = v1->tmp.fp + edge_len;
				done = 1;
			}
		}
		else {
			v2->f2 = 1;
			v2->tmp.fp = v1->tmp.fp + edge_len;
			done = 1;
		}
	}
	else if (v2->f2) {
		v1->f2 = 1;
		v1->tmp.fp = v2->tmp.fp + edge_len;
		done = 1;
	}

	return done;
}

static void editmesh_set_connectivity_distance(EditMesh *em, float mtx[][3])
{
	EditVert *eve;
	EditEdge *eed;
	EditFace *efa;
	int done= 1;

	/* f2 flag is used for 'selection' */
	/* tmp.l is offset on scratch array   */
	for(eve= em->verts.first; eve; eve= eve->next) {
		if(eve->h==0) {
			eve->tmp.fp = 0;

			if(eve->f & SELECT) {
				eve->f2= 2;
			}
			else {
				eve->f2 = 0;
			}
		}
	}


	/* Floodfill routine */
	/*
	At worst this is n*n of complexity where n is number of edges
	Best case would be n if the list is ordered perfectly.
	Estimate is n log n in average (so not too bad)
	*/
	while(done) {
		done= 0;

		for(eed= em->edges.first; eed; eed= eed->next) {
			if(eed->h==0) {
				done |= connectivity_edge(mtx, eed->v1, eed->v2);
			}
		}

		/* do internal edges for quads */
		for(efa= em->faces.first; efa; efa= efa->next) {
			if (efa->v4) {
				done |= connectivity_edge(mtx, efa->v1, efa->v3);
				done |= connectivity_edge(mtx, efa->v2, efa->v4);
			}
		}
	}
}

/* loop-in-a-loop I know, but we need it! (ton) */
 static void get_face_center(float *centout, BMesh *bm, BMVert *eve)

{
	BMFace *efa;
	BMLoop *l;
	BMIter iter;
	float cent[3] = {0.0, 0.0, 0.0};

	efa = BMIter_New(&iter, bm, BM_FACES_OF_VERT, eve);
	if (efa) {
		l = BMIter_New(&iter, bm, BM_LOOPS_OF_FACE, efa);
		for ( ; l; l=BMIter_Step(&iter)) {
			VECADD(cent, cent, l->v->co);
		}

		VECMUL(cent, 1.0f / (float)efa->len);
	}

	if (cent[0] == 0.0f && cent[1] == 0.0f && cent[2] == 0.0f) cent[2] = 1.0f;
	VECCOPY(centout, cent);
}

#define VertsToTransData(t, td, em, eve) \
	td->flag = 0;\
	td->loc = eve->co;\
	VECCOPY(td->center, td->loc);\
	if(t->around==V3D_LOCAL && (em->selectmode & SCE_SELECT_FACE))\
		get_face_center(td->center, em, eve);\
	VECCOPY(td->iloc, td->loc);\
	VECCOPY(td->axismtx[2], eve->no);\
	td->axismtx[0][0]		=\
		td->axismtx[0][1]	=\
		td->axismtx[0][2]	=\
		td->axismtx[1][0]	=\
		td->axismtx[1][1]	=\
		td->axismtx[1][2]	= 0.0f;\
	td->ext = NULL;\
	td->val = NULL;\
	td->extra = NULL;\
	if (t->mode == TFM_BWEIGHT) {\
		td->val = &(eve->bweight);\
		td->ival = eve->bweight;\
	}

#if 0
//way to overwrite what data is edited with transform
//static void VertsToTransData(TransData *td, EditVert *eve, BakeKey *key)
inline void VertsToTransData(TransInfo *t, TransData *td, BMesh *em, BMVert *eve)
{
	td->flag = 0;
	//if(key)
	//	td->loc = key->co;
	//else
	td->loc = eve->co;

	VECCOPY(td->center, td->loc);
	if(t->around==V3D_LOCAL && (em->selectmode & SCE_SELECT_FACE))
		get_face_center(td->center, em, eve);
	VECCOPY(td->iloc, td->loc);

	// Setting normals
	VECCOPY(td->axismtx[2], eve->no);
	td->axismtx[0][0]		=
		td->axismtx[0][1]	=
		td->axismtx[0][2]	=
		td->axismtx[1][0]	=
		td->axismtx[1][1]	=
		td->axismtx[1][2]	= 0.0f;

	td->ext = NULL;
	td->val = NULL;
	td->extra = NULL;
	if (t->mode == TFM_BWEIGHT) {
		td->val = &(eve->bweight);
		td->ival = eve->bweight;
	}
}
#endif

/* *********************** CrazySpace correction. Now without doing subsurf optimal ****************** */

static void make_vertexcos__mapFunc(void *userData, int index, float *co, float *no_f, short *no_s)
{
	float *vec = userData;

	vec+= 3*index;
	VECCOPY(vec, co);
}

static int modifiers_disable_subsurf_temporary(Object *ob)
{
	ModifierData *md;
	int disabled = 0;

	for(md=ob->modifiers.first; md; md=md->next)
		if(md->type==eModifierType_Subsurf)
			if(md->mode & eModifierMode_OnCage) {
				md->mode ^= eModifierMode_DisableTemporary;
				disabled= 1;
			}

	return disabled;
}

/* disable subsurf temporal, get mapped cos, and enable it */
static float *get_crazy_mapped_editverts(TransInfo *t)
{
	Mesh *me= t->obedit->data;
	DerivedMesh *dm;
	float *vertexcos;

	/* disable subsurf temporal, get mapped cos, and enable it */
	if(modifiers_disable_subsurf_temporary(t->obedit)) {
		/* need to make new derivemesh */
		makeDerivedMesh(t->scene, t->obedit, me->edit_btmesh, CD_MASK_BAREMESH);
	}

	/* now get the cage */
	dm= editbmesh_get_derived_cage(t->scene, t->obedit, me->edit_btmesh, CD_MASK_BAREMESH);

	vertexcos= MEM_mallocN(3*sizeof(float)*me->edit_btmesh->bm->totvert, "vertexcos map");
	dm->foreachMappedVert(dm, make_vertexcos__mapFunc, vertexcos);

	dm->release(dm);

	/* set back the flag, no new cage needs to be built, transform does it */
	modifiers_disable_subsurf_temporary(t->obedit);

	return vertexcos;
}

#define TAN_MAKE_VEC(a, b, c)	a[0]= b[0] + 0.2f*(b[0]-c[0]); a[1]= b[1] + 0.2f*(b[1]-c[1]); a[2]= b[2] + 0.2f*(b[2]-c[2])
static void set_crazy_vertex_quat(float *quat, float *v1, float *v2, float *v3, float *def1, float *def2, float *def3)
{
	float vecu[3], vecv[3];
	float q1[4], q2[4];

	TAN_MAKE_VEC(vecu, v1, v2);
	TAN_MAKE_VEC(vecv, v1, v3);
	tri_to_quat( q1,v1, vecu, vecv);

	TAN_MAKE_VEC(vecu, def1, def2);
	TAN_MAKE_VEC(vecv, def1, def3);
	tri_to_quat( q2,def1, vecu, vecv);

	sub_qt_qtqt(quat, q2, q1);
}
#undef TAN_MAKE_VEC

static void set_crazyspace_quats(BMEditMesh *em, float *origcos, float *mappedcos, float *quats)
{
#if 0
	BMVert *eve, *prev;
	BMFace *efa;
	float *v1, *v2, *v3, *v4, *co1, *co2, *co3, *co4;
	intptr_t index= 0;

	/* two abused locations in vertices */
	for(eve= em->verts.first; eve; eve= eve->next, index++) {
		eve->tmp.p = NULL;
		eve->prev= (BMVert *)index;
	}

	/* first store two sets of tangent vectors in vertices, we derive it just from the face-edges */
	for(efa= em->faces.first; efa; efa= efa->next) {

		/* retrieve mapped coordinates */
		v1= mappedcos + 3*(intptr_t)(efa->v1->prev);
		v2= mappedcos + 3*(intptr_t)(efa->v2->prev);
		v3= mappedcos + 3*(intptr_t)(efa->v3->prev);

		co1= (origcos)? origcos + 3*(intptr_t)(efa->v1->prev): efa->v1->co;
		co2= (origcos)? origcos + 3*(intptr_t)(efa->v2->prev): efa->v2->co;
		co3= (origcos)? origcos + 3*(intptr_t)(efa->v3->prev): efa->v3->co;

		if(efa->v2->tmp.p==NULL && efa->v2->f1) {
			set_crazy_vertex_quat(quats, co2, co3, co1, v2, v3, v1);
			efa->v2->tmp.p= (void*)quats;
			quats+= 4;
		}

		if(efa->v4) {
			v4= mappedcos + 3*(intptr_t)(efa->v4->prev);
			co4= (origcos)? origcos + 3*(intptr_t)(efa->v4->prev): efa->v4->co;

			if(efa->v1->tmp.p==NULL && efa->v1->f1) {
				set_crazy_vertex_quat(quats, co1, co2, co4, v1, v2, v4);
				efa->v1->tmp.p= (void*)quats;
				quats+= 4;
			}
			if(efa->v3->tmp.p==NULL && efa->v3->f1) {
				set_crazy_vertex_quat(quats, co3, co4, co2, v3, v4, v2);
				efa->v3->tmp.p= (void*)quats;
				quats+= 4;
			}
			if(efa->v4->tmp.p==NULL && efa->v4->f1) {
				set_crazy_vertex_quat(quats, co4, co1, co3, v4, v1, v3);
				efa->v4->tmp.p= (void*)quats;
				quats+= 4;
			}
		}
		else {
			if(efa->v1->tmp.p==NULL && efa->v1->f1) {
				set_crazy_vertex_quat(quats, co1, co2, co3, v1, v2, v3);
				efa->v1->tmp.p= (void*)quats;
				quats+= 4;
			}
			if(efa->v3->tmp.p==NULL && efa->v3->f1) {
				set_crazy_vertex_quat(quats, co3, co1, co2, v3, v1, v2);
				efa->v3->tmp.p= (void*)quats;
				quats+= 4;
			}
		}
	}

	/* restore abused prev pointer */
	for(prev= NULL, eve= em->verts.first; eve; prev= eve, eve= eve->next)
		eve->prev= prev;
#endif
}

void createTransBMeshVerts(TransInfo *t, BME_Mesh *bm, BME_TransData_Head *td) {
	BME_Vert *v;
	BME_TransData *vtd;
	TransData *tob;
	int i;

	tob = t->data = MEM_callocN(td->len*sizeof(TransData), "TransObData(Bevel tool)");

	for (i=0,v=bm->verts.first;v;v=v->next) {
		if ( (vtd = BME_get_transdata(td,v)) ) {
			tob->loc = vtd->loc;
			tob->val = &vtd->factor;
			VECCOPY(tob->iloc,vtd->co);
			VECCOPY(tob->center,vtd->org);
			VECCOPY(tob->axismtx[0],vtd->vec);
			tob->axismtx[1][0] = vtd->max ? *vtd->max : 0;
			tob++;
			i++;
		}
	}
	/* since td is a memarena, it can hold more transdata than actual elements
	 * (i.e. we can't depend on td->len to determine the number of actual elements) */
	t->total = i;
}

static void createTransEditVerts(bContext *C, TransInfo *t)
{
	ToolSettings *ts = CTX_data_tool_settings(C);
	TransData *tob = NULL;
<<<<<<< HEAD
	BMEditMesh *em = ((Mesh *)t->obedit->data)->edit_btmesh;
	BMesh *bm = em->bm;
	BMVert *eve;
	BMVert **nears = NULL;
	BMIter iter;
	BMVert *eve_act = NULL;
	float *vectors = NULL, *mappedcos = NULL, *quats= NULL;
=======
	EditMesh *em = ((Mesh *)t->obedit->data)->edit_mesh;
	EditVert *eve;
	EditVert *eve_act = NULL;
	float *mappedcos = NULL, *quats= NULL;
>>>>>>> 790d6ca2
	float mtx[3][3], smtx[3][3], (*defmats)[3][3] = NULL, (*defcos)[3] = NULL;
	int count=0, countsel=0, a, totleft, *selstate = NULL;
	BLI_array_declare(selstate);
	int propmode = t->flag & T_PROP_EDIT;
	int mirror = 0;
	short selectmode = ts->selectmode;

	if (t->flag & T_MIRROR)
	{
		mirror = 1;
	}

	/* edge slide forces edge select */
	if (t->mode == TFM_EDGE_SLIDE) {
		selectmode = SCE_SELECT_EDGE;
	}

	// transform now requires awareness for select mode, so we tag the f1 flags in verts
<<<<<<< HEAD
	if(ts->selectmode & SCE_SELECT_VERTEX) {
		BM_ITER(eve, &iter, bm, BM_VERTS_OF_MESH, NULL) {
			if(!BM_TestHFlag(eve, BM_HIDDEN) && BM_TestHFlag(eve, BM_SELECT))
				BMINDEX_SET(eve, SELECT);
=======
	if(selectmode & SCE_SELECT_VERTEX) {
		for(eve= em->verts.first; eve; eve= eve->next) {
			if(eve->h==0 && (eve->f & SELECT))
				eve->f1= SELECT;
>>>>>>> 790d6ca2
			else
				BMINDEX_SET(eve, 0);
		}
	}
<<<<<<< HEAD
	else if(ts->selectmode & SCE_SELECT_EDGE) {
		BMEdge *eed;

		eve = BMIter_New(&iter, bm, BM_VERTS_OF_MESH, NULL);
		for( ; eve; eve=BMIter_Step(&iter)) BMINDEX_SET(eve, 0);

		eed = BMIter_New(&iter, bm, BM_EDGES_OF_MESH, NULL);
		for( ; eed; eed=BMIter_Step(&iter)) {
			if(!BM_TestHFlag(eed, BM_HIDDEN) && BM_TestHFlag(eed, BM_SELECT))
				BMINDEX_SET(eed->v1, SELECT), BMINDEX_SET(eed->v2, SELECT);
=======
	else if(selectmode & SCE_SELECT_EDGE) {
		EditEdge *eed;
		for(eve= em->verts.first; eve; eve= eve->next) eve->f1= 0;
		for(eed= em->edges.first; eed; eed= eed->next) {
			if(eed->h==0 && (eed->f & SELECT))
				eed->v1->f1= eed->v2->f1= SELECT;
>>>>>>> 790d6ca2
		}
	}
	else {
		BMFace *efa;
		eve = BMIter_New(&iter, bm, BM_VERTS_OF_MESH, NULL);
		for( ; eve; eve=BMIter_Step(&iter)) BMINDEX_SET(eve, 0);

		efa = BMIter_New(&iter, bm, BM_FACES_OF_MESH, NULL);
		for( ; efa; efa=BMIter_Step(&iter)) {
			if(!BM_TestHFlag(efa, BM_HIDDEN) && BM_TestHFlag(efa, BM_SELECT)) {
				BMIter liter;
				BMLoop *l;

				l = BMIter_New(&liter, bm, BM_LOOPS_OF_FACE, efa);
				for (; l; l=BMIter_Step(&liter)) {
					BMINDEX_SET(l->v, SELECT);
				}
			}
		}
	}

	/* now we can count. we store selection state in selstate, since
	   get_crazy_mapped_editverts messes up the index state of the
	   verts*/
	eve = BMIter_New(&iter, bm, BM_VERTS_OF_MESH, NULL);
	for(a=0; eve; eve=BMIter_Step(&iter), a++) {
		BLI_array_growone(selstate);

		if(!BM_TestHFlag(eve, BM_HIDDEN)) {	
			if(BMINDEX_GET(eve)) {
				selstate[a] = 1;
				countsel++;
			}
			if(propmode) count++;
		}
	}

 	/* note: in prop mode we need at least 1 selected */
	if (countsel==0) return;

	/* check active */
	if (em->bm->selected.last) {
		BMEditSelection *ese = em->bm->selected.last;
		if ( ese->type == EDITVERT ) {
			eve_act = (BMVert *)ese->data;
		}
	}


<<<<<<< HEAD
	if(propmode) {
		t->total = count;

		/* allocating scratch arrays */
		vectors = (float *)MEM_mallocN(t->total * 3 * sizeof(float), "scratch vectors");
		nears = (BMVert**)MEM_mallocN(t->total * sizeof(BMVert*), "scratch nears");
	}
=======
	if(propmode) t->total = count;
>>>>>>> 790d6ca2
	else t->total = countsel;

	tob= t->data= MEM_callocN(t->total*sizeof(TransData), "TransObData(Mesh EditMode)");

	copy_m3_m4(mtx, t->obedit->obmat);
	invert_m3_m3(smtx, mtx);

<<<<<<< HEAD
	//BMESH_TODO if(propmode) editmesh_set_connectivity_distance(em, t->total, vectors, nears);
=======
	if(propmode) editmesh_set_connectivity_distance(em, mtx);
>>>>>>> 790d6ca2

	/* detect CrazySpace [tm] */
	if(propmode==0) {
		if(modifiers_getCageIndex(t->scene, t->obedit, NULL, 1)>=0) {
			if(modifiers_isCorrectableDeformed(t->scene, t->obedit)) {
				/* check if we can use deform matrices for modifier from the
				   start up to stack, they are more accurate than quats */
<<<<<<< HEAD
				totleft= editbmesh_get_first_deform_matrices(t->obedit, em, &defmats, &defcos);
=======
				totleft= editmesh_get_first_deform_matrices(t->scene, t->obedit, em, &defmats, &defcos);
>>>>>>> 790d6ca2

				/* if we still have more modifiers, also do crazyspace
				   correction with quats, relative to the coordinates after
				   the modifiers that support deform matrices (defcos) */
				if(totleft > 0) {
					mappedcos= get_crazy_mapped_editverts(t);
					quats= MEM_mallocN( (t->total)*sizeof(float)*4, "crazy quats");
					set_crazyspace_quats(em, (float*)defcos, mappedcos, quats);
					if(mappedcos)
						MEM_freeN(mappedcos);
				}

				if(defcos)
					MEM_freeN(defcos);
			}
		}
	}

	/* find out which half we do */
	if(mirror) {
		eve = BMIter_New(&iter, bm, BM_VERTS_OF_MESH, NULL);
		for(a=0; eve; eve=BMIter_Step(&iter), a++) {
			if(!BM_TestHFlag(eve, BM_HIDDEN) && selstate[a] && eve->co[0]!=0.0f) {
				if(eve->co[0]<0.0f)
				{
					t->mirror = -1;
					mirror = -1;
				}
				break;
			}
		}
	}

	eve = BMIter_New(&iter, bm, BM_VERTS_OF_MESH, NULL);
	for(a=0; eve; eve=BMIter_Step(&iter), a++) {
		if(!BM_TestHFlag(eve, BM_HIDDEN)) {
			if(propmode || selstate[a]) {
				VertsToTransData(t, tob, bm, eve);

				/* pinned */
				if(BM_TestHFlag(eve,BM_PINNED)) tob->flag |= TD_SKIP;

				/* selected */
				if(selstate[a]) tob->flag |= TD_SELECTED;

				/* active */
				if(eve == eve_act) tob->flag |= TD_ACTIVE;

				if(propmode) {
					/*BMESH_TODO
					this has to do with edge connectivity
					PEP mode, I think. -joeedh
					if (eve->f2) {
						tob->dist= eve->tmp.fp;
					}
					else {*/
						tob->flag |= TD_NOTCONNECTED;
						tob->dist = MAXFLOAT;
					//}
				}

				/* CrazySpace */
				if(defmats) { // || (quats && eve->tmp.p)) {
					float mat[3][3], imat[3][3], qmat[3][3];

					/* use both or either quat and defmat correction */
					//BMESH_TODO, need to restore this quats thing
					/*if(quats && eve->tmp.f) {
						quat_to_mat3( qmat,eve->tmp.p);

						if(defmats)
							mul_serie_m3(mat, mtx, qmat, defmats[a],
								NULL, NULL, NULL, NULL, NULL);
						else
							mul_m3_m3m3(mat, mtx, qmat);
					}
					else*/
						mul_m3_m3m3(mat, mtx, defmats[a]);

					invert_m3_m3(imat, mat);

					copy_m3_m3(tob->smtx, imat);
					copy_m3_m3(tob->mtx, mat);
				}
				else {
					copy_m3_m3(tob->smtx, smtx);
					copy_m3_m3(tob->mtx, mtx);
				}

				/* Mirror? */
<<<<<<< HEAD

				//BMESH_TODO
				//if( (mirror>0 && tob->iloc[0]>0.0f) || (mirror<0 && tob->iloc[0]<0.0f)) {
				//	EditVert *vmir= editmesh_get_x_mirror_vert(t->obedit, em, tob->iloc);	/* initializes octree on first call */
				//	if(vmir != eve) tob->extra = vmir;
				//}
=======
				if( (mirror>0 && tob->iloc[0]>0.0f) || (mirror<0 && tob->iloc[0]<0.0f)) {
					EditVert *vmir= editmesh_get_x_mirror_vert(t->obedit, em, eve, tob->iloc, a);	/* initializes octree on first call */
					if(vmir != eve) {
						tob->extra = vmir;
					}
				}
>>>>>>> 790d6ca2
				tob++;
			}
		}
	}
	
	if (mirror != 0)
	{
		tob = t->data;
		for( a = 0; a < t->total; a++, tob++ )
		{
			if (ABS(tob->loc[0]) <= 0.00001f)
			{
				tob->flag |= TD_MIRROR_EDGE;
			}
		}
	}
	
<<<<<<< HEAD
	if (propmode) {
		MEM_freeN(vectors);
		MEM_freeN(nears);
	}

=======
>>>>>>> 790d6ca2
	/* crazy space free */
	if(quats)
		MEM_freeN(quats);
	if(defmats)
		MEM_freeN(defmats);

	BLI_array_free(selstate);
}

/* *** NODE EDITOR *** */
void flushTransNodes(TransInfo *t)
{
	int a;
	TransData2D *td;

	/* flush to 2d vector from internally used 3d vector */
	for(a=0, td= t->data2d; a<t->total; a++, td++) {
		td->loc2d[0]= td->loc[0];
		td->loc2d[1]= td->loc[1];
	}
}

/* *** SEQUENCE EDITOR *** */
#define XXX_DURIAN_ANIM_TX_HACK
void flushTransSeq(TransInfo *t)
{
	ListBase *seqbasep= seq_give_editing(t->scene, FALSE)->seqbasep; /* Editing null check alredy done */
	int a, new_frame;
	TransData *td= NULL;
	TransData2D *td2d= NULL;
	TransDataSeq *tdsq= NULL;
	Sequence *seq;



	/* prevent updating the same seq twice
	 * if the transdata order is changed this will mess up
	 * but so will TransDataSeq */
	Sequence *seq_prev= NULL;

	/* flush to 2d vector from internally used 3d vector */
	for(a=0, td= t->data, td2d= t->data2d; a<t->total; a++, td++, td2d++) {
		tdsq= (TransDataSeq *)td->extra;
		seq= tdsq->seq;
		new_frame= (int)floor(td2d->loc[0] + 0.5f);

		switch (tdsq->sel_flag) {
		case SELECT:
#ifdef XXX_DURIAN_ANIM_TX_HACK
			if (seq != seq_prev) {
				int ofs = (new_frame - tdsq->start_offset) - seq->start; // breaks for single strips - color/image
				seq_offset_animdata(t->scene, seq, ofs);
			}
#endif
			if (seq->type != SEQ_META && (seq->depth != 0 || seq_tx_test(seq))) /* for meta's, their children move */
				seq->start= new_frame - tdsq->start_offset;

			if (seq->depth==0) {
				seq->machine= (int)floor(td2d->loc[1] + 0.5f);
				CLAMP(seq->machine, 1, MAXSEQ);
			}
			break;
		case SEQ_LEFTSEL: /* no vertical transform  */
			seq_tx_set_final_left(seq, new_frame);
			seq_tx_handle_xlimits(seq, tdsq->flag&SEQ_LEFTSEL, tdsq->flag&SEQ_RIGHTSEL);
			seq_single_fix(seq); /* todo - move this into aftertrans update? - old seq tx needed it anyway */
			break;
		case SEQ_RIGHTSEL: /* no vertical transform  */
			seq_tx_set_final_right(seq, new_frame);
			seq_tx_handle_xlimits(seq, tdsq->flag&SEQ_LEFTSEL, tdsq->flag&SEQ_RIGHTSEL);
			seq_single_fix(seq); /* todo - move this into aftertrans update? - old seq tx needed it anyway */
			break;
		}

		if (seq != seq_prev) {
			if(seq->depth==0) {
				/* Calculate this strip and all nested strips
				 * children are ALWAYS transformed first
				 * so we dont need to do this in another loop. */
				calc_sequence(t->scene, seq);
			}
			else {
				calc_sequence_disp(t->scene, seq);
			}
		}
		seq_prev= seq;
	}

	/* need to do the overlap check in a new loop otherwise adjacent strips
	 * will not be updated and we'll get false positives */
	seq_prev= NULL;
	for(a=0, td= t->data, td2d= t->data2d; a<t->total; a++, td++, td2d++) {

		tdsq= (TransDataSeq *)td->extra;
		seq= tdsq->seq;

		if (seq != seq_prev) {
			if(seq->depth==0) {
				/* test overlap, displayes red outline */
				seq->flag &= ~SEQ_OVERLAP;
				if( seq_test_overlap(seqbasep, seq) ) {
					seq->flag |= SEQ_OVERLAP;
				}
			}
		}
		seq_prev= seq;
	}

	if (t->mode == TFM_TIME_TRANSLATE) { /* originally TFM_TIME_EXTEND, transform changes */
		/* Special annoying case here, need to calc metas with TFM_TIME_EXTEND only */
		seq= seqbasep->first;

		while(seq) {
			if (seq->type == SEQ_META && seq->flag & SELECT)
				calc_sequence(t->scene, seq);
			seq= seq->next;
		}
	}
}

/* ********************* UV ****************** */

static void UVsToTransData(SpaceImage *sima, TransData *td, TransData2D *td2d, float *uv, int selected)
{
	float aspx, aspy;

	ED_space_image_uv_aspect(sima, &aspx, &aspy);

	/* uv coords are scaled by aspects. this is needed for rotations and
	   proportional editing to be consistent with the stretchted uv coords
	   that are displayed. this also means that for display and numinput,
	   and when the the uv coords are flushed, these are converted each time */
	td2d->loc[0] = uv[0]*aspx;
	td2d->loc[1] = uv[1]*aspy;
	td2d->loc[2] = 0.0f;
	td2d->loc2d = uv;

	td->flag = 0;
	td->loc = td2d->loc;
	VECCOPY(td->center, td->loc);
	VECCOPY(td->iloc, td->loc);

	memset(td->axismtx, 0, sizeof(td->axismtx));
	td->axismtx[2][2] = 1.0f;

	td->ext= NULL; td->val= NULL;

	if(selected) {
		td->flag |= TD_SELECTED;
		td->dist= 0.0;
	}
	else {
		td->dist= MAXFLOAT;
	}
	unit_m3(td->mtx);
	unit_m3(td->smtx);
}

static void createTransUVs(bContext *C, TransInfo *t)
{
	SpaceImage *sima = CTX_wm_space_image(C);
	Image *ima = CTX_data_edit_image(C);
	Scene *scene = CTX_data_scene(C);
	TransData *td = NULL;
	TransData2D *td2d = NULL;
	MTexPoly *tf;
	MLoopUV *luv;
	BMEditMesh *em = ((Mesh *)t->obedit->data)->edit_btmesh;
	BMFace *efa;
	BMLoop *l;
	BMIter iter, liter;
	int count=0, countsel=0;
	int propmode = t->flag & T_PROP_EDIT;

	if(!ED_uvedit_test(t->obedit)) return;

	/* count */
	BM_ITER(efa, &iter, em->bm, BM_FACES_OF_MESH, NULL) {
		tf= CustomData_bmesh_get(&em->bm->pdata, efa->head.data, CD_MTEXPOLY);

		if(!uvedit_face_visible(scene, ima, efa, tf)) {
			BMINDEX_SET(efa, 0);
			continue;
		}
		
		BMINDEX_SET(efa, 1);
		BM_ITER(l, &liter, em->bm, BM_LOOPS_OF_FACE, efa) {
			if (uvedit_uv_selected(em, scene, l)) 
				countsel++;

			if(propmode)
				count += efa->len;
		}
	}

 	/* note: in prop mode we need at least 1 selected */
	if (countsel==0) return;

	t->total= (propmode)? count: countsel;
	t->data= MEM_callocN(t->total*sizeof(TransData), "TransObData(UV Editing)");
	/* for each 2d uv coord a 3d vector is allocated, so that they can be
	   treated just as if they were 3d verts */
	t->data2d= MEM_callocN(t->total*sizeof(TransData2D), "TransObData2D(UV Editing)");

	if(sima->flag & SI_CLIP_UV)
		t->flag |= T_CLIP_UV;

	td= t->data;
	td2d= t->data2d;

	BM_ITER(efa, &iter, em->bm, BM_FACES_OF_MESH, NULL) {
		if (!BMINDEX_GET(efa))
			continue;

		tf= CustomData_bmesh_get(&em->bm->pdata, efa->head.data, CD_MTEXPOLY);
		BM_ITER(l, &liter, em->bm, BM_LOOPS_OF_FACE, efa) {
			if (!propmode && !uvedit_uv_selected(em, scene, l))
				continue;
			
			luv = CustomData_bmesh_get(&em->bm->ldata, l->head.data, CD_MLOOPUV);
			UVsToTransData(sima, td++, td2d++, luv->uv, uvedit_uv_selected(em, scene, l));
		}
	}

	if (sima->flag & SI_LIVE_UNWRAP)
		ED_uvedit_live_unwrap_begin(t->scene, t->obedit);
}

void flushTransUVs(TransInfo *t)
{
	SpaceImage *sima = t->sa->spacedata.first;
	TransData2D *td;
	int a, width, height;
	float aspx, aspy, invx, invy;

	ED_space_image_uv_aspect(sima, &aspx, &aspy);
	ED_space_image_size(sima, &width, &height);
	invx= 1.0f/aspx;
	invy= 1.0f/aspy;

	/* flush to 2d vector from internally used 3d vector */
	for(a=0, td= t->data2d; a<t->total; a++, td++) {
		td->loc2d[0]= td->loc[0]*invx;
		td->loc2d[1]= td->loc[1]*invy;

		if((sima->flag & SI_PIXELSNAP) && (t->state != TRANS_CANCEL)) {
			td->loc2d[0]= (float)floor(width*td->loc2d[0] + 0.5f)/width;
			td->loc2d[1]= (float)floor(height*td->loc2d[1] + 0.5f)/height;
		}
	}
}

int clipUVTransform(TransInfo *t, float *vec, int resize)
{
	TransData *td;
	int a, clipx=1, clipy=1;
	float aspx, aspy, min[2], max[2];

	ED_space_image_uv_aspect(t->sa->spacedata.first, &aspx, &aspy);
	min[0]= min[1]= 0.0f;
	max[0]= aspx; max[1]= aspy;

	for(a=0, td= t->data; a<t->total; a++, td++) {
		DO_MINMAX2(td->loc, min, max);
	}

	if(resize) {
		if(min[0] < 0.0f && t->center[0] > 0.0f && t->center[0] < aspx*0.5f)
			vec[0] *= t->center[0]/(t->center[0] - min[0]);
		else if(max[0] > aspx && t->center[0] < aspx)
			vec[0] *= (t->center[0] - aspx)/(t->center[0] - max[0]);
		else
			clipx= 0;

		if(min[1] < 0.0f && t->center[1] > 0.0f && t->center[1] < aspy*0.5f)
			vec[1] *= t->center[1]/(t->center[1] - min[1]);
		else if(max[1] > aspy && t->center[1] < aspy)
			vec[1] *= (t->center[1] - aspy)/(t->center[1] - max[1]);
		else
			clipy= 0;
	}
	else {
		if(min[0] < 0.0f)
			vec[0] -= min[0];
		else if(max[0] > aspx)
			vec[0] -= max[0]-aspx;
		else
			clipx= 0;

		if(min[1] < 0.0f)
			vec[1] -= min[1];
		else if(max[1] > aspy)
			vec[1] -= max[1]-aspy;
		else
			clipy= 0;
	}

	return (clipx || clipy);
}

/* ********************* ANIMATION EDITORS (GENERAL) ************************* */

/* This function tests if a point is on the "mouse" side of the cursor/frame-marking */
static short FrameOnMouseSide(char side, float frame, float cframe)
{
	/* both sides, so it doesn't matter */
	if (side == 'B') return 1;

	/* only on the named side */
	if (side == 'R')
		return (frame >= cframe) ? 1 : 0;
	else
		return (frame <= cframe) ? 1 : 0;
}

/* ********************* NLA EDITOR ************************* */

static void createTransNlaData(bContext *C, TransInfo *t)
{
	Scene *scene= CTX_data_scene(C);
	TransData *td = NULL;
	TransDataNla *tdn = NULL;
	
	bAnimContext ac;
	ListBase anim_data = {NULL, NULL};
	bAnimListElem *ale;
	int filter;
	
	int count=0;
	char side;
	
	/* determine what type of data we are operating on */
	if (ANIM_animdata_get_context(C, &ac) == 0)
		return;
	
	/* filter data */
	filter= (ANIMFILTER_VISIBLE | ANIMFILTER_NLATRACKS | ANIMFILTER_FOREDIT);
	ANIM_animdata_filter(&ac, &anim_data, filter, ac.data, ac.datatype);
	
	/* which side of the current frame should be allowed */
	if (t->mode == TFM_TIME_EXTEND) {
		/* only side on which mouse is gets transformed */
		float xmouse, ymouse;
		
		UI_view2d_region_to_view(&ac.ar->v2d, t->imval[0], t->imval[1], &xmouse, &ymouse);
		side = (xmouse > CFRA) ? 'R' : 'L'; // XXX use t->frame_side
	}
	else {
		/* normal transform - both sides of current frame are considered */
		side = 'B';
	}
	
	/* loop 1: count how many strips are selected (consider each strip as 2 points) */
	for (ale= anim_data.first; ale; ale= ale->next) {
		NlaTrack *nlt= (NlaTrack *)ale->data;
		NlaStrip *strip;
		
		/* make some meta-strips for chains of selected strips */
		BKE_nlastrips_make_metas(&nlt->strips, 1);
		
		/* only consider selected strips */
		for (strip= nlt->strips.first; strip; strip= strip->next) {
			// TODO: we can make strips have handles later on...
			/* transition strips can't get directly transformed */
			if (strip->type != NLASTRIP_TYPE_TRANSITION) {
				if (strip->flag & NLASTRIP_FLAG_SELECT) {
					if (FrameOnMouseSide(side, strip->start, (float)CFRA)) count++;
					if (FrameOnMouseSide(side, strip->end, (float)CFRA)) count++;
				}
			}
		}
	}
	
	/* stop if trying to build list if nothing selected */
	if (count == 0) {
		/* cleanup temp list */
		BLI_freelistN(&anim_data);
		return;
	}
	
	/* allocate memory for data */
	t->total= count;
	
	t->data= MEM_callocN(t->total*sizeof(TransData), "TransData(NLA Editor)");
	td= t->data;
	t->customData= MEM_callocN(t->total*sizeof(TransDataNla), "TransDataNla (NLA Editor)");
	tdn= t->customData;
	
	/* loop 2: build transdata array */
	for (ale= anim_data.first; ale; ale= ale->next) {
		/* only if a real NLA-track */
		if (ale->type == ANIMTYPE_NLATRACK) {
			NlaTrack *nlt= (NlaTrack *)ale->data;
			NlaStrip *strip;
			
			/* only consider selected strips */
			for (strip= nlt->strips.first; strip; strip= strip->next) {
				// TODO: we can make strips have handles later on...
				/* transition strips can't get directly transformed */
				if (strip->type != NLASTRIP_TYPE_TRANSITION) {
					if (strip->flag & NLASTRIP_FLAG_SELECT) {
						/* our transform data is constructed as follows:
						 *	- only the handles on the right side of the current-frame get included
						 *	- td structs are transform-elements operated on by the transform system
						 *	  and represent a single handle. The storage/pointer used (val or loc) depends on
						 *	  whether we're scaling or transforming. Ultimately though, the handles
						 * 	  the td writes to will simply be a dummy in tdn
						 *	- for each strip being transformed, a single tdn struct is used, so in some
						 *	  cases, there will need to be 1 of these tdn elements in the array skipped...
						 */
						float center[3], yval;
						
						/* firstly, init tdn settings */
						tdn->id= ale->id;
						tdn->oldTrack= tdn->nlt= nlt;
						tdn->strip= strip;
						tdn->trackIndex= BLI_findindex(&nlt->strips, strip);
						
						yval= (float)(tdn->trackIndex * NLACHANNEL_STEP);
						
						tdn->h1[0]= strip->start;
						tdn->h1[1]= yval;
						tdn->h2[0]= strip->end;
						tdn->h2[1]= yval;
						
						center[0]= (float)CFRA;
						center[1]= yval;
						center[2]= 0.0f;
						
						/* set td's based on which handles are applicable */
						if (FrameOnMouseSide(side, strip->start, (float)CFRA))
						{
							/* just set tdn to assume that it only has one handle for now */
							tdn->handle= -1;
							
							/* now, link the transform data up to this data */
							if (t->mode == TFM_TRANSLATION) {
								td->loc= tdn->h1;
								VECCOPY(td->iloc, tdn->h1);
								
								/* store all the other gunk that is required by transform */
								VECCOPY(td->center, center);
								memset(td->axismtx, 0, sizeof(td->axismtx));
								td->axismtx[2][2] = 1.0f;
								
								td->ext= NULL; td->val= NULL;
								
								td->flag |= TD_SELECTED;
								td->dist= 0.0f;
								
								unit_m3(td->mtx);
								unit_m3(td->smtx);
							}
							else {
								td->val= &tdn->h1[0];
								td->ival= tdn->h1[0];
							}
							
							td->extra= tdn;
							td++;
						}
						if (FrameOnMouseSide(side, strip->end, (float)CFRA))
						{
							/* if tdn is already holding the start handle, then we're doing both, otherwise, only end */
							tdn->handle= (tdn->handle) ? 2 : 1;
							
							/* now, link the transform data up to this data */
							if (t->mode == TFM_TRANSLATION) {
								td->loc= tdn->h2;
								VECCOPY(td->iloc, tdn->h2);
								
								/* store all the other gunk that is required by transform */
								VECCOPY(td->center, center);
								memset(td->axismtx, 0, sizeof(td->axismtx));
								td->axismtx[2][2] = 1.0f;
								
								td->ext= NULL; td->val= NULL;
								
								td->flag |= TD_SELECTED;
								td->dist= 0.0f;
								
								unit_m3(td->mtx);
								unit_m3(td->smtx);
							}
							else {
								td->val= &tdn->h2[0];
								td->ival= tdn->h2[0];
							}
							
							td->extra= tdn;
							td++;
						}
						
						/* if both handles were used, skip the next tdn (i.e. leave it blank) since the counting code is dumb...
						 * otherwise, just advance to the next one...
						 */
						if (tdn->handle == 2)
							tdn += 2;
						else
							tdn++;
					}
				}
			}
		}
	}

	/* cleanup temp list */
	BLI_freelistN(&anim_data);
}

/* ********************* ACTION EDITOR ****************** */

/* Called by special_aftertrans_update to make sure selected gp-frames replace
 * any other gp-frames which may reside on that frame (that are not selected).
 * It also makes sure gp-frames are still stored in chronological order after
 * transform.
 */
#if 0
static void posttrans_gpd_clean (bGPdata *gpd)
{
	bGPDlayer *gpl;

	for (gpl= gpd->layers.first; gpl; gpl= gpl->next) {
		ListBase sel_buffer = {NULL, NULL};
		bGPDframe *gpf, *gpfn;
		bGPDframe *gfs, *gfsn;

		/* loop 1: loop through and isolate selected gp-frames to buffer
		 * (these need to be sorted as they are isolated)
		 */
		for (gpf= gpl->frames.first; gpf; gpf= gpfn) {
			short added= 0;
			gpfn= gpf->next;

			if (gpf->flag & GP_FRAME_SELECT) {
				BLI_remlink(&gpl->frames, gpf);

				/* find place to add them in buffer
				 * - go backwards as most frames will still be in order,
				 *   so doing it this way will be faster
				 */
				for (gfs= sel_buffer.last; gfs; gfs= gfs->prev) {
					/* if current (gpf) occurs after this one in buffer, add! */
					if (gfs->framenum < gpf->framenum) {
						BLI_insertlinkafter(&sel_buffer, gfs, gpf);
						added= 1;
						break;
					}
				}
				if (added == 0)
					BLI_addhead(&sel_buffer, gpf);
			}
		}

		/* error checking: it is unlikely, but may be possible to have none selected */
		if (sel_buffer.first == NULL)
			continue;

		/* if all were selected (i.e. gpl->frames is empty), then just transfer sel-buf over */
		if (gpl->frames.first == NULL) {
			gpl->frames.first= sel_buffer.first;
			gpl->frames.last= sel_buffer.last;

			continue;
		}

		/* loop 2: remove duplicates of frames in buffers */
		for (gpf= gpl->frames.first; gpf && sel_buffer.first; gpf= gpfn) {
			gpfn= gpf->next;

			/* loop through sel_buffer, emptying stuff from front of buffer if ok */
			for (gfs= sel_buffer.first; gfs && gpf; gfs= gfsn) {
				gfsn= gfs->next;

				/* if this buffer frame needs to go before current, add it! */
				if (gfs->framenum < gpf->framenum) {
					/* transfer buffer frame to frames list (before current) */
					BLI_remlink(&sel_buffer, gfs);
					BLI_insertlinkbefore(&gpl->frames, gpf, gfs);
				}
				/* if this buffer frame is on same frame, replace current with it and stop */
				else if (gfs->framenum == gpf->framenum) {
					/* transfer buffer frame to frames list (before current) */
					BLI_remlink(&sel_buffer, gfs);
					BLI_insertlinkbefore(&gpl->frames, gpf, gfs);

					/* get rid of current frame */
					// TRANSFORM_FIX_ME
					//gpencil_layer_delframe(gpl, gpf);
				}
			}
		}

		/* if anything is still in buffer, append to end */
		for (gfs= sel_buffer.first; gfs; gfs= gfsn) {
			gfsn= gfs->next;

			BLI_remlink(&sel_buffer, gfs);
			BLI_addtail(&gpl->frames, gfs);
		}
	}
}
#endif

/* Called during special_aftertrans_update to make sure selected keyframes replace
 * any other keyframes which may reside on that frame (that is not selected).
 */
static void posttrans_fcurve_clean (FCurve *fcu)
{
	float *selcache;	/* cache for frame numbers of selected frames (fcu->totvert*sizeof(float)) */
	int len, index, i;	/* number of frames in cache, item index */

	/* allocate memory for the cache */
	// TODO: investigate using BezTriple columns instead?
	if (fcu->totvert == 0 || fcu->bezt==NULL)
		return;
	selcache= MEM_callocN(sizeof(float)*fcu->totvert, "FCurveSelFrameNums");
	len= 0;
	index= 0;

	/* We do 2 loops, 1 for marking keyframes for deletion, one for deleting
	 * as there is no guarantee what order the keyframes are exactly, even though
	 * they have been sorted by time.
	 */

	/*	Loop 1: find selected keyframes   */
	for (i = 0; i < fcu->totvert; i++) {
		BezTriple *bezt= &fcu->bezt[i];
		
		if (BEZSELECTED(bezt)) {
			selcache[index]= bezt->vec[1][0];
			index++;
			len++;
		}
	}

	/* Loop 2: delete unselected keyframes on the same frames 
	 * (if any keyframes were found, or the whole curve wasn't affected) 
	 */
	if ((len) && (len != fcu->totvert)) {
		for (i = 0; i < fcu->totvert; i++) {
			BezTriple *bezt= &fcu->bezt[i];
			
			if (BEZSELECTED(bezt) == 0) {
				/* check beztriple should be removed according to cache */
				for (index= 0; index < len; index++) {
					if (IS_EQ(bezt->vec[1][0], selcache[index])) {
						delete_fcurve_key(fcu, i, 0);
						break;
					}
					else if (bezt->vec[1][0] > selcache[index])
						break;
				}
			}
		}
		
		testhandles_fcurve(fcu);
	}

	/* free cache */
	MEM_freeN(selcache);
}



/* Called by special_aftertrans_update to make sure selected keyframes replace
 * any other keyframes which may reside on that frame (that is not selected).
 * remake_action_ipos should have already been called
 */
static void posttrans_action_clean (bAnimContext *ac, bAction *act)
{
	ListBase anim_data = {NULL, NULL};
	bAnimListElem *ale;
	int filter;

	/* filter data */
	filter= (ANIMFILTER_VISIBLE | ANIMFILTER_FOREDIT | ANIMFILTER_CURVESONLY);
	ANIM_animdata_filter(ac, &anim_data, filter, act, ANIMCONT_ACTION);

	/* loop through relevant data, removing keyframes as appropriate
	 *  	- all keyframes are converted in/out of global time
	 */
	for (ale= anim_data.first; ale; ale= ale->next) {
		AnimData *adt= ANIM_nla_mapping_get(ac, ale);

		if (adt) {
			ANIM_nla_mapping_apply_fcurve(adt, ale->key_data, 0, 1);
			posttrans_fcurve_clean(ale->key_data);
			ANIM_nla_mapping_apply_fcurve(adt, ale->key_data, 1, 1);
		}
		else
			posttrans_fcurve_clean(ale->key_data);
	}

	/* free temp data */
	BLI_freelistN(&anim_data);
}

/* ----------------------------- */

/* fully select selected beztriples, but only include if it's on the right side of cfra */
static int count_fcurve_keys(FCurve *fcu, char side, float cfra)
{
	BezTriple *bezt;
	int i, count = 0;

	if (ELEM(NULL, fcu, fcu->bezt))
		return count;

	/* only include points that occur on the right side of cfra */
	for (i=0, bezt=fcu->bezt; i < fcu->totvert; i++, bezt++) {
		if (bezt->f2 & SELECT) {
			/* fully select the other two keys */
			bezt->f1 |= SELECT;
			bezt->f3 |= SELECT;

			/* increment by 3, as there are 3 points (3 * x-coordinates) that need transform */
			if (FrameOnMouseSide(side, bezt->vec[1][0], cfra))
				count += 3;
		}
	}

	return count;
}

/* fully select selected beztriples, but only include if it's on the right side of cfra */
#if 0
static int count_gplayer_frames(bGPDlayer *gpl, char side, float cfra)
{
	bGPDframe *gpf;
	int count = 0;

	if (gpl == NULL)
		return count;

	/* only include points that occur on the right side of cfra */
	for (gpf= gpl->frames.first; gpf; gpf= gpf->next) {
		if (gpf->flag & GP_FRAME_SELECT) {
			if (FrameOnMouseSide(side, (float)gpf->framenum, cfra))
				count++;
		}
	}

	return count;
}
#endif

/* This function assigns the information to transdata */
static void TimeToTransData(TransData *td, float *time, AnimData *adt)
{
	/* memory is calloc'ed, so that should zero everything nicely for us */
	td->val = time;
	td->ival = *(time);

	/* store the AnimData where this keyframe exists as a keyframe of the
	 * active action as td->extra.
	 */
	td->extra= adt;
}

/* This function advances the address to which td points to, so it must return
 * the new address so that the next time new transform data is added, it doesn't
 * overwrite the existing ones...  i.e.   td = IcuToTransData(td, icu, ob, side, cfra);
 *
 * The 'side' argument is needed for the extend mode. 'B' = both sides, 'R'/'L' mean only data
 * on the named side are used.
 */
static TransData *FCurveToTransData(TransData *td, FCurve *fcu, AnimData *adt, char side, float cfra)
{
	BezTriple *bezt;
	int i;

	if (fcu == NULL)
		return td;

	for (i=0, bezt=fcu->bezt; i < fcu->totvert; i++, bezt++) {
		/* only add selected keyframes (for now, proportional edit is not enabled) */
		if (BEZSELECTED(bezt)) {
			/* only add if on the right 'side' of the current frame */
			if (FrameOnMouseSide(side, bezt->vec[1][0], cfra)) {
				/* each control point needs to be added separetely */
				TimeToTransData(td, bezt->vec[0], adt);
				td++;

				TimeToTransData(td, bezt->vec[1], adt);
				td++;

				TimeToTransData(td, bezt->vec[2], adt);
				td++;
			}
		}
	}

	return td;
}

/* helper struct for gp-frame transforms (only used here) */
typedef struct tGPFtransdata {
	float val;			/* where transdata writes transform */
	int *sdata;			/* pointer to gpf->framenum */
} tGPFtransdata;

/* This function helps flush transdata written to tempdata into the gp-frames  */
void flushTransGPactionData (TransInfo *t)
{
	tGPFtransdata *tfd;
	int i;

	/* find the first one to start from */
	if (t->mode == TFM_TIME_SLIDE)
		tfd= (tGPFtransdata *)( (float *)(t->customData) + 2 );
	else
		tfd= (tGPFtransdata *)(t->customData);

	/* flush data! */
	for (i = 0; i < t->total; i++, tfd++) {
		*(tfd->sdata)= (int)floor(tfd->val + 0.5);
	}
}

/* This function advances the address to which td points to, so it must return
 * the new address so that the next time new transform data is added, it doesn't
 * overwrite the existing ones...  i.e.   td = GPLayerToTransData(td, ipo, ob, side, cfra);
 *
 * The 'side' argument is needed for the extend mode. 'B' = both sides, 'R'/'L' mean only data
 * on the named side are used.
 */
#if 0
static int GPLayerToTransData (TransData *td, tGPFtransdata *tfd, bGPDlayer *gpl, char side, float cfra)
{
	bGPDframe *gpf;
	int count= 0;

	/* check for select frames on right side of current frame */
	for (gpf= gpl->frames.first; gpf; gpf= gpf->next) {
		if (gpf->flag & GP_FRAME_SELECT) {
			if (FrameOnMouseSide(side, (float)gpf->framenum, cfra)) {
				/* memory is calloc'ed, so that should zero everything nicely for us */
				td->val= &tfd->val;
				td->ival= (float)gpf->framenum;

				tfd->val= (float)gpf->framenum;
				tfd->sdata= &gpf->framenum;

				/* advance td now */
				td++;
				tfd++;
				count++;
			}
		}
	}

	return count;
}
#endif

static void createTransActionData(bContext *C, TransInfo *t)
{
	Scene *scene= CTX_data_scene(C);
	TransData *td = NULL;
	tGPFtransdata *tfd = NULL;
	
	bAnimContext ac;
	ListBase anim_data = {NULL, NULL};
	bAnimListElem *ale;
	int filter;
	
	int count=0;
	float cfra;
	char side;
	
	/* determine what type of data we are operating on */
	if (ANIM_animdata_get_context(C, &ac) == 0)
		return;
	
	/* filter data */
	if (ac.datatype == ANIMCONT_GPENCIL)
		filter= (ANIMFILTER_VISIBLE | ANIMFILTER_FOREDIT);
	else
		filter= (ANIMFILTER_VISIBLE | ANIMFILTER_FOREDIT | ANIMFILTER_CURVESONLY);
	ANIM_animdata_filter(&ac, &anim_data, filter, ac.data, ac.datatype);
	
	/* which side of the current frame should be allowed */
	if (t->mode == TFM_TIME_EXTEND) {
		/* only side on which mouse is gets transformed */
		float xmouse, ymouse;
		
		UI_view2d_region_to_view(&ac.ar->v2d, t->imval[0], t->imval[1], &xmouse, &ymouse);
		side = (xmouse > CFRA) ? 'R' : 'L'; // XXX use t->frame_side
	}
	else {
		/* normal transform - both sides of current frame are considered */
		side = 'B';
	}
	
	/* loop 1: fully select ipo-keys and count how many BezTriples are selected */
	for (ale= anim_data.first; ale; ale= ale->next) {
		AnimData *adt= ANIM_nla_mapping_get(&ac, ale);
		
		/* convert current-frame to action-time (slightly less accurate, espcially under
		 * higher scaling ratios, but is faster than converting all points)
		 */
		if (adt)
			cfra = BKE_nla_tweakedit_remap(adt, (float)CFRA, NLATIME_CONVERT_UNMAP);
		else
			cfra = (float)CFRA;
		
		//if (ale->type == ANIMTYPE_GPLAYER)
		//	count += count_gplayer_frames(ale->data, side, cfra);
		//else
			count += count_fcurve_keys(ale->key_data, side, cfra);
	}
	
	/* stop if trying to build list if nothing selected */
	if (count == 0) {
		/* cleanup temp list */
		BLI_freelistN(&anim_data);
		return;
	}
	
	/* allocate memory for data */
	t->total= count;
	
	t->data= MEM_callocN(t->total*sizeof(TransData), "TransData(Action Editor)");
	td= t->data;
	
	if (ac.datatype == ANIMCONT_GPENCIL) {
		if (t->mode == TFM_TIME_SLIDE) {
			t->customData= MEM_callocN((sizeof(float)*2)+(sizeof(tGPFtransdata)*count), "TimeSlide + tGPFtransdata");
			tfd= (tGPFtransdata *)( (float *)(t->customData) + 2 );
		}
		else {
			t->customData= MEM_callocN(sizeof(tGPFtransdata)*count, "tGPFtransdata");
			tfd= (tGPFtransdata *)(t->customData);
		}
	}
	else if (t->mode == TFM_TIME_SLIDE)
		t->customData= MEM_callocN(sizeof(float)*2, "TimeSlide Min/Max");
	
	/* loop 2: build transdata array */
	for (ale= anim_data.first; ale; ale= ale->next) {
		//if (ale->type == ANIMTYPE_GPLAYER) {
		//	bGPDlayer *gpl= (bGPDlayer *)ale->data;
		//	int i;
		//
		//	i = GPLayerToTransData(td, tfd, gpl, side, cfra);
		//	td += i;
		//	tfd += i;
		//}
		//else {
			AnimData *adt= ANIM_nla_mapping_get(&ac, ale);
			FCurve *fcu= (FCurve *)ale->key_data;
			
			/* convert current-frame to action-time (slightly less accurate, espcially under
			 * higher scaling ratios, but is faster than converting all points)
			 */
			if (adt)
				cfra = BKE_nla_tweakedit_remap(adt, (float)CFRA, NLATIME_CONVERT_UNMAP);
			else
				cfra = (float)CFRA;
			
			td= FCurveToTransData(td, fcu, adt, side, cfra);
		//}
	}
	
	/* check if we're supposed to be setting minx/maxx for TimeSlide */
	if (t->mode == TFM_TIME_SLIDE) {
		float min=999999999.0f, max=-999999999.0f;
		int i;
		
		td= (t->data + 1);
		for (i=1; i < count; i+=3, td+=3) {
			if (min > *(td->val)) min= *(td->val);
			if (max < *(td->val)) max= *(td->val);
		}
		
		/* minx/maxx values used by TimeSlide are stored as a
		 * calloced 2-float array in t->customData. This gets freed
		 * in postTrans (T_FREE_CUSTOMDATA).
		 */
		*((float *)(t->customData)) = min;
		*((float *)(t->customData) + 1) = max;
	}

	/* cleanup temp list */
	BLI_freelistN(&anim_data);
}

/* ********************* GRAPH EDITOR ************************* */

/* Helper function for createTransGraphEditData, which is reponsible for associating
 * source data with transform data
 */
static void bezt_to_transdata (TransData *td, TransData2D *td2d, AnimData *adt, float *loc, float *cent, short selected, short ishandle, short intvals)
{
	/* New location from td gets dumped onto the old-location of td2d, which then
	 * gets copied to the actual data at td2d->loc2d (bezt->vec[n])
	 *
	 * Due to NLA mapping, we apply NLA mapping to some of the verts here,
	 * and then that mapping will be undone after transform is done.
	 */
	
	if (adt) {
		td2d->loc[0] = BKE_nla_tweakedit_remap(adt, loc[0], NLATIME_CONVERT_MAP);
		td2d->loc[1] = loc[1];
		td2d->loc[2] = 0.0f;
		td2d->loc2d = loc;
		
		td->loc = td2d->loc;
		td->center[0] = BKE_nla_tweakedit_remap(adt, cent[0], NLATIME_CONVERT_MAP);
		td->center[1] = cent[1];
		td->center[2] = 0.0f;
		
		VECCOPY(td->iloc, td->loc);
	}
	else {
		td2d->loc[0] = loc[0];
		td2d->loc[1] = loc[1];
		td2d->loc[2] = 0.0f;
		td2d->loc2d = loc;
		
		td->loc = td2d->loc;
		VECCOPY(td->center, cent);
		VECCOPY(td->iloc, td->loc);
	}
	
	memset(td->axismtx, 0, sizeof(td->axismtx));
	td->axismtx[2][2] = 1.0f;
	
	td->ext= NULL; td->val= NULL;
	
	/* store AnimData info in td->extra, for applying mapping when flushing */
	td->extra= adt;
	
	if (selected) {
		td->flag |= TD_SELECTED;
		td->dist= 0.0f;
	}
	else
		td->dist= MAXFLOAT;
	
	if (ishandle)
		td->flag |= TD_NOTIMESNAP;
	if (intvals)
		td->flag |= TD_INTVALUES;
	
	unit_m3(td->mtx);
	unit_m3(td->smtx);
}

static void createTransGraphEditData(bContext *C, TransInfo *t)
{
	SpaceIpo *sipo= CTX_wm_space_graph(C);
	Scene *scene= CTX_data_scene(C);
	ARegion *ar= CTX_wm_region(C);
	View2D *v2d= &ar->v2d;
	
	TransData *td = NULL;
	TransData2D *td2d = NULL;
	
	bAnimContext ac;
	ListBase anim_data = {NULL, NULL};
	bAnimListElem *ale;
	int filter;
	
	BezTriple *bezt;
	int count=0, i;
	float cfra;
	char side;
	
	/* determine what type of data we are operating on */
	if (ANIM_animdata_get_context(C, &ac) == 0)
		return;
	
	/* filter data */
	filter= (ANIMFILTER_VISIBLE | ANIMFILTER_FOREDIT | ANIMFILTER_CURVESONLY | ANIMFILTER_CURVEVISIBLE);
	ANIM_animdata_filter(&ac, &anim_data, filter, ac.data, ac.datatype);
	
	/* which side of the current frame should be allowed */
		// XXX we still want this mode, but how to get this using standard transform too?
	if (t->mode == TFM_TIME_EXTEND) {
		/* only side on which mouse is gets transformed */
		float xmouse, ymouse;
		
		UI_view2d_region_to_view(v2d, t->imval[0], t->imval[1], &xmouse, &ymouse);
		side = (xmouse > CFRA) ? 'R' : 'L'; // XXX use t->frame_side
	}
	else {
		/* normal transform - both sides of current frame are considered */
		side = 'B';
	}
	
	/* loop 1: count how many BezTriples (specifically their verts) are selected (or should be edited) */
	for (ale= anim_data.first; ale; ale= ale->next) {
		AnimData *adt= ANIM_nla_mapping_get(&ac, ale);
		FCurve *fcu= (FCurve *)ale->key_data;
		
		/* convert current-frame to action-time (slightly less accurate, espcially under
		 * higher scaling ratios, but is faster than converting all points)
		 */
		if (adt)
			cfra = BKE_nla_tweakedit_remap(adt, (float)CFRA, NLATIME_CONVERT_UNMAP);
		else
			cfra = (float)CFRA;
		
		/* F-Curve may not have any keyframes */
		if (fcu->bezt == NULL)
			continue;
		
		/* only include BezTriples whose 'keyframe' occurs on the same side of the current frame as mouse */
		for (i=0, bezt=fcu->bezt; i < fcu->totvert; i++, bezt++) {
			if (FrameOnMouseSide(side, bezt->vec[1][0], cfra)) {
				if (sipo->around == V3D_LOCAL) {
					/* for local-pivot we only need to count the number of selected handles only, so that centerpoints don't
					 * don't get moved wrong
					 */
					if (bezt->ipo == BEZT_IPO_BEZ) {
						if (bezt->f1 & SELECT) count++;
						if (bezt->f3 & SELECT) count++;
					}
					else if (bezt->f2 & SELECT) count++; // TODO: could this cause problems?
				}
				else {
					/* for 'normal' pivots - just include anything that is selected */
					if (bezt->f1 & SELECT) count++;
					if (bezt->f2 & SELECT) count++;
					if (bezt->f3 & SELECT) count++;
				}
			}
		}
	}
	
	/* stop if trying to build list if nothing selected */
	if (count == 0) {
		/* cleanup temp list */
		BLI_freelistN(&anim_data);
		return;
	}
	
	/* allocate memory for data */
	t->total= count;
	
	t->data= MEM_callocN(t->total*sizeof(TransData), "TransData (Graph Editor)");
		/* for each 2d vert a 3d vector is allocated, so that they can be treated just as if they were 3d verts */
	t->data2d= MEM_callocN(t->total*sizeof(TransData2D), "TransData2D (Graph Editor)");
	
	td= t->data;
	td2d= t->data2d;
	
	/* loop 2: build transdata arrays */
	for (ale= anim_data.first; ale; ale= ale->next) {
		AnimData *adt= ANIM_nla_mapping_get(&ac, ale);
		FCurve *fcu= (FCurve *)ale->key_data;
		short intvals= (fcu->flag & FCURVE_INT_VALUES);

		/* convert current-frame to action-time (slightly less accurate, espcially under
		 * higher scaling ratios, but is faster than converting all points)
		 */
		if (adt)
			cfra = BKE_nla_tweakedit_remap(adt, (float)CFRA, NLATIME_CONVERT_UNMAP);
		else
			cfra = (float)CFRA;
			
		/* F-Curve may not have any keyframes */
		if (fcu->bezt == NULL)
			continue;
		
		ANIM_unit_mapping_apply_fcurve(ac.scene, ale->id, ale->key_data, ANIM_UNITCONV_ONLYSEL|ANIM_UNITCONV_SELVERTS);
		
		/* only include BezTriples whose 'keyframe' occurs on the same side of the current frame as mouse (if applicable) */
		for (i=0, bezt= fcu->bezt; i < fcu->totvert; i++, bezt++) {
			if (FrameOnMouseSide(side, bezt->vec[1][0], cfra)) {
				TransDataCurveHandleFlags *hdata = NULL;
				short h1=1, h2=1;
				
				/* only include handles if selected, irrespective of the interpolation modes */
				if (bezt->f1 & SELECT) {
					hdata = initTransDataCurveHandles(td, bezt);
					bezt_to_transdata(td++, td2d++, adt, bezt->vec[0], bezt->vec[1], 1, 1, intvals);
				}
				else
					h1= 0;
				if (bezt->f3 & SELECT) {
					if (hdata==NULL)
						hdata = initTransDataCurveHandles(td, bezt);
					bezt_to_transdata(td++, td2d++, adt, bezt->vec[2], bezt->vec[1], 1, 1, intvals);
				}
				else
					h2= 0;
				
				/* only include main vert if selected */
				if (bezt->f2 & SELECT) {
					/* if scaling around individuals centers, do not include keyframes */
					if (sipo->around != V3D_LOCAL) {
						/* if handles were not selected, store their selection status */
						if (!(bezt->f1 & SELECT) && !(bezt->f3 & SELECT)) {
							if (hdata == NULL)
								hdata = initTransDataCurveHandles(td, bezt);
						}
						
						bezt_to_transdata(td++, td2d++, adt, bezt->vec[1], bezt->vec[1], 1, 0, intvals);
					}
					
					/* special hack (must be done after initTransDataCurveHandles(), as that stores handle settings to restore...):
					 *	- Check if we've got entire BezTriple selected and we're scaling/rotating that point,
					 *	  then check if we're using auto-handles.
					 *	- If so, change them auto-handles to aligned handles so that handles get affected too
					 */
					if ((bezt->h1 == HD_AUTO) && (bezt->h2 == HD_AUTO) && ELEM(t->mode, TFM_ROTATION, TFM_RESIZE)) {
						if (h1 && h2) {
							bezt->h1= HD_ALIGN;
							bezt->h2= HD_ALIGN;
						}
					}
				}
			}
		}
		
		/* Sets handles based on the selection */
		testhandles_fcurve(fcu);
	}
	
	/* cleanup temp list */
	BLI_freelistN(&anim_data);
}


/* ------------------------ */

/* struct for use in re-sorting BezTriples during IPO transform */
typedef struct BeztMap {
	BezTriple *bezt;
	int oldIndex; 		/* index of bezt in icu->bezt array before sorting */
	int newIndex;		/* index of bezt in icu->bezt array after sorting */
	short swapHs; 		/* swap order of handles (-1=clear; 0=not checked, 1=swap) */
	char pipo, cipo;	/* interpolation of current and next segments */
} BeztMap;


/* This function converts an FCurve's BezTriple array to a BeztMap array
 * NOTE: this allocates memory that will need to get freed later
 */
static BeztMap *bezt_to_beztmaps (BezTriple *bezts, int totvert)
{
	BezTriple *bezt= bezts;
	BezTriple *prevbezt= NULL;
	BeztMap *bezm, *bezms;
	int i;
	
	/* allocate memory for this array */
	if (totvert==0 || bezts==NULL)
		return NULL;
	bezm= bezms= MEM_callocN(sizeof(BeztMap)*totvert, "BeztMaps");
	
	/* assign beztriples to beztmaps */
	for (i=0; i < totvert; i++, bezm++, prevbezt=bezt, bezt++) {
		bezm->bezt= bezt;
		
		bezm->oldIndex= i;
		bezm->newIndex= i;
		
		bezm->pipo= (prevbezt) ? prevbezt->ipo : bezt->ipo;
		bezm->cipo= bezt->ipo;
	}

	return bezms;
}

/* This function copies the code of sort_time_ipocurve, but acts on BeztMap structs instead */
static void sort_time_beztmaps (BeztMap *bezms, int totvert)
{
	BeztMap *bezm;
	int i, ok= 1;
	
	/* keep repeating the process until nothing is out of place anymore */
	while (ok) {
		ok= 0;
		
		bezm= bezms;
		i= totvert;
		while (i--) {
			/* is current bezm out of order (i.e. occurs later than next)? */
			if (i > 0) {
				if (bezm->bezt->vec[1][0] > (bezm+1)->bezt->vec[1][0]) {
					bezm->newIndex++;
					(bezm+1)->newIndex--;
					
					SWAP(BeztMap, *bezm, *(bezm+1));
					
					ok= 1;
				}
			}
			
			/* do we need to check if the handles need to be swapped?
			 * optimisation: this only needs to be performed in the first loop
			 */
			if (bezm->swapHs == 0) {
				if ( (bezm->bezt->vec[0][0] > bezm->bezt->vec[1][0]) &&
					 (bezm->bezt->vec[2][0] < bezm->bezt->vec[1][0]) )
				{
					/* handles need to be swapped */
					bezm->swapHs = 1;
				}
				else {
					/* handles need to be cleared */
					bezm->swapHs = -1;
				}
			}
			
			bezm++;
		}
	}
}

/* This function firstly adjusts the pointers that the transdata has to each BezTriple */
static void beztmap_to_data (TransInfo *t, FCurve *fcu, BeztMap *bezms, int totvert)
{
	BezTriple *bezts = fcu->bezt;
	BeztMap *bezm;
	TransData2D *td;
	int i, j;
	char *adjusted;
	
	/* dynamically allocate an array of chars to mark whether an TransData's
	 * pointers have been fixed already, so that we don't override ones that are
	 * already done
 	 */
	adjusted= MEM_callocN(t->total, "beztmap_adjusted_map");
	
	/* for each beztmap item, find if it is used anywhere */
	bezm= bezms;
	for (i= 0; i < totvert; i++, bezm++) {
		/* loop through transdata, testing if we have a hit
		 * for the handles (vec[0]/vec[2]), we must also check if they need to be swapped...
		 */
		td= t->data2d;
		for (j= 0; j < t->total; j++, td++) {
			/* skip item if already marked */
			if (adjusted[j] != 0) continue;
			
			/* only selected verts */
			if (bezm->pipo == BEZT_IPO_BEZ) {
				if (bezm->bezt->f1 & SELECT) {
					if (td->loc2d == bezm->bezt->vec[0]) {
						if (bezm->swapHs == 1)
							td->loc2d= (bezts + bezm->newIndex)->vec[2];
						else
							td->loc2d= (bezts + bezm->newIndex)->vec[0];
						adjusted[j] = 1;
					}
				}
			}
			if (bezm->cipo == BEZT_IPO_BEZ) {
				if (bezm->bezt->f3 & SELECT) {
					if (td->loc2d == bezm->bezt->vec[2]) {
						if (bezm->swapHs == 1)
							td->loc2d= (bezts + bezm->newIndex)->vec[0];
						else
							td->loc2d= (bezts + bezm->newIndex)->vec[2];
						adjusted[j] = 1;
					}
				}
			}
			if (bezm->bezt->f2 & SELECT) {
				if (td->loc2d == bezm->bezt->vec[1]) {
					td->loc2d= (bezts + bezm->newIndex)->vec[1];
					adjusted[j] = 1;
				}
			}
		}
		
	}
	
	/* free temp memory used for 'adjusted' array */
	MEM_freeN(adjusted);
}

/* This function is called by recalcData during the Transform loop to recalculate
 * the handles of curves and sort the keyframes so that the curves draw correctly.
 * It is only called if some keyframes have moved out of order.
 *
 * anim_data is the list of channels (F-Curves) retrieved already containing the
 * channels to work on. It should not be freed here as it may still need to be used.
 */
void remake_graph_transdata (TransInfo *t, ListBase *anim_data)
{
	bAnimListElem *ale;
	
	/* sort and reassign verts */
	for (ale= anim_data->first; ale; ale= ale->next) {
		FCurve *fcu= (FCurve *)ale->key_data;
		
		if (fcu->bezt) {
			BeztMap *bezm;
			
			/* adjust transform-data pointers */
			bezm= bezt_to_beztmaps(fcu->bezt, fcu->totvert);
			sort_time_beztmaps(bezm, fcu->totvert);
			beztmap_to_data(t, fcu, bezm, fcu->totvert);
			
			/* free mapping stuff */
			MEM_freeN(bezm);
			
			/* re-sort actual beztriples (perhaps this could be done using the beztmaps to save time?) */
			sort_time_fcurve(fcu);
			
			/* make sure handles are all set correctly */
			testhandles_fcurve(fcu);
		}
	}
}

/* this function is called on recalcData to apply the transforms applied
 * to the transdata on to the actual keyframe data
 */
void flushTransGraphData(TransInfo *t)
{
	SpaceIpo *sipo = (SpaceIpo *)t->sa->spacedata.first;
	TransData *td;
	TransData2D *td2d;
	Scene *scene= t->scene;
	double secf= FPS;
	int a;

	/* flush to 2d vector from internally used 3d vector */
	for (a=0, td= t->data, td2d=t->data2d; a<t->total; a++, td++, td2d++) {
		AnimData *adt= (AnimData *)td->extra; /* pointers to relevant AnimData blocks are stored in the td->extra pointers */
		
		/* handle snapping for time values
		 *	- we should still be in NLA-mapping timespace
		 *	- only apply to keyframes (but never to handles)
		 */
		if ((td->flag & TD_NOTIMESNAP)==0) {
			switch (sipo->autosnap) {
				case SACTSNAP_FRAME: /* snap to nearest frame (or second if drawing seconds) */
					if (sipo->flag & SIPO_DRAWTIME)
						td2d->loc[0]= (float)( floor((td2d->loc[0]/secf) + 0.5f) * secf );
					else
						td2d->loc[0]= (float)( floor(td2d->loc[0]+0.5f) );
					break;
				
				case SACTSNAP_MARKER: /* snap to nearest marker */
					td2d->loc[0]= (float)ED_markers_find_nearest_marker_time(&t->scene->markers, td2d->loc[0]);
					break;
			}
		}
		
		/* we need to unapply the nla-mapping from the time in some situations */
		if (adt)
			td2d->loc2d[0]= BKE_nla_tweakedit_remap(adt, td2d->loc[0], NLATIME_CONVERT_UNMAP);
		else
			td2d->loc2d[0]= td2d->loc[0];
		
		/* if int-values only, truncate to integers */
		if (td->flag & TD_INTVALUES)
			td2d->loc2d[1]= (float)((int)td2d->loc[1]);
		else
			td2d->loc2d[1]= td2d->loc[1];
	}
}

/* *************************** Object Transform data ******************* */

/* Little helper function for ObjectToTransData used to give certain
 * constraints (ChildOf, FollowPath, and others that may be added)
 * inverse corrections for transform, so that they aren't in CrazySpace.
 * These particular constraints benefit from this, but others don't, hence
 * this semi-hack ;-)    - Aligorith
 */
static short constraints_list_needinv(TransInfo *t, ListBase *list)
{
	bConstraint *con;

	/* loop through constraints, checking if there's one of the mentioned
	 * constraints needing special crazyspace corrections
	 */
	if (list) {
		for (con= list->first; con; con=con->next) {
			/* only consider constraint if it is enabled, and has influence on result */
			if ((con->flag & CONSTRAINT_DISABLE)==0 && (con->enforce!=0.0)) {
				/* (affirmative) returns for specific constraints here... */
					/* constraints that require this regardless  */
				if (con->type == CONSTRAINT_TYPE_CHILDOF) return 1;
				if (con->type == CONSTRAINT_TYPE_FOLLOWPATH) return 1;
				if (con->type == CONSTRAINT_TYPE_CLAMPTO) return 1;

					/* constraints that require this only under special conditions */
				if (con->type == CONSTRAINT_TYPE_ROTLIKE) {
					/* CopyRot constraint only does this when rotating, and offset is on */
					bRotateLikeConstraint *data = (bRotateLikeConstraint *)con->data;

					if ((data->flag & ROTLIKE_OFFSET) && (t->mode == TFM_ROTATION))
						return 1;
				}
			}
		}
	}

	/* no appropriate candidates found */
	return 0;
}


/* This function applies the rules for transforming a strip so duplicate
 * checks dont need to be added in multiple places.
 *
 * recursive, count and flag MUST be set.
 *
 * seq->depth must be set before running this function so we know if the strips
 * are root level or not
 */
static void SeqTransInfo(TransInfo *t, Sequence *seq, int *recursive, int *count, int *flag)
{
 
#ifdef XXX_DURIAN_ANIM_TX_HACK
	/* hack */
	if((seq->flag & SELECT)==0 && seq->type & SEQ_EFFECT) {
		Sequence *seq_t[3] = {seq->seq1, seq->seq2, seq->seq3};
		int i;
		for(i=0; i<3; i++) {
			if (seq_t[i] && ((seq_t[i])->flag & SELECT) && !(seq_t[i]->flag & SEQ_LOCK) && !(seq_t[i]->flag & (SEQ_LEFTSEL|SEQ_RIGHTSEL)))
				seq->flag |= SELECT;
		}
	}
#endif
    
	/* for extend we need to do some tricks */
	if (t->mode == TFM_TIME_EXTEND) {

		/* *** Extend Transform *** */

		Scene * scene= t->scene;
		int cfra= CFRA;
		int left= seq_tx_get_final_left(seq, 0);
		int right= seq_tx_get_final_right(seq, 0);

		if (seq->depth == 0 && ((seq->flag & SELECT) == 0 || (seq->flag & SEQ_LOCK))) {
			*recursive= 0;
			*count= 0;
			*flag= 0;
		}
		else if (seq->type ==SEQ_META) {

			/* for meta's we only ever need to extend their children, no matter what depth
			 * just check the meta's are in the bounds */
			if (t->frame_side=='R' && right <= cfra)		*recursive= 0;
			else if (t->frame_side=='L' && left >= cfra)	*recursive= 0;
			else											*recursive= 1;

			*count= 0;
			*flag= 0;
		}
		else {

			*recursive= 0;	/* not a meta, so no thinking here */
			*count= 1;		/* unless its set to 0, extend will never set 2 handles at once */
			*flag= (seq->flag | SELECT) & ~(SEQ_LEFTSEL|SEQ_RIGHTSEL);

			if (t->frame_side=='R') {
				if (right <= cfra)		*count= *flag= 0;	/* ignore */
				else if (left > cfra)	;	/* keep the selection */
				else					*flag |= SEQ_RIGHTSEL;
			}
			else {
				if (left >= cfra)		*count= *flag= 0;	/* ignore */
				else if (right < cfra)	;	/* keep the selection */
				else					*flag |= SEQ_LEFTSEL;
			}
		}
	} else {

		/* *** Normal Transform *** */

		if (seq->depth == 0) {

			/* Count */

			/* Non nested strips (resect selection and handles) */
			if ((seq->flag & SELECT) == 0 || (seq->flag & SEQ_LOCK)) {
				*recursive= 0;
				*count= 0;
				*flag= 0;
			}
			else {
				if ((seq->flag & (SEQ_LEFTSEL|SEQ_RIGHTSEL)) == (SEQ_LEFTSEL|SEQ_RIGHTSEL)) {
					*flag= seq->flag;
					*count= 2; /* we need 2 transdata's */
				} else {
					*flag= seq->flag;
					*count= 1; /* selected or with a handle selected */
				}

				/* Recursive */

				if ((seq->type == SEQ_META) && ((seq->flag & (SEQ_LEFTSEL|SEQ_RIGHTSEL)) == 0)) {
					/* if any handles are selected, dont recurse */
					*recursive = 1;
				}
				else {
					*recursive = 0;
				}
			}
		}
		else {
			/* Nested, different rules apply */

			if (seq->type == SEQ_META) {
				/* Meta's can only directly be moved between channels since they
				 * dont have their start and length set directly (children affect that)
				 * since this Meta is nested we dont need any of its data infact.
				 * calc_sequence() will update its settings when run on the toplevel meta */
				*flag= 0;
				*count= 0;
				*recursive = 1;
			}
			else {
				*flag= (seq->flag | SELECT) & ~(SEQ_LEFTSEL|SEQ_RIGHTSEL);
				*count= 1; /* ignore the selection for nested */
				*recursive = 0;
			}
		}
	}
}



static int SeqTransCount(TransInfo *t, ListBase *seqbase, int depth)
{
	Sequence *seq;
	int tot= 0, recursive, count, flag;

	for (seq= seqbase->first; seq; seq= seq->next) {
		seq->depth= depth;

		SeqTransInfo(t, seq, &recursive, &count, &flag); /* ignore the flag */
		tot += count;

		if (recursive) {
			tot += SeqTransCount(t, &seq->seqbase, depth+1);
		}
	}

	return tot;
}


static TransData *SeqToTransData(TransInfo *t, TransData *td, TransData2D *td2d, TransDataSeq *tdsq, Sequence *seq, int flag, int sel_flag)
{
	int start_left;

	switch(sel_flag) {
	case SELECT:
		/* Use seq_tx_get_final_left() and an offset here
		 * so transform has the left hand location of the strip.
		 * tdsq->start_offset is used when flushing the tx data back */
		start_left= seq_tx_get_final_left(seq, 0);
		td2d->loc[0]= start_left;
		tdsq->start_offset= start_left - seq->start; /* use to apply the original location */
		break;
	case SEQ_LEFTSEL:
		start_left= seq_tx_get_final_left(seq, 0);
		td2d->loc[0] = start_left;
		break;
	case SEQ_RIGHTSEL:
		td2d->loc[0] = seq_tx_get_final_right(seq, 0);
		break;
	}

	td2d->loc[1] = seq->machine; /* channel - Y location */
	td2d->loc[2] = 0.0f;
	td2d->loc2d = NULL;


	tdsq->seq= seq;

	/* Use instead of seq->flag for nested strips and other
	 * cases where the selection may need to be modified */
	tdsq->flag= flag;
	tdsq->sel_flag= sel_flag;


	td->extra= (void *)tdsq; /* allow us to update the strip from here */

	td->flag = 0;
	td->loc = td2d->loc;
	VECCOPY(td->center, td->loc);
	VECCOPY(td->iloc, td->loc);

	memset(td->axismtx, 0, sizeof(td->axismtx));
	td->axismtx[2][2] = 1.0f;

	td->ext= NULL; td->val= NULL;

	td->flag |= TD_SELECTED;
	td->dist= 0.0;

	unit_m3(td->mtx);
	unit_m3(td->smtx);

	/* Time Transform (extend) */
	td->val= td2d->loc;
	td->ival= td2d->loc[0];

	return td;
}

static int SeqToTransData_Recursive(TransInfo *t, ListBase *seqbase, TransData *td, TransData2D *td2d, TransDataSeq *tdsq)
{
	Sequence *seq;
	int recursive, count, flag;
	int tot= 0;

	for (seq= seqbase->first; seq; seq= seq->next) {

		SeqTransInfo(t, seq, &recursive, &count, &flag);

		/* add children first so recalculating metastrips does nested strips first */
		if (recursive) {
			int tot_children= SeqToTransData_Recursive(t, &seq->seqbase, td, td2d, tdsq);

			td=		td +	tot_children;
			td2d=	td2d +	tot_children;
			tdsq=	tdsq +	tot_children;

			tot += tot_children;
		}

		/* use 'flag' which is derived from seq->flag but modified for special cases */
		if (flag & SELECT) {
			if (flag & (SEQ_LEFTSEL|SEQ_RIGHTSEL)) {
				if (flag & SEQ_LEFTSEL) {
					SeqToTransData(t, td++, td2d++, tdsq++, seq, flag, SEQ_LEFTSEL);
					tot++;
				}
				if (flag & SEQ_RIGHTSEL) {
					SeqToTransData(t, td++, td2d++, tdsq++, seq, flag, SEQ_RIGHTSEL);
					tot++;
				}
			}
			else {
				SeqToTransData(t, td++, td2d++, tdsq++, seq, flag, SELECT);
				tot++;
			}
		}
	}

	return tot;
}

static void freeSeqData(TransInfo *t)
{
	Editing *ed= seq_give_editing(t->scene, FALSE);

	if(ed != NULL) {
		ListBase *seqbasep= ed->seqbasep;
		TransData *td= t->data;
		int a;

		/* prevent updating the same seq twice
		 * if the transdata order is changed this will mess up
		 * but so will TransDataSeq */
		Sequence *seq_prev= NULL;
		Sequence *seq;


		if (!(t->state == TRANS_CANCEL)) {

#if 0		// default 2.4 behavior

			/* flush to 2d vector from internally used 3d vector */
			for(a=0; a<t->total; a++, td++) {
				if ((seq != seq_prev) && (seq->depth==0) && (seq->flag & SEQ_OVERLAP)) {
				seq= ((TransDataSeq *)td->extra)->seq;
					shuffle_seq(seqbasep, seq);
				}

				seq_prev= seq;
			}

#else		// durian hack
			{
				int overlap= 0;

				for(a=0; a<t->total; a++, td++) {
					seq_prev= NULL;
					seq= ((TransDataSeq *)td->extra)->seq;
					if ((seq != seq_prev) && (seq->depth==0) && (seq->flag & SEQ_OVERLAP)) {
						overlap= 1;
						break;
					}
					seq_prev= seq;
				}

				if(overlap) {
					for(seq= seqbasep->first; seq; seq= seq->next)
						seq->tmp= NULL;

					td= t->data;
					seq_prev= NULL;
					for(a=0; a<t->total; a++, td++) {
						seq= ((TransDataSeq *)td->extra)->seq;
						if ((seq != seq_prev)) {
							/* Tag seq with a non zero value, used by shuffle_seq_time to identify the ones to shuffle */
							seq->tmp= (void*)1;
						}
					}

					shuffle_seq_time(seqbasep, t->scene);
				}
			}
#endif

			for(seq= seqbasep->first; seq; seq= seq->next) {
				/* We might want to build a list of effects that need to be updated during transform */
				if(seq->type & SEQ_EFFECT) {
					if		(seq->seq1 && seq->seq1->flag & SELECT) calc_sequence(t->scene, seq);
					else if	(seq->seq2 && seq->seq2->flag & SELECT) calc_sequence(t->scene, seq);
					else if	(seq->seq3 && seq->seq3->flag & SELECT) calc_sequence(t->scene, seq);
				}
			}

			sort_seq(t->scene);
		}
		else {
			/* Cancelled, need to update the strips display */
			for(a=0; a<t->total; a++, td++) {
				seq= ((TransDataSeq *)td->extra)->seq;
				if ((seq != seq_prev) && (seq->depth==0)) {
					calc_sequence_disp(t->scene, seq);
				}
				seq_prev= seq;
			}
		}
	}

	if (t->customData) {
		MEM_freeN(t->customData);
		t->customData= NULL;
	}
	if (t->data) {
		MEM_freeN(t->data); // XXX postTrans usually does this
		t->data= NULL;
	}
}

static void createTransSeqData(bContext *C, TransInfo *t)
{

	View2D *v2d= UI_view2d_fromcontext(C);
	Scene *scene= CTX_data_scene(C);
	Editing *ed= seq_give_editing(t->scene, FALSE);
	TransData *td = NULL;
	TransData2D *td2d= NULL;
	TransDataSeq *tdsq= NULL;

	int count=0;

	if (ed==NULL) {
		t->total= 0;
		return;
	}

	t->customFree= freeSeqData;

	/* which side of the current frame should be allowed */
	if (t->mode == TFM_TIME_EXTEND) {
		/* only side on which mouse is gets transformed */
		float xmouse, ymouse;

		UI_view2d_region_to_view(v2d, t->imval[0], t->imval[1], &xmouse, &ymouse);
		t->frame_side = (xmouse > CFRA) ? 'R' : 'L';
	}
	else {
		/* normal transform - both sides of current frame are considered */
		t->frame_side = 'B';
	}


	count = SeqTransCount(t, ed->seqbasep, 0);

	/* allocate memory for data */
	t->total= count;

	/* stop if trying to build list if nothing selected */
	if (count == 0) {
		return;
	}

	td = t->data = MEM_callocN(t->total*sizeof(TransData), "TransSeq TransData");
	td2d = t->data2d = MEM_callocN(t->total*sizeof(TransData2D), "TransSeq TransData2D");
	tdsq = t->customData= MEM_callocN(t->total*sizeof(TransDataSeq), "TransSeq TransDataSeq");



	/* loop 2: build transdata array */
	SeqToTransData_Recursive(t, ed->seqbasep, td, td2d, tdsq);
}


/* transcribe given object into TransData for Transforming */
static void ObjectToTransData(bContext *C, TransInfo *t, TransData *td, Object *ob)
{
	Scene *scene = CTX_data_scene(C);
	Object *track;
	float obmtx[3][3];
	short constinv;
	short skip_invert = 0;

	/* axismtx has the real orientation */
	copy_m3_m4(td->axismtx, ob->obmat);
	normalize_m3(td->axismtx);

	td->con= ob->constraints.first;

	/* hack: tempolarily disable tracking and/or constraints when getting
	 *		object matrix, if tracking is on, or if constraints don't need
	 * 		inverse correction to stop it from screwing up space conversion
	 *		matrix later
	 */
	constinv = constraints_list_needinv(t, &ob->constraints);

	/* disable constraints inversion for dummy pass */
	if (t->mode == TFM_DUMMY)
		skip_invert = 1;

	if (skip_invert == 0 && (ob->track || constinv==0)) {
		track= ob->track;
		ob->track= NULL;
		
		if (constinv == 0)
			ob->transflag |= OB_NO_CONSTRAINTS; /* where_is_object_time checks this */
		
		where_is_object(t->scene, ob);
		
		if (constinv == 0)
			ob->transflag &= ~OB_NO_CONSTRAINTS;
		
		ob->track= track;
	}
	else
		where_is_object(t->scene, ob);

	td->ob = ob;

	td->loc = ob->loc;
	VECCOPY(td->iloc, td->loc);
	
	if (ob->rotmode > 0) {
		td->ext->rot= ob->rot;
		td->ext->rotAxis= NULL;
		td->ext->rotAngle= NULL;
		td->ext->quat= NULL;
		
		VECCOPY(td->ext->irot, ob->rot);
		VECCOPY(td->ext->drot, ob->drot);
	}
	else if (ob->rotmode == ROT_MODE_AXISANGLE) {
		td->ext->rot= NULL;
		td->ext->rotAxis= ob->rotAxis;
		td->ext->rotAngle= &ob->rotAngle;
		td->ext->quat= NULL;
		
		td->ext->irotAngle= ob->rotAngle;
		VECCOPY(td->ext->irotAxis, ob->rotAxis);
		td->ext->drotAngle= ob->drotAngle;
		VECCOPY(td->ext->drotAxis, ob->drotAxis);
	}
	else {
		td->ext->rot= NULL;
		td->ext->rotAxis= NULL;
		td->ext->rotAngle= NULL;
		td->ext->quat= ob->quat;
		
		QUATCOPY(td->ext->iquat, ob->quat);
		QUATCOPY(td->ext->dquat, ob->dquat);
	}
	td->rotOrder=ob->rotmode;

	td->ext->size = ob->size;
	VECCOPY(td->ext->isize, ob->size);
	VECCOPY(td->ext->dsize, ob->dsize);

	VECCOPY(td->center, ob->obmat[3]);

	copy_m4_m4(td->ext->obmat, ob->obmat);

	/* is there a need to set the global<->data space conversion matrices? */
	if (ob->parent || constinv) {
		float totmat[3][3], obinv[3][3];

		/* Get the effect of parenting, and/or certain constraints.
		 * NOTE: some Constraints, and also Tracking should never get this
		 *		done, as it doesn't work well.
		 */
		object_to_mat3(ob, obmtx);
		copy_m3_m4(totmat, ob->obmat);
		invert_m3_m3(obinv, totmat);
		mul_m3_m3m3(td->smtx, obmtx, obinv);
		invert_m3_m3(td->mtx, td->smtx);
	}
	else {
		/* no conversion to/from dataspace */
		unit_m3(td->smtx);
		unit_m3(td->mtx);
	}

	/* set active flag */
	if (ob == OBACT)
	{
		td->flag |= TD_ACTIVE;
	}
}


/* sets flags in Bases to define whether they take part in transform */
/* it deselects Bases, so we have to call the clear function always after */
static void set_trans_object_base_flags(bContext *C, TransInfo *t)
{
	Scene *scene = t->scene;
	View3D *v3d = t->view;

	/*
	 if Base selected and has parent selected:
	 base->flag= BA_WAS_SEL
	 */
	Base *base;

	/* don't do it if we're not actually going to recalculate anything */
	if(t->mode == TFM_DUMMY)
		return;

	/* makes sure base flags and object flags are identical */
	copy_baseflags(t->scene);

	/* handle pending update events, otherwise they got copied below */
	for (base= scene->base.first; base; base= base->next) {
		if(base->object->recalc)
			object_handle_update(t->scene, base->object);
	}

	for (base= scene->base.first; base; base= base->next) {
		base->flag &= ~BA_WAS_SEL;

		if(TESTBASELIB_BGMODE(v3d, scene, base)) {
			Object *ob= base->object;
			Object *parsel= ob->parent;

			/* if parent selected, deselect */
			while(parsel) {
				if(parsel->flag & SELECT) break;
				parsel= parsel->parent;
			}

			if(parsel)
			{
				/* rotation around local centers are allowed to propagate */
				if ((t->mode == TFM_ROTATION || t->mode == TFM_TRACKBALL)  && t->around == V3D_LOCAL) {
					base->flag |= BA_TRANSFORM_CHILD;
				} else {
					base->flag &= ~SELECT;
					base->flag |= BA_WAS_SEL;
				}
			}
			/* used for flush, depgraph will change recalcs if needed :) */
			ob->recalc |= OB_RECALC_OB;
		}
	}

	/* all recalc flags get flushed to all layers, so a layer flip later on works fine */
	DAG_scene_flush_update(t->scene, -1, 0);

	/* and we store them temporal in base (only used for transform code) */
	/* this because after doing updates, the object->recalc is cleared */
	for (base= scene->base.first; base; base= base->next) {
		if(base->object->recalc & OB_RECALC_OB)
			base->flag |= BA_HAS_RECALC_OB;
		if(base->object->recalc & OB_RECALC_DATA)
			base->flag |= BA_HAS_RECALC_DATA;
	}
}

static int mark_children(Object *ob)
{
	if (ob->flag & (SELECT|BA_TRANSFORM_CHILD))
		return 1;

	if (ob->parent)
	{
		if (mark_children(ob->parent))
		{
			ob->flag |= BA_TRANSFORM_CHILD;
			return 1;
		}
	}
	
	return 0;
}

static int count_proportional_objects(TransInfo *t)
{
	int total = 0;
	Scene *scene = t->scene;
	View3D *v3d = t->view;
	Base *base;

	/* rotations around local centers are allowed to propagate, so we take all objects */
	if (!((t->mode == TFM_ROTATION || t->mode == TFM_TRACKBALL)  && t->around == V3D_LOCAL))
	{
		/* mark all parents */
		for (base= scene->base.first; base; base= base->next) {
			if(TESTBASELIB_BGMODE(v3d, scene, base)) {
				Object *parent = base->object->parent;
	
				/* flag all parents */
				while(parent) {
					parent->flag |= BA_TRANSFORM_PARENT;
					parent = parent->parent;
				}
			}
		}

		/* mark all children */
		for (base= scene->base.first; base; base= base->next) {
			/* all base not already selected or marked that is editable */
			if ((base->object->flag & (SELECT|BA_TRANSFORM_CHILD|BA_TRANSFORM_PARENT)) == 0 && BASE_EDITABLE_BGMODE(v3d, scene, base))
			{
				mark_children(base->object);
			}
		}
	}
	
	for (base= scene->base.first; base; base= base->next) {
		Object *ob= base->object;

		/* if base is not selected, not a parent of selection or not a child of selection and it is editable */
		if ((ob->flag & (SELECT|BA_TRANSFORM_CHILD|BA_TRANSFORM_PARENT)) == 0 && BASE_EDITABLE_BGMODE(v3d, scene, base))
		{

			/* used for flush, depgraph will change recalcs if needed :) */
			ob->recalc |= OB_RECALC_OB;

			total += 1;
		}
	}
	

	/* all recalc flags get flushed to all layers, so a layer flip later on works fine */
	DAG_scene_flush_update(t->scene, -1, 0);

	/* and we store them temporal in base (only used for transform code) */
	/* this because after doing updates, the object->recalc is cleared */
	for (base= scene->base.first; base; base= base->next) {
		if(base->object->recalc & OB_RECALC_OB)
			base->flag |= BA_HAS_RECALC_OB;
		if(base->object->recalc & OB_RECALC_DATA)
			base->flag |= BA_HAS_RECALC_DATA;
	}

	return total;
}

static void clear_trans_object_base_flags(TransInfo *t)
{
	Scene *sce = t->scene;
	Base *base;

	for (base= sce->base.first; base; base = base->next)
	{
		if(base->flag & BA_WAS_SEL)
			base->flag |= SELECT;

		base->flag &= ~(BA_WAS_SEL|BA_HAS_RECALC_OB|BA_HAS_RECALC_DATA|BA_DO_IPO|BA_TRANSFORM_CHILD|BA_TRANSFORM_PARENT);
	}
}

/* auto-keyframing feature - for objects
 * 	tmode: should be a transform mode
 */
// NOTE: context may not always be available, so must check before using it as it's a luxury for a few cases
void autokeyframe_ob_cb_func(bContext *C, Scene *scene, View3D *v3d, Object *ob, int tmode)
{
	ID *id= &ob->id;
	FCurve *fcu;
	
	// TODO: this should probably be done per channel instead...
	if (autokeyframe_cfra_can_key(scene, id)) {
		KeyingSet *active_ks = ANIM_scene_get_active_keyingset(scene);
		bCommonKeySrc cks;
		ListBase dsources = {&cks, &cks};
		float cfra= (float)CFRA; // xxx this will do for now
		short flag = 0;
		
		/* init common-key-source for use by KeyingSets */
		memset(&cks, 0, sizeof(bCommonKeySrc));
		cks.id= &ob->id;
		
		flag = ANIM_get_keyframing_flags(scene, 1);
		
		if (IS_AUTOKEY_FLAG(ONLYKEYINGSET) && (active_ks)) {
			/* only insert into active keyingset */
			modify_keyframes(scene, &dsources, NULL, active_ks, MODIFYKEY_MODE_INSERT, cfra);
		}
		else if (IS_AUTOKEY_FLAG(INSERTAVAIL)) {
			AnimData *adt= ob->adt;
			
			/* only key on available channels */
			if (adt && adt->action) {
				for (fcu= adt->action->curves.first; fcu; fcu= fcu->next) {
					fcu->flag &= ~FCURVE_SELECTED;
					insert_keyframe(id, adt->action, ((fcu->grp)?(fcu->grp->name):(NULL)), fcu->rna_path, fcu->array_index, cfra, flag);
				}
			}
		}
		else if (IS_AUTOKEY_FLAG(INSERTNEEDED)) {
			short doLoc=0, doRot=0, doScale=0;
			
			/* filter the conditions when this happens (assume that curarea->spacetype==SPACE_VIE3D) */
			if (tmode == TFM_TRANSLATION) {
				doLoc = 1;
			}
			else if (tmode == TFM_ROTATION) {
				if (v3d->around == V3D_ACTIVE) {
					if (ob != OBACT)
						doLoc = 1;
				}
				else if (v3d->around == V3D_CURSOR)
					doLoc = 1;
				
				if ((v3d->flag & V3D_ALIGN)==0)
					doRot = 1;
			}
			else if (tmode == TFM_RESIZE) {
				if (v3d->around == V3D_ACTIVE) {
					if (ob != OBACT)
						doLoc = 1;
				}
				else if (v3d->around == V3D_CURSOR)
					doLoc = 1;
				
				if ((v3d->flag & V3D_ALIGN)==0)
					doScale = 1;
			}
			
			/* insert keyframes for the affected sets of channels using the builtin KeyingSets found */
			if (doLoc) {
				KeyingSet *ks= ANIM_builtin_keyingset_get_named(NULL, "Location");
				modify_keyframes(scene, &dsources, NULL, ks, MODIFYKEY_MODE_INSERT, cfra);
			}
			if (doRot) {
				KeyingSet *ks= ANIM_builtin_keyingset_get_named(NULL, "Rotation");
				modify_keyframes(scene, &dsources, NULL, ks, MODIFYKEY_MODE_INSERT, cfra);
			}
			if (doScale) {
				KeyingSet *ks= ANIM_builtin_keyingset_get_named(NULL, "Scale");
				modify_keyframes(scene, &dsources, NULL, ks, MODIFYKEY_MODE_INSERT, cfra);
			}
		}
		/* insert keyframe in all (transform) channels */
		else {
			KeyingSet *ks= ANIM_builtin_keyingset_get_named(NULL, "LocRotScale");
			modify_keyframes(scene, &dsources, NULL, ks, MODIFYKEY_MODE_INSERT, cfra);
		}
	}
}

/* auto-keyframing feature - for poses/pose-channels
 * 	tmode: should be a transform mode
 *	targetless_ik: has targetless ik been done on any channels?
 */
// NOTE: context may not always be available, so must check before using it as it's a luxury for a few cases
void autokeyframe_pose_cb_func(bContext *C, Scene *scene, View3D *v3d, Object *ob, int tmode, short targetless_ik)
{
	ID *id= &ob->id;
	AnimData *adt= ob->adt;
	bAction	*act= (adt) ? adt->action : NULL;
	bPose	*pose= ob->pose;
	bPoseChannel *pchan;
	FCurve *fcu;
	
	// TODO: this should probably be done per channel instead...
	if (autokeyframe_cfra_can_key(scene, id)) {
		KeyingSet *active_ks = ANIM_scene_get_active_keyingset(scene);
		bCommonKeySrc cks;
		ListBase dsources = {&cks, &cks};
		float cfra= (float)CFRA;
		short flag= 0;
		
		/* init common-key-source for use by KeyingSets */
		memset(&cks, 0, sizeof(bCommonKeySrc));
		cks.id= &ob->id;
		
		/* flag is initialised from UserPref keyframing settings
		 *	- special exception for targetless IK - INSERTKEY_MATRIX keyframes should get
		 * 	  visual keyframes even if flag not set, as it's not that useful otherwise
		 *	  (for quick animation recording)
		 */
		flag = ANIM_get_keyframing_flags(scene, 1);
		
		if (targetless_ik) 
			flag |= INSERTKEY_MATRIX;
		
		for (pchan=pose->chanbase.first; pchan; pchan=pchan->next) {
			if (pchan->bone->flag & BONE_TRANSFORM) {
				/* clear any 'unkeyed' flag it may have */
				pchan->bone->flag &= ~BONE_UNKEYED;
				
				/* only insert into active keyingset? */
				if (IS_AUTOKEY_FLAG(ONLYKEYINGSET) && (active_ks)) {
					/* init cks for this PoseChannel, then use the relative KeyingSets to keyframe it */
					cks.pchan= pchan;
					modify_keyframes(scene, &dsources, NULL, active_ks, MODIFYKEY_MODE_INSERT, cfra);
				}
				/* only insert into available channels? */
				else if (IS_AUTOKEY_FLAG(INSERTAVAIL)) {
					if (act) {
						for (fcu= act->curves.first; fcu; fcu= fcu->next) {
							/* only insert keyframes for this F-Curve if it affects the current bone */
							if (strstr(fcu->rna_path, "bones")) {
								char *pchanName= BLI_getQuotedStr(fcu->rna_path, "bones[");
								
								/* only if bone name matches too... 
								 * NOTE: this will do constraints too, but those are ok to do here too?
								 */
								if (pchanName && strcmp(pchanName, pchan->name) == 0) 
									insert_keyframe(id, act, ((fcu->grp)?(fcu->grp->name):(NULL)), fcu->rna_path, fcu->array_index, cfra, flag);
									
								if (pchanName) MEM_freeN(pchanName);
							}
						}
					}
				}
				/* only insert keyframe if needed? */
				else if (IS_AUTOKEY_FLAG(INSERTNEEDED)) {
					short doLoc=0, doRot=0, doScale=0;
					
					/* filter the conditions when this happens (assume that curarea->spacetype==SPACE_VIE3D) */
					if (tmode == TFM_TRANSLATION) {
						if (targetless_ik)
							doRot= 1;
						else
							doLoc = 1;
					}
					else if (tmode == TFM_ROTATION) {
						if (ELEM(v3d->around, V3D_CURSOR, V3D_ACTIVE))
							doLoc = 1;
							
						if ((v3d->flag & V3D_ALIGN)==0)
							doRot = 1;
					}
					else if (tmode == TFM_RESIZE) {
						if (ELEM(v3d->around, V3D_CURSOR, V3D_ACTIVE))
							doLoc = 1;
							
						if ((v3d->flag & V3D_ALIGN)==0)
							doScale = 1;
					}
					
					if (doLoc) {
						KeyingSet *ks= ANIM_builtin_keyingset_get_named(NULL, "Location");
						
						/* init cks for this PoseChannel, then use the relative KeyingSets to keyframe it */
						cks.pchan= pchan;
						modify_keyframes(scene, &dsources, NULL, ks, MODIFYKEY_MODE_INSERT, cfra);
					}
					if (doRot) {
						KeyingSet *ks= ANIM_builtin_keyingset_get_named(NULL, "Rotation");
						
						/* init cks for this PoseChannel, then use the relative KeyingSets to keyframe it */
						cks.pchan= pchan;
						modify_keyframes(scene, &dsources, NULL, ks, MODIFYKEY_MODE_INSERT, cfra);
					}
					if (doScale) {
						KeyingSet *ks= ANIM_builtin_keyingset_get_named(NULL, "Scale");
						
						/* init cks for this PoseChannel, then use the relative KeyingSets to keyframe it */
						cks.pchan= pchan;
						modify_keyframes(scene, &dsources, NULL, ks, MODIFYKEY_MODE_INSERT, cfra);
					}
				}
				/* insert keyframe in all (transform) channels */
				else {
					KeyingSet *ks= ANIM_builtin_keyingset_get_named(NULL, "LocRotScale");
					
					/* init cks for this PoseChannel, then use the relative KeyingSets to keyframe it */
					cks.pchan= pchan;
					modify_keyframes(scene, &dsources, NULL, ks, MODIFYKEY_MODE_INSERT, cfra);
				}
			}
		}
		
		/* do the bone paths 
		 * NOTE: only do this when there is context info
		 */
		if (C && (ob->pose->avs.path_type == MOTIONPATH_TYPE_ACFRA)) {
			//ED_pose_clear_paths(C, ob); // XXX for now, don't need to clear
			ED_pose_recalculate_paths(C, scene, ob);
		}
	}
	else {
		/* tag channels that should have unkeyed data */
		for (pchan=pose->chanbase.first; pchan; pchan=pchan->next) {
			if (pchan->bone->flag & BONE_TRANSFORM) {
				/* tag this channel */
				pchan->bone->flag |= BONE_UNKEYED;
			}
		}
	}
}


/* inserting keys, pointcache, redraw events... */
/* 
 * note: sequencer freeing has its own function now because of a conflict with transform's order of freeing (campbell)
 * 		 Order changed, the sequencer stuff should go back in here
 * */
void special_aftertrans_update(bContext *C, TransInfo *t)
{
	Object *ob;
//	short redrawipo=0, resetslowpar=1;
	int cancelled= (t->state == TRANS_CANCEL);
	short duplicate= (t->undostr && strstr(t->undostr, "Duplicate")) ? 1 : 0; /* see bugreport #21229 for reasons for this data */
	
	/* early out when nothing happened */
	if (t->total == 0 || t->mode == TFM_DUMMY)
		return;
	
	if (t->spacetype==SPACE_VIEW3D) {
		if (t->obedit) {
			if (cancelled==0) {
				EDBM_automerge(t->scene, t->obedit, 1);
			}
		}
	}
	
	if (t->spacetype == SPACE_SEQ) {
		/* freeSeqData in transform_conversions.c does this
		 * keep here so the else at the end wont run... */
	}
	else if (t->spacetype == SPACE_NODE) {
		/* pass */
	}
	else if (t->spacetype == SPACE_ACTION) {
		SpaceAction *saction= (SpaceAction *)t->sa->spacedata.first;
		bAnimContext ac;
		
		/* initialise relevant anim-context 'context' data */
		if (ANIM_animdata_get_context(C, &ac) == 0)
			return;
			
		ob = ac.obact;
		
		if (ELEM(ac.datatype, ANIMCONT_DOPESHEET, ANIMCONT_SHAPEKEY)) {
			ListBase anim_data = {NULL, NULL};
			bAnimListElem *ale;
			short filter= (ANIMFILTER_VISIBLE | ANIMFILTER_FOREDIT | ANIMFILTER_CURVESONLY);
			
			/* get channels to work on */
			ANIM_animdata_filter(&ac, &anim_data, filter, ac.data, ac.datatype);
			
			/* these should all be F-Curves */
			for (ale= anim_data.first; ale; ale= ale->next) {
				AnimData *adt= ANIM_nla_mapping_get(&ac, ale);
				FCurve *fcu= (FCurve *)ale->key_data;
				
				if ( (saction->flag & SACTION_NOTRANSKEYCULL)==0 &&
				     ((cancelled == 0) || (duplicate)) )
				{
					if (adt) {
						ANIM_nla_mapping_apply_fcurve(adt, fcu, 0, 1);
						posttrans_fcurve_clean(fcu);
						ANIM_nla_mapping_apply_fcurve(adt, fcu, 1, 1);
					}
					else
						posttrans_fcurve_clean(fcu);
				}
			}
			
			/* free temp memory */
			BLI_freelistN(&anim_data);
		}
		else if (ac.datatype == ANIMCONT_ACTION) { // TODO: just integrate into the above...
			/* Depending on the lock status, draw necessary views */
			// fixme... some of this stuff is not good
			if (ob) {
				if (ob->pose || ob_get_key(ob))
					DAG_id_flush_update(&ob->id, OB_RECALC);
				else
					DAG_id_flush_update(&ob->id, OB_RECALC_OB);
			}
			
			/* Do curve cleanups? */
			if ( (saction->flag & SACTION_NOTRANSKEYCULL)==0 &&
			     ((cancelled == 0) || (duplicate)) )
			{
				posttrans_action_clean(&ac, (bAction *)ac.data);
			}
		}
#if 0 // XXX future of this is still not clear
		else if (ac.datatype == ANIMCONT_GPENCIL) {
			/* remove duplicate frames and also make sure points are in order! */
			if ((cancelled == 0) || (duplicate))
			{
				bScreen *sc= (bScreen *)ac.data;
				ScrArea *sa;
				
				/* BAD... we need to loop over all screen areas for current screen...
				 * 	- sync this with actdata_filter_gpencil() in editaction.c
				 */
				for (sa= sc->areabase.first; sa; sa= sa->next) {
					bGPdata *gpd= gpencil_data_get_active(sa);
					
					if (gpd)
						posttrans_gpd_clean(gpd);
				}
			}
		}
#endif // XXX future of this is still not clear
		
		/* make sure all F-Curves are set correctly */
		ANIM_editkeyframes_refresh(&ac);
		
		/* clear flag that was set for time-slide drawing */
		saction->flag &= ~SACTION_MOVING;
	}
	else if (t->spacetype == SPACE_IPO) {
		SpaceIpo *sipo= (SpaceIpo *)t->sa->spacedata.first;
		bAnimContext ac;
		
		/* initialise relevant anim-context 'context' data */
		if (ANIM_animdata_get_context(C, &ac) == 0)
			return;
		
		if (ac.datatype)
		{
			ListBase anim_data = {NULL, NULL};
			bAnimListElem *ale;
			short filter= (ANIMFILTER_VISIBLE | ANIMFILTER_FOREDIT | ANIMFILTER_CURVESONLY | ANIMFILTER_CURVEVISIBLE);
			
			/* get channels to work on */
			ANIM_animdata_filter(&ac, &anim_data, filter, ac.data, ac.datatype);
			
			for (ale= anim_data.first; ale; ale= ale->next) {
				AnimData *adt= ANIM_nla_mapping_get(&ac, ale);
				FCurve *fcu= (FCurve *)ale->key_data;
				
				if ( (sipo->flag & SIPO_NOTRANSKEYCULL)==0 &&
				     ((cancelled == 0) || (duplicate)) )
				{
					if (adt) {
						ANIM_nla_mapping_apply_fcurve(adt, fcu, 0, 1);
						posttrans_fcurve_clean(fcu);
						ANIM_nla_mapping_apply_fcurve(adt, fcu, 1, 1);
					}
					else
						posttrans_fcurve_clean(fcu);
				}
			}
			
			/* free temp memory */
			BLI_freelistN(&anim_data);
		}
		
		/* make sure all F-Curves are set correctly */
		ANIM_editkeyframes_refresh(&ac);
	}
	else if (t->spacetype == SPACE_NLA) {
		bAnimContext ac;
		
		/* initialise relevant anim-context 'context' data */
		if (ANIM_animdata_get_context(C, &ac) == 0)
			return;
			
		if (ac.datatype)
		{
			ListBase anim_data = {NULL, NULL};
			bAnimListElem *ale;
			short filter= (ANIMFILTER_VISIBLE | ANIMFILTER_FOREDIT | ANIMFILTER_NLATRACKS);
			
			/* get channels to work on */
			ANIM_animdata_filter(&ac, &anim_data, filter, ac.data, ac.datatype);
			
			for (ale= anim_data.first; ale; ale= ale->next) {
				NlaTrack *nlt= (NlaTrack *)ale->data;
				
				/* make sure strips are in order again */
				BKE_nlatrack_sort_strips(nlt);
				
				/* remove the temp metas */
				BKE_nlastrips_clear_metas(&nlt->strips, 0, 1);
			}
			
			/* free temp memory */
			BLI_freelistN(&anim_data);
			
			/* perform after-transfrom validation */
			ED_nla_postop_refresh(&ac);
		}
	}
	else if (t->obedit) {
		if (t->obedit->type == OB_MESH)
		{
			BMEditMesh *em = ((Mesh *)t->obedit->data)->edit_btmesh;
			/* table needs to be created for each edit command, since vertices can move etc */
			mesh_octree_table(t->obedit, em, NULL, 'e');
		}
	}
	else if ((t->flag & T_POSE) && (t->poseobj)) {
		bArmature *arm;
		bPose	*pose;
		bPoseChannel *pchan;
		short targetless_ik= 0;

		ob= t->poseobj;
		arm= ob->data;
		pose= ob->pose;

		/* if target-less IK grabbing, we calculate the pchan transforms and clear flag */
		if (!cancelled && t->mode==TFM_TRANSLATION)
			targetless_ik= apply_targetless_ik(ob);
		else {
			/* not forget to clear the auto flag */
			for (pchan=ob->pose->chanbase.first; pchan; pchan=pchan->next) {
				bKinematicConstraint *data= has_targetless_ik(pchan);
				if(data) data->flag &= ~CONSTRAINT_IK_AUTO;
			}
		}

		if (t->mode==TFM_TRANSLATION)
			pose_grab_with_ik_clear(ob);

		/* automatic inserting of keys and unkeyed tagging - only if transform wasn't cancelled (or TFM_DUMMY) */
		if (!cancelled && (t->mode != TFM_DUMMY)) {
			autokeyframe_pose_cb_func(C, t->scene, (View3D *)t->view, ob, t->mode, targetless_ik);
			DAG_id_flush_update(&ob->id, OB_RECALC_DATA);
		}
		else if (arm->flag & ARM_DELAYDEFORM) {
			/* old optimize trick... this enforces to bypass the depgraph */
			DAG_id_flush_update(&ob->id, OB_RECALC_DATA);
			ob->recalc= 0;	// is set on OK position already by recalcData()
		}
		else
			DAG_id_flush_update(&ob->id, OB_RECALC_DATA);

	}
	else if(t->scene->basact && (ob = t->scene->basact->object) && (ob->mode & OB_MODE_PARTICLE_EDIT) && PE_get_current(t->scene, ob)) {
		;
	}
	else { /* Objects */
		int i, recalcObPaths=0;

		for (i = 0; i < t->total; i++) {
			TransData *td = t->data + i;
			Object *ob = td->ob;
				ListBase pidlist;
				PTCacheID *pid;
			
			if (td->flag & TD_NOACTION)
				break;
			
			if (td->flag & TD_SKIP)
				continue;

				/* flag object caches as outdated */
				BKE_ptcache_ids_from_object(&pidlist, ob);
				for(pid=pidlist.first; pid; pid=pid->next) {
					if(pid->type != PTCACHE_TYPE_PARTICLES) /* particles don't need reset on geometry change */
						pid->cache->flag |= PTCACHE_OUTDATED;
				}
				BLI_freelistN(&pidlist);

				/* pointcache refresh */
			if (BKE_ptcache_object_reset(t->scene, ob, PTCACHE_RESET_OUTDATED))
					ob->recalc |= OB_RECALC_DATA;

				/* Needed for proper updating of "quick cached" dynamics. */
				/* Creates troubles for moving animated objects without */
				/* autokey though, probably needed is an anim sys override? */
				/* Please remove if some other solution is found. -jahka */
				DAG_id_flush_update(&ob->id, OB_RECALC_OB);

			/* Set autokey if necessary */
			if (!cancelled) {
				autokeyframe_ob_cb_func(C, t->scene, (View3D *)t->view, ob, t->mode);
				
				if (ob->avs.path_type == MOTIONPATH_TYPE_ACFRA)
					recalcObPaths= 1;
			}
		}
		
		/* recalculate motion paths for objects (if necessary) 
		 * NOTE: only do this when there is context info
		 */
		if (C && recalcObPaths) {
			//ED_objects_clear_paths(C); // XXX for now, don't need to clear
			ED_objects_recalculate_paths(C, t->scene);
		}
	}

	clear_trans_object_base_flags(t);

	if(t->spacetype == SPACE_VIEW3D)
	{
		View3D *v3d = t->view;

		/* restore manipulator */
		if (t->flag & T_MODAL) {
			v3d->twtype = t->twtype;
		}
	}


#if 0 // TRANSFORM_FIX_ME
	if(resetslowpar)
		reset_slowparents();

	/* note; should actually only be done for all objects when a lamp is moved... (ton) */
	if(t->spacetype==SPACE_VIEW3D && G.vd->drawtype == OB_SHADED)
		reshadeall_displist();
#endif
}

static void createTransObject(struct bContext *C, TransInfo *t)
{
	TransData *td = NULL;
	TransDataExtension *tx;
	int propmode = t->flag & T_PROP_EDIT;

	set_trans_object_base_flags(C, t);

	/* count */
	t->total= CTX_DATA_COUNT(C, selected_objects);
	
	if(!t->total) {
		/* clear here, main transform function escapes too */
		clear_trans_object_base_flags(t);
		return;
	}
	
	if (propmode)
	{
		t->total += count_proportional_objects(t);
	}

	td = t->data = MEM_callocN(t->total*sizeof(TransData), "TransOb");
	tx = t->ext = MEM_callocN(t->total*sizeof(TransDataExtension), "TransObExtension");

	CTX_DATA_BEGIN(C, Base*, base, selected_bases)
	{
		Object *ob= base->object;
		
		td->flag = TD_SELECTED;
		td->protectflag= ob->protectflag;
		td->ext = tx;
		td->rotOrder= ob->rotmode;
		
		if (base->flag & BA_TRANSFORM_CHILD)
		{
			td->flag |= TD_NOCENTER;
			td->flag |= TD_NO_LOC;
		}
		
		/* select linked objects, but skip them later */
		if (ob->id.lib != 0) {
			td->flag |= TD_SKIP;
		}
		
		ObjectToTransData(C, t, td, ob);
		td->val = NULL;
		td++;
		tx++;
	}
	CTX_DATA_END;
	
	if (propmode)
	{
		Scene *scene = t->scene;
		View3D *v3d = t->view;
		Base *base;

		for (base= scene->base.first; base; base= base->next) {
			Object *ob= base->object;

			/* if base is not selected, not a parent of selection or not a child of selection and it is editable */
			if ((ob->flag & (SELECT|BA_TRANSFORM_CHILD|BA_TRANSFORM_PARENT)) == 0 && BASE_EDITABLE_BGMODE(v3d, scene, base))
			{
				td->protectflag= ob->protectflag;
				td->ext = tx;
				td->rotOrder= ob->rotmode;
				
				ObjectToTransData(C, t, td, ob);
				td->val = NULL;
				td++;
				tx++;
			}
		}
	}
}

/* transcribe given node into TransData2D for Transforming */
static void NodeToTransData(TransData *td, TransData2D *td2d, bNode *node)
// static void NodeToTransData(bContext *C, TransInfo *t, TransData2D *td, bNode *node)
{
	td2d->loc[0] = node->locx; /* hold original location */
	td2d->loc[1] = node->locy;
	td2d->loc[2] = 0.0f;
	td2d->loc2d = &node->locx; /* current location */

	td->flag = 0;
	td->loc = td2d->loc;
	VECCOPY(td->center, td->loc);
	VECCOPY(td->iloc, td->loc);

	memset(td->axismtx, 0, sizeof(td->axismtx));
	td->axismtx[2][2] = 1.0f;

	td->ext= NULL; td->val= NULL;

	td->flag |= TD_SELECTED;
	td->dist= 0.0;

	unit_m3(td->mtx);
	unit_m3(td->smtx);
}

void createTransNodeData(bContext *C, TransInfo *t)
{
	TransData *td;
	TransData2D *td2d;

	t->total= CTX_DATA_COUNT(C, selected_nodes);

	td = t->data = MEM_callocN(t->total*sizeof(TransData), "TransNode TransData");
	td2d = t->data2d = MEM_callocN(t->total*sizeof(TransData2D), "TransNode TransData2D");

	CTX_DATA_BEGIN(C, bNode *, selnode, selected_nodes)
		NodeToTransData(td++, td2d++, selnode);
	CTX_DATA_END
}

void createTransData(bContext *C, TransInfo *t)
{
	Scene *scene = CTX_data_scene(C);
	Object *ob = OBACT;

	if (t->options & CTX_TEXTURE) {
		t->flag |= T_TEXTURE;
		createTransTexspace(C, t);
	}
	else if (t->options & CTX_EDGE) {
		t->ext = NULL;
		t->flag |= T_EDIT;
		createTransEdge(C, t);
		if(t->data && t->flag & T_PROP_EDIT) {
			sort_trans_data(t);	// makes selected become first in array
			set_prop_dist(t, 1);
			sort_trans_data_dist(t);
		}
	}
	else if (t->options == CTX_BMESH) {
		// TRANSFORM_FIX_ME
		//createTransBMeshVerts(t, G.editBMesh->bm, G.editBMesh->td);
	}
	else if (t->spacetype == SPACE_IMAGE) {
		t->flag |= T_POINTS|T_2D_EDIT;
		createTransUVs(C, t);
		if(t->data && (t->flag & T_PROP_EDIT)) {
			sort_trans_data(t);	// makes selected become first in array
			set_prop_dist(t, 1);
			sort_trans_data_dist(t);
		}
	}
	else if (t->spacetype == SPACE_ACTION) {
		t->flag |= T_POINTS|T_2D_EDIT;
		createTransActionData(C, t);
	}
	else if (t->spacetype == SPACE_NLA) {
		t->flag |= T_POINTS|T_2D_EDIT;
		createTransNlaData(C, t);
	}
	else if (t->spacetype == SPACE_SEQ) {
		t->flag |= T_POINTS|T_2D_EDIT;
		t->num.flag |= NUM_NO_FRACTION; /* sequencer has no use for floating point transformations */
		createTransSeqData(C, t);
	}
	else if (t->spacetype == SPACE_IPO) {
		t->flag |= T_POINTS|T_2D_EDIT;
		createTransGraphEditData(C, t);
#if 0
		if (t->data && (t->flag & T_PROP_EDIT)) {
			sort_trans_data(t);	// makes selected become first in array
			set_prop_dist(t, 1);
			sort_trans_data_dist(t);
		}
#endif
	}
	else if(t->spacetype == SPACE_NODE) {
		t->flag |= T_2D_EDIT|T_POINTS;
		createTransNodeData(C, t);
		if (t->data && (t->flag & T_PROP_EDIT)) {
			sort_trans_data(t);	// makes selected become first in array
			set_prop_dist(t, 1);
			sort_trans_data_dist(t);
		}
	}
	else if (t->obedit) {
		t->ext = NULL;
		if (t->obedit->type == OB_MESH) {
			createTransEditVerts(C, t);
   		}
		else if ELEM(t->obedit->type, OB_CURVE, OB_SURF) {
			createTransCurveVerts(C, t);
		}
		else if (t->obedit->type==OB_LATTICE) {
			createTransLatticeVerts(C, t);
		}
		else if (t->obedit->type==OB_MBALL) {
			createTransMBallVerts(C, t);
		}
		else if (t->obedit->type==OB_ARMATURE) {
			t->flag &= ~T_PROP_EDIT;
			createTransArmatureVerts(C, t);
  		}
		else {
			printf("edit type not implemented!\n");
		}

		t->flag |= T_EDIT|T_POINTS;

		if(t->data && t->flag & T_PROP_EDIT) {
			if (ELEM(t->obedit->type, OB_CURVE, OB_MESH)) {
				sort_trans_data(t);	// makes selected become first in array
				set_prop_dist(t, 0);
				sort_trans_data_dist(t);
			}
			else {
				sort_trans_data(t);	// makes selected become first in array
				set_prop_dist(t, 1);
				sort_trans_data_dist(t);
			}
		}

		/* exception... hackish, we want bonesize to use bone orientation matrix (ton) */
		if(t->mode==TFM_BONESIZE) {
			t->flag &= ~(T_EDIT|T_POINTS);
			t->flag |= T_POSE;
			t->poseobj = ob;	/* <- tsk tsk, this is going to give issues one day */
		}
	}
	else if (ob && (ob->mode & OB_MODE_POSE)) {
		// XXX this is currently limited to active armature only...
		// XXX active-layer checking isn't done as that should probably be checked through context instead
		createTransPose(C, t, ob);
	}
	else if (ob && (ob->mode & OB_MODE_WEIGHT_PAINT)) {
		/* exception, we look for the one selected armature */
		CTX_DATA_BEGIN(C, Object*, ob_armature, selected_objects)
		{
			if(ob_armature->type==OB_ARMATURE)
			{
				if((ob_armature->mode & OB_MODE_POSE) && ob_armature == modifiers_isDeformedByArmature(ob))
				{
					createTransPose(C, t, ob_armature);
					break;
				}
			}
		}
		CTX_DATA_END;
	}
	else if (ob && (ob->mode & OB_MODE_PARTICLE_EDIT) 
		&& PE_start_edit(PE_get_current(scene, ob))) {
		createTransParticleVerts(C, t);
		t->flag |= T_POINTS;

		if(t->data && t->flag & T_PROP_EDIT) {
			sort_trans_data(t);	// makes selected become first in array
			set_prop_dist(t, 1);
			sort_trans_data_dist(t);
		}
	}
	else {
		createTransObject(C, t);
		t->flag |= T_OBJECT;

		if(t->data && t->flag & T_PROP_EDIT) {
			// selected objects are already first, no need to presort
			set_prop_dist(t, 1);
			sort_trans_data_dist(t);
		}

		if (t->ar->regiontype == RGN_TYPE_WINDOW)
		{
			View3D *v3d = t->view;
			RegionView3D *rv3d = CTX_wm_region_view3d(C);
			if(rv3d && (t->flag & T_OBJECT) && v3d->camera == OBACT && rv3d->persp==RV3D_CAMOB)
			{
				t->flag |= T_CAMERA;
			}
		}
	}

// TRANSFORM_FIX_ME
//	/* temporal...? */
//	t->scene->recalc |= SCE_PRV_CHANGED;	/* test for 3d preview */
}



<|MERGE_RESOLUTION|>--- conflicted
+++ resolved
@@ -2150,21 +2150,15 @@
 {
 	ToolSettings *ts = CTX_data_tool_settings(C);
 	TransData *tob = NULL;
-<<<<<<< HEAD
 	BMEditMesh *em = ((Mesh *)t->obedit->data)->edit_btmesh;
 	BMesh *bm = em->bm;
 	BMVert *eve;
 	BMVert **nears = NULL;
 	BMIter iter;
 	BMVert *eve_act = NULL;
-	float *vectors = NULL, *mappedcos = NULL, *quats= NULL;
-=======
-	EditMesh *em = ((Mesh *)t->obedit->data)->edit_mesh;
-	EditVert *eve;
-	EditVert *eve_act = NULL;
 	float *mappedcos = NULL, *quats= NULL;
->>>>>>> 790d6ca2
 	float mtx[3][3], smtx[3][3], (*defmats)[3][3] = NULL, (*defcos)[3] = NULL;
+	float *vectors=NULL;
 	int count=0, countsel=0, a, totleft, *selstate = NULL;
 	BLI_array_declare(selstate);
 	int propmode = t->flag & T_PROP_EDIT;
@@ -2182,23 +2176,15 @@
 	}
 
 	// transform now requires awareness for select mode, so we tag the f1 flags in verts
-<<<<<<< HEAD
-	if(ts->selectmode & SCE_SELECT_VERTEX) {
+	if(selectmode & SCE_SELECT_VERTEX) {
 		BM_ITER(eve, &iter, bm, BM_VERTS_OF_MESH, NULL) {
 			if(!BM_TestHFlag(eve, BM_HIDDEN) && BM_TestHFlag(eve, BM_SELECT))
 				BMINDEX_SET(eve, SELECT);
-=======
-	if(selectmode & SCE_SELECT_VERTEX) {
-		for(eve= em->verts.first; eve; eve= eve->next) {
-			if(eve->h==0 && (eve->f & SELECT))
-				eve->f1= SELECT;
->>>>>>> 790d6ca2
 			else
 				BMINDEX_SET(eve, 0);
 		}
 	}
-<<<<<<< HEAD
-	else if(ts->selectmode & SCE_SELECT_EDGE) {
+	else if(selectmode & SCE_SELECT_EDGE) {
 		BMEdge *eed;
 
 		eve = BMIter_New(&iter, bm, BM_VERTS_OF_MESH, NULL);
@@ -2208,14 +2194,6 @@
 		for( ; eed; eed=BMIter_Step(&iter)) {
 			if(!BM_TestHFlag(eed, BM_HIDDEN) && BM_TestHFlag(eed, BM_SELECT))
 				BMINDEX_SET(eed->v1, SELECT), BMINDEX_SET(eed->v2, SELECT);
-=======
-	else if(selectmode & SCE_SELECT_EDGE) {
-		EditEdge *eed;
-		for(eve= em->verts.first; eve; eve= eve->next) eve->f1= 0;
-		for(eed= em->edges.first; eed; eed= eed->next) {
-			if(eed->h==0 && (eed->f & SELECT))
-				eed->v1->f1= eed->v2->f1= SELECT;
->>>>>>> 790d6ca2
 		}
 	}
 	else {
@@ -2265,7 +2243,6 @@
 	}
 
 
-<<<<<<< HEAD
 	if(propmode) {
 		t->total = count;
 
@@ -2273,9 +2250,6 @@
 		vectors = (float *)MEM_mallocN(t->total * 3 * sizeof(float), "scratch vectors");
 		nears = (BMVert**)MEM_mallocN(t->total * sizeof(BMVert*), "scratch nears");
 	}
-=======
-	if(propmode) t->total = count;
->>>>>>> 790d6ca2
 	else t->total = countsel;
 
 	tob= t->data= MEM_callocN(t->total*sizeof(TransData), "TransObData(Mesh EditMode)");
@@ -2283,11 +2257,7 @@
 	copy_m3_m4(mtx, t->obedit->obmat);
 	invert_m3_m3(smtx, mtx);
 
-<<<<<<< HEAD
 	//BMESH_TODO if(propmode) editmesh_set_connectivity_distance(em, t->total, vectors, nears);
-=======
-	if(propmode) editmesh_set_connectivity_distance(em, mtx);
->>>>>>> 790d6ca2
 
 	/* detect CrazySpace [tm] */
 	if(propmode==0) {
@@ -2295,11 +2265,8 @@
 			if(modifiers_isCorrectableDeformed(t->scene, t->obedit)) {
 				/* check if we can use deform matrices for modifier from the
 				   start up to stack, they are more accurate than quats */
-<<<<<<< HEAD
-				totleft= editbmesh_get_first_deform_matrices(t->obedit, em, &defmats, &defcos);
-=======
-				totleft= editmesh_get_first_deform_matrices(t->scene, t->obedit, em, &defmats, &defcos);
->>>>>>> 790d6ca2
+
+				totleft= editbmesh_get_first_deform_matrices(t->scene, t->obedit, em, &defmats, &defcos);
 
 				/* if we still have more modifiers, also do crazyspace
 				   correction with quats, relative to the coordinates after
@@ -2390,21 +2357,14 @@
 				}
 
 				/* Mirror? */
-<<<<<<< HEAD
 
 				//BMESH_TODO
 				//if( (mirror>0 && tob->iloc[0]>0.0f) || (mirror<0 && tob->iloc[0]<0.0f)) {
-				//	EditVert *vmir= editmesh_get_x_mirror_vert(t->obedit, em, tob->iloc);	/* initializes octree on first call */
-				//	if(vmir != eve) tob->extra = vmir;
+				//	BMVert *vmir= editmesh_get_x_mirror_vert(t->obedit, em, eve, tob->iloc, a);	/* initializes octree on first call */
+				//	if(vmir != eve) {
+				//		tob->extra = vmir;
+				//	}
 				//}
-=======
-				if( (mirror>0 && tob->iloc[0]>0.0f) || (mirror<0 && tob->iloc[0]<0.0f)) {
-					EditVert *vmir= editmesh_get_x_mirror_vert(t->obedit, em, eve, tob->iloc, a);	/* initializes octree on first call */
-					if(vmir != eve) {
-						tob->extra = vmir;
-					}
-				}
->>>>>>> 790d6ca2
 				tob++;
 			}
 		}
@@ -2422,14 +2382,7 @@
 		}
 	}
 	
-<<<<<<< HEAD
-	if (propmode) {
-		MEM_freeN(vectors);
-		MEM_freeN(nears);
-	}
-
-=======
->>>>>>> 790d6ca2
+
 	/* crazy space free */
 	if(quats)
 		MEM_freeN(quats);
