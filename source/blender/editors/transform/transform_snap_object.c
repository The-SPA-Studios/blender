--- conflicted
+++ resolved
@@ -140,44 +140,6 @@
 * \{ */
 
 
-<<<<<<< HEAD
-#define ITER_SNAP_OBJECTS(use_obedit, ob, obmat, sctx, snap_select, obedit, CODE) \
-	Base *base_act = sctx->scene_layer->basact;\
-	/* Need an exception for particle edit because the base is flagged with BA_HAS_RECALC_DATA\
-	 * which makes the loop skip it, even the derived mesh will never change\
-	 *\
-	 * To solve that problem, we do it first as an exception.\
-	 * */\
-	if (base_act && base_act->object && base_act->object->mode & OB_MODE_PARTICLE_EDIT) {\
-		use_obedit = false;\
-		ob = base_act->object;\
-		obmat = ob->obmat;\
-		CODE\
-	}\
-	for (Base *base = sctx->scene_layer->object_bases.first; base != NULL; base = base->next) {\
-		if ((BASE_VISIBLE_NEW(base)) && (base->flag_legacy & (BA_HAS_RECALC_OB | BA_HAS_RECALC_DATA)) == 0 &&\
-			!((snap_select == SNAP_NOT_SELECTED && ((base->flag & BASE_SELECTED) || (base->flag_legacy & BA_WAS_SEL))) ||\
-			  (snap_select == SNAP_NOT_ACTIVE && base == base_act)))\
-		{\
-			Object *ob_iter = base->object;\
-			if (ob_iter->transflag & OB_DUPLI) {\
-				DupliObject *dupli_ob;\
-				ListBase *lb = object_duplilist(sctx->bmain->eval_ctx, sctx->scene, ob_iter);\
-				for (dupli_ob = lb->first; dupli_ob; dupli_ob = dupli_ob->next) {\
-					use_obedit = obedit && dupli_ob->ob->data == obedit->data;;\
-					ob = use_obedit ? obedit : dupli_ob->ob;\
-					obmat = dupli_ob->mat;\
-					CODE\
-				}\
-				free_object_duplilist(lb);\
-			}\
-			use_obedit = obedit && ob_iter->data == obedit->data;\
-			ob = use_obedit ? obedit : ob_iter;\
-			obmat = ob->obmat;\
-			CODE\
-		}\
-	}\
-=======
 typedef void(*IterSnapObjsCallback)(SnapObjectContext *sctx, bool is_obedit, Object *ob, float obmat[4][4], void *data);
 
 /**
@@ -194,7 +156,7 @@
         IterSnapObjsCallback sob_callback,
         void *data)
 {
-	Base *base_act = sctx->scene->basact;
+	Base *base_act = sctx->scene_layer->basact;
 	/* Need an exception for particle edit because the base is flagged with BA_HAS_RECALC_DATA
 	 * which makes the loop skip it, even the derived mesh will never change
 	 *
@@ -204,10 +166,9 @@
 		sob_callback(sctx, false, base_act->object, base_act->object->obmat, data);
 	}
 
-	for (Base *base = sctx->scene->base.first; base != NULL; base = base->next) {
-		if ((BASE_VISIBLE_BGMODE(sctx->v3d_data.v3d, sctx->scene, base)) &&
-		    (base->flag & (BA_HAS_RECALC_OB | BA_HAS_RECALC_DATA)) == 0 &&
-			!((snap_select == SNAP_NOT_SELECTED && (base->flag & (SELECT | BA_WAS_SEL))) ||
+	for (Base *base = sctx->scene_layer->object_bases.first; base != NULL; base = base->next) {
+		if ((BASE_VISIBLE_NEW(base)) && (base->flag_legacy & (BA_HAS_RECALC_OB | BA_HAS_RECALC_DATA)) == 0 &&
+			!((snap_select == SNAP_NOT_SELECTED && ((base->flag & BASE_SELECTED) || (base->flag_legacy & BA_WAS_SEL))) ||
 			  (snap_select == SNAP_NOT_ACTIVE && base == base_act)))
 		{
 			bool use_obedit;
@@ -227,7 +188,6 @@
 		}
 	}
 }
->>>>>>> 08b59ab7
 
 
 /**
