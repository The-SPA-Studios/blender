/*
 * ***** BEGIN GPL LICENSE BLOCK *****
 *
 * This program is free software; you can redistribute it and/or
 * modify it under the terms of the GNU General Public License
 * as published by the Free Software Foundation; either version 2
 * of the License, or (at your option) any later version.
 *
 * This program is distributed in the hope that it will be useful,
 * but WITHOUT ANY WARRANTY; without even the implied warranty of
 * MERCHANTABILITY or FITNESS FOR A PARTICULAR PURPOSE.  See the
 * GNU General Public License for more details.
 *
 * You should have received a copy of the GNU General Public License
 * along with this program; if not, write to the Free Software Foundation,
 * Inc., 51 Franklin Street, Fifth Floor, Boston, MA 02110-1301, USA.
 *
 * The Original Code is Copyright (C) 2007 Blender Foundation.
 * All rights reserved.
 *
 *
 * Contributor(s): Blender Foundation
 *
 * ***** END GPL LICENSE BLOCK *****
 */

/** \file blender/windowmanager/intern/wm_draw.c
 *  \ingroup wm
 *
 * Handle OpenGL buffers for windowing, also paint cursor.
 */

#include <stdlib.h>
#include <string.h>

#include "DNA_listBase.h"
#include "DNA_object_types.h"
#include "DNA_camera_types.h"
#include "DNA_screen_types.h"
#include "DNA_windowmanager_types.h"
#include "DNA_userdef_types.h"
#include "DNA_view3d_types.h"

#include "MEM_guardedalloc.h"

#include "BLI_blenlib.h"
#include "BLI_utildefines.h"

#include "BIF_gl.h"

#include "BKE_context.h"
#include "BKE_image.h"
#include "BKE_screen.h"
#include "BKE_scene.h"
#include "BKE_workspace.h"

#include "GHOST_C-api.h"

#include "ED_node.h"
#include "ED_view3d.h"
#include "ED_screen.h"

#include "GPU_draw.h"
#include "GPU_extensions.h"
#include "GPU_framebuffer.h"
#include "GPU_immediate.h"
#include "GPU_matrix.h"
#include "GPU_texture.h"
#include "GPU_viewport.h"

#include "RE_engine.h"

#include "WM_api.h"
#include "WM_types.h"
#include "wm.h"
#include "wm_draw.h"
#include "wm_window.h"
#include "wm_event_system.h"

#ifdef WITH_OPENSUBDIV
#  include "BKE_subsurf.h"
#endif


/* ******************* paint cursor *************** */

static void wm_paintcursor_draw(bContext *C, ARegion *ar)
{
	wmWindowManager *wm = CTX_wm_manager(C);
<<<<<<< HEAD
	wmWindow *win = CTX_wm_window(C);
	bScreen *screen = WM_window_get_active_screen(win);
	wmPaintCursor *pc;

	if (ar->visible && ar == screen->active_region) {
		for (pc = wm->paintcursors.first; pc; pc = pc->next) {
			if (pc->poll == NULL || pc->poll(C)) {
				/* Prevent drawing outside region. */
				GLint scissor[4];
				glGetIntegerv(GL_SCISSOR_BOX, scissor);
				glScissor(ar->winrct.xmin,
				          ar->winrct.ymin,
				          BLI_rcti_size_x(&ar->winrct) + 1,
				          BLI_rcti_size_y(&ar->winrct) + 1);

				if (ELEM(win->grabcursor, GHOST_kGrabWrap, GHOST_kGrabHide)) {
					int x = 0, y = 0;
					wm_get_cursor_position(win, &x, &y);
					pc->draw(C, x, y, pc->customdata);
=======

	if (wm->paintcursors.first) {
		wmWindow *win = CTX_wm_window(C);
		bScreen *screen = win->screen;
		wmPaintCursor *pc;

		if (ar->swinid && screen->subwinactive == ar->swinid) {
			for (pc = wm->paintcursors.first; pc; pc = pc->next) {
				if (pc->poll == NULL || pc->poll(C)) {
					ARegion *ar_other = CTX_wm_region(C);
					if (ELEM(win->grabcursor, GHOST_kGrabWrap, GHOST_kGrabHide)) {
						int x = 0, y = 0;
						wm_get_cursor_position(win, &x, &y);
						pc->draw(C,
						         x - ar_other->winrct.xmin,
						         y - ar_other->winrct.ymin,
						         pc->customdata);
					}
					else {
						pc->draw(C,
						         win->eventstate->x - ar_other->winrct.xmin,
						         win->eventstate->y - ar_other->winrct.ymin,
						         pc->customdata);
					}
>>>>>>> 863e395a
				}
				else {
					pc->draw(C, win->eventstate->x, win->eventstate->y, pc->customdata);
				}

				glScissor(scissor[0], scissor[1], scissor[2], scissor[3]);
			}
		}
	}
}


static bool wm_draw_region_stereo_set(ScrArea *sa, ARegion *ar, eStereoViews sview)
{
	/* We could detect better when stereo is actually needed, by inspecting the
	 * image in the image editor and sequencer. */
	if (ar->regiontype != RGN_TYPE_WINDOW) {
		return false;
	}

	switch (sa->spacetype) {
		case SPACE_IMAGE:
		{
			SpaceImage *sima = sa->spacedata.first;
			sima->iuser.multiview_eye = sview;
			return true;
		}
		case SPACE_VIEW3D:
		{
			View3D *v3d = sa->spacedata.first;
			if (v3d->camera && v3d->camera->type == OB_CAMERA) {
				Camera *cam = v3d->camera->data;
				CameraBGImage *bgpic = cam->bg_images.first;
				v3d->multiview_eye = sview;
				if (bgpic) bgpic->iuser.multiview_eye = sview;
				return true;
			}
			return false;
		}
		case SPACE_NODE:
		{
			SpaceNode *snode = sa->spacedata.first;
			if ((snode->flag & SNODE_BACKDRAW) && ED_node_is_compositor(snode)) {
				Image *ima = BKE_image_verify_viewer(IMA_TYPE_COMPOSITE, "Viewer Node");
				ima->eye = sview;
				return true;
			}
			return false;
		}
		case SPACE_SEQ:
		{
			SpaceSeq *sseq = sa->spacedata.first;
			sseq->multiview_eye = sview;
			return true;
		}
	}

	return false;
}

/* ********************* drawing ****************** */

static void wm_area_mark_invalid_backbuf(ScrArea *sa)
{
	if (sa->spacetype == SPACE_VIEW3D)
		((View3D *)sa->spacedata.first)->flag |= V3D_INVALID_BACKBUF;
}

static void wm_region_test_render_do_draw(const Scene *scene, struct Depsgraph *depsgraph,
                                          ScrArea *sa, ARegion *ar)
{
	/* tag region for redraw from render engine preview running inside of it */
	if (sa->spacetype == SPACE_VIEW3D && ar->regiontype == RGN_TYPE_WINDOW) {
		RegionView3D *rv3d = ar->regiondata;
		RenderEngine *engine = rv3d->render_engine;
		GPUViewport *viewport = WM_draw_region_get_viewport(ar, 0);

		if (engine && (engine->flag & RE_ENGINE_DO_DRAW)) {
			View3D *v3d = sa->spacedata.first;
			rcti border_rect;

			/* do partial redraw when possible */
			if (ED_view3d_calc_render_border(scene, depsgraph, v3d, ar, &border_rect))
				ED_region_tag_redraw_partial(ar, &border_rect);
			else
				ED_region_tag_redraw(ar);

			engine->flag &= ~RE_ENGINE_DO_DRAW;
		}
		else if (viewport && GPU_viewport_do_update(viewport)) {
			ED_region_tag_redraw(ar);
		}
	}
}

static bool wm_region_use_viewport(ScrArea *sa, ARegion *ar)
{
	return (sa->spacetype == SPACE_VIEW3D && ar->regiontype == RGN_TYPE_WINDOW);
}

/********************** draw all **************************/
/* - reference method, draw all each time                 */

typedef struct WindowDrawCB {
	struct WindowDrawCB *next, *prev;

	void(*draw)(const struct wmWindow *, void *);
	void *customdata;

} WindowDrawCB;

void *WM_draw_cb_activate(
        wmWindow *win,
        void(*draw)(const struct wmWindow *, void *),
        void *customdata)
{
	WindowDrawCB *wdc = MEM_callocN(sizeof(*wdc), "WindowDrawCB");

	BLI_addtail(&win->drawcalls, wdc);
	wdc->draw = draw;
	wdc->customdata = customdata;

	return wdc;
}

void WM_draw_cb_exit(wmWindow *win, void *handle)
{
	for (WindowDrawCB *wdc = win->drawcalls.first; wdc; wdc = wdc->next) {
		if (wdc == (WindowDrawCB *)handle) {
			BLI_remlink(&win->drawcalls, wdc);
			MEM_freeN(wdc);
			return;
		}
	}
}

static void wm_draw_callbacks(wmWindow *win)
{
	for (WindowDrawCB *wdc = win->drawcalls.first; wdc; wdc = wdc->next) {
		wdc->draw(win, wdc->customdata);
	}
}


/************************* Region drawing. ********************************
 *
 * Each region draws into its own framebuffer, which is then blit on the
 * window draw buffer. This helps with fast redrawing if only some regions
 * change. It also means we can share a single context for multiple windows,
 * so that for example VAOs can be shared between windows. */

static void wm_draw_region_buffer_free(ARegion *ar)
{
	if (ar->draw_buffer) {
		for (int view = 0; view < 2; view++) {
			if (ar->draw_buffer->offscreen[view]) {
				GPU_offscreen_free(ar->draw_buffer->offscreen[view]);
			}
			if (ar->draw_buffer->viewport[view]) {
				GPU_viewport_free(ar->draw_buffer->viewport[view]);
			}
		}
<<<<<<< HEAD
=======

		wm_area_mark_invalid_backbuf(sa);
		CTX_wm_area_set(C, NULL);
	}
>>>>>>> 863e395a

		MEM_freeN(ar->draw_buffer);
		ar->draw_buffer = NULL;
	}
}

static void wm_draw_offscreen_texture_parameters(GPUOffScreen *offscreen)
{
	/* Setup offscreen color texture for drawing. */
	GPUTexture *texture = GPU_offscreen_color_texture(offscreen);

	/* We don't support multisample textures here. */
	BLI_assert(GPU_texture_target(texture) == GL_TEXTURE_2D);

	glBindTexture(GL_TEXTURE_2D, GPU_texture_opengl_bindcode(texture));

	/* No mipmaps or filtering. */
	glTexParameteri(GL_TEXTURE_2D, GL_TEXTURE_MAX_LEVEL, 0);
	/* GL_TEXTURE_BASE_LEVEL = 0 by default */
	glTexParameteri(GL_TEXTURE_2D, GL_TEXTURE_MIN_FILTER, GL_NEAREST);
	glTexParameteri(GL_TEXTURE_2D, GL_TEXTURE_MAG_FILTER, GL_NEAREST);

	glBindTexture(GL_TEXTURE_2D, 0);
}

static void wm_draw_region_buffer_create(ARegion *ar, bool stereo, bool use_viewport)
{
<<<<<<< HEAD
	if (ar->draw_buffer) {
		if (ar->draw_buffer->stereo != stereo) {
			/* Free draw buffer on stereo changes. */
			wm_draw_region_buffer_free(ar);
		}
		else {
			/* Free offscreen buffer on size changes. Viewport auto resizes. */
			GPUOffScreen *offscreen = ar->draw_buffer->offscreen[0];
			if (offscreen && (GPU_offscreen_width(offscreen) != ar->winx ||
			                  GPU_offscreen_height(offscreen) != ar->winy))
			{
				wm_draw_region_buffer_free(ar);
			}
=======
	ARegion *ar;

	for (ar = screen->regionbase.first; ar; ar = ar->next) {
		if (BLI_rcti_isect(dirty, &ar->winrct, NULL)) {
			ar->do_draw = RGN_DRAW;
			memset(&ar->drawrct, 0, sizeof(ar->drawrct));
			ar->swap = WIN_NONE_OK;
>>>>>>> 863e395a
		}
	}

<<<<<<< HEAD
	if (!ar->draw_buffer) {
		if (use_viewport) {
			/* Allocate viewport which includes an offscreen buffer with depth
			 * multisample, etc. */
			ar->draw_buffer = MEM_callocN(sizeof(wmDrawBuffer), "wmDrawBuffer");
			ar->draw_buffer->viewport[0] = GPU_viewport_create();
			ar->draw_buffer->viewport[1] = (stereo) ? GPU_viewport_create() : NULL;
		}
		else {
			/* Allocate offscreen buffer if it does not exist. This one has no
			 * depth or multisample buffers. 3D view creates own buffers with
			 * the data it needs. */
			GPUOffScreen *offscreen = GPU_offscreen_create(ar->winx, ar->winy, 0, false, false, NULL);
			if (!offscreen) {
				return;
			}

			wm_draw_offscreen_texture_parameters(offscreen);
=======
	/* after backbuffer selection draw, we need to redraw */
	for (sa = screen->areabase.first; sa; sa = sa->next)
		for (ar = sa->regionbase.first; ar; ar = ar->next)
			if (ar->swinid && !wm_area_test_invalid_backbuf(sa))
				ED_region_tag_redraw(ar);

	/* flush overlapping regions */
	if (screen->regionbase.first) {
		/* flush redraws of area regions up to overlapping regions */
		for (sa = screen->areabase.first; sa; sa = sa->next)
			for (ar = sa->regionbase.first; ar; ar = ar->next)
				if (ar->swinid && ar->do_draw)
					wm_flush_regions_up(screen, &ar->winrct);

		/* flush between overlapping regions */
		for (ar = screen->regionbase.last; ar; ar = ar->prev)
			if (ar->swinid && ar->do_draw)
				wm_flush_regions_up(screen, &ar->winrct);

		/* flush redraws of overlapping regions down to area regions */
		for (ar = screen->regionbase.last; ar; ar = ar->prev)
			if (ar->swinid && ar->do_draw)
				wm_flush_regions_down(screen, &ar->winrct);
	}

	/* flush drag item */
	if (rect.xmin != rect.xmax) {
		wm_flush_regions_down(screen, &rect);
		rect.xmin = rect.xmax = 0;
	}
	if (wm->drags.first) {
		/* doesnt draw, fills rect with boundbox */
		wm_drags_draw(C, win, &rect);
	}

	/* draw marked area regions */
	for (sa = screen->areabase.first; sa; sa = sa->next) {
		CTX_wm_area_set(C, sa);
>>>>>>> 863e395a

			GPUOffScreen *offscreen_right = NULL;
			if (stereo) {
				offscreen_right = GPU_offscreen_create(ar->winx, ar->winy, 0, false, false, NULL);

				if (!offscreen_right) {
					GPU_offscreen_free(offscreen);
					return;
				}

				wm_draw_offscreen_texture_parameters(offscreen_right);
			}

			ar->draw_buffer = MEM_callocN(sizeof(wmDrawBuffer), "wmDrawBuffer");
			ar->draw_buffer->offscreen[0] = offscreen;
			ar->draw_buffer->offscreen[1] = offscreen_right;
		}

<<<<<<< HEAD
		ar->draw_buffer->bound_view = -1;
		ar->draw_buffer->stereo = stereo;
=======
	/* draw marked overlapping regions */
	for (ar = screen->regionbase.first; ar; ar = ar->next) {
		if (ar->swinid && ar->do_draw) {
			CTX_wm_menu_set(C, ar);
			ED_region_do_draw(C, ar);
			ar->do_draw = false;
			CTX_wm_menu_set(C, NULL);
		}
	}

	if (screen->do_draw_gesture)
		wm_gesture_draw(win);

	/* needs pixel coords in screen */
	if (wm->drags.first) {
		wm_drags_draw(C, win, NULL);
>>>>>>> 863e395a
	}
}

static void wm_draw_region_bind(ARegion *ar, int view)
{
	if (!ar->draw_buffer) {
		return;
	}

	if (ar->draw_buffer->viewport[view]) {
		GPU_viewport_bind(ar->draw_buffer->viewport[view], &ar->winrct);
	}
	else {
		GPU_offscreen_bind(ar->draw_buffer->offscreen[view], false);

		/* For now scissor is expected by region drawing, we could disable it
		 * and do the enable/disable in the specific cases that setup scissor. */
		glEnable(GL_SCISSOR_TEST);
		glScissor(0, 0, ar->winx, ar->winy);
	}

	ar->draw_buffer->bound_view = view;
}

static void wm_draw_region_unbind(ARegion *ar, int view)
{
	if (!ar->draw_buffer) {
		return;
	}

	ar->draw_buffer->bound_view = -1;

	if (ar->draw_buffer->viewport[view]) {
		GPU_viewport_unbind(ar->draw_buffer->viewport[view]);
	}
	else {
		glDisable(GL_SCISSOR_TEST);
		GPU_offscreen_unbind(ar->draw_buffer->offscreen[view], false);
	}
}

static void wm_draw_region_blit(ARegion *ar, int view)
{
	if (!ar->draw_buffer) {
		return;
	}

	if (ar->draw_buffer->viewport[view]) {
		GPU_viewport_draw_to_screen(ar->draw_buffer->viewport[view], &ar->winrct);
	}
	else {
		GPU_offscreen_draw_to_screen(ar->draw_buffer->offscreen[view], ar->winrct.xmin, ar->winrct.ymin);
	}
}

GPUTexture *wm_draw_region_texture(ARegion *ar, int view)
{
	if (!ar->draw_buffer) {
		return NULL;
	}

	if (ar->draw_buffer->viewport[view]) {
		return GPU_viewport_color_texture(ar->draw_buffer->viewport[view]);
	}
	else {
		return GPU_offscreen_color_texture(ar->draw_buffer->offscreen[view]);
	}
}

void wm_draw_region_blend(ARegion *ar, int view, bool blend)
{
	if (!ar->draw_buffer) {
		return;
	}

	/* Alpha is always 1, except when blend timer is running. */
	float alpha = ED_region_blend_alpha(ar);
	if (alpha <= 0.0f) {
		return;
	}

	if (!blend) {
		alpha = 1.0f;
	}

	/* setup actual texture */
	GPUTexture *texture = wm_draw_region_texture(ar, view);
	glActiveTexture(GL_TEXTURE0);
	glBindTexture(GL_TEXTURE_2D, GPU_texture_opengl_bindcode(texture));

	/* wmOrtho for the screen has this same offset */
	const float halfx = GLA_PIXEL_OFS / (BLI_rcti_size_x(&ar->winrct) + 1);
	const float halfy = GLA_PIXEL_OFS / (BLI_rcti_size_y(&ar->winrct) + 1);

	if (blend) {
		/* GL_ONE because regions drawn offscreen have premultiplied alpha. */
		glEnable(GL_BLEND);
		glBlendFunc(GL_ONE, GL_ONE_MINUS_SRC_ALPHA);
	}

	GPUShader *shader = GPU_shader_get_builtin_shader(GPU_SHADER_2D_IMAGE_RECT_COLOR);
	GPU_shader_bind(shader);

	glUniform1i(GPU_shader_get_uniform(shader, "image"), 0);
	glUniform4f(GPU_shader_get_uniform(shader, "rect_icon"), halfx, halfy, 1.0f + halfx, 1.0f + halfy);
	glUniform4f(GPU_shader_get_uniform(shader, "rect_geom"), ar->winrct.xmin, ar->winrct.ymin, ar->winrct.xmax + 1, ar->winrct.ymax + 1);
	glUniform4f(GPU_shader_get_builtin_uniform(shader, GWN_UNIFORM_COLOR), alpha, alpha, alpha, alpha);

	GWN_draw_primitive(GWN_PRIM_TRI_STRIP, 4);

<<<<<<< HEAD
	glBindTexture(GL_TEXTURE_2D, 0);
=======
static void wm_draw_region_blend(wmWindow *win, ARegion *ar, wmDrawTriple *triple)
{
	float fac = ED_region_blend_factor(ar);

	/* region blend always is 1, except when blend timer is running */
	if (fac < 1.0f) {
		wmSubWindowScissorSet(win, win->screen->mainwin, &ar->winrct, true);
>>>>>>> 863e395a

	if (blend) {
		glBlendFunc(GL_SRC_ALPHA, GL_ONE_MINUS_SRC_ALPHA);
		glDisable(GL_BLEND);
	}
}

GPUViewport *WM_draw_region_get_viewport(ARegion *ar, int view)
{
	if (!ar->draw_buffer) {
		return NULL;
	}

	return ar->draw_buffer->viewport[view];
}

GPUViewport *WM_draw_region_get_bound_viewport(ARegion *ar)
{
	if (!ar->draw_buffer || ar->draw_buffer->bound_view == -1) {
		return NULL;
	}

	int view = ar->draw_buffer->bound_view;
	return ar->draw_buffer->viewport[view];
}

static void wm_draw_window_offscreen(bContext *C, wmWindow *win, bool stereo)
{
	wmWindowManager *wm = CTX_wm_manager(C);
	bScreen *screen = WM_window_get_active_screen(win);

	/* Draw screen areas into own frame buffer. */
	ED_screen_areas_iter(win, screen, sa) {
		CTX_wm_area_set(C, sa);

		/* Compute UI layouts for dynamically size regions. */
		for (ARegion *ar = sa->regionbase.first; ar; ar = ar->next) {
			if (ar->visible && ar->do_draw && ar->type && ar->type->layout) {
				CTX_wm_region_set(C, ar);
				ED_region_do_layout(C, ar);
				CTX_wm_region_set(C, NULL);
			}
		}

		ED_area_update_region_sizes(wm, win, sa);

		/* Then do actual drawing of regions. */
		for (ARegion *ar = sa->regionbase.first; ar; ar = ar->next) {
			if (ar->visible && ar->do_draw) {
				CTX_wm_region_set(C, ar);
				bool use_viewport = wm_region_use_viewport(sa, ar);

				if (stereo && wm_draw_region_stereo_set(sa, ar, STEREO_LEFT_ID)) {
					wm_draw_region_buffer_create(ar, true, use_viewport);

					for (int view = 0; view < 2; view++) {
						eStereoViews sview;
						if (view == 0) {
							sview = STEREO_LEFT_ID;
						}
						else {
							sview = STEREO_RIGHT_ID;
							wm_draw_region_stereo_set(sa, ar, sview);
						}

						wm_draw_region_bind(ar, view);
						ED_region_do_draw(C, ar);
						wm_draw_region_unbind(ar, view);
					}
				}
				else {
					wm_draw_region_buffer_create(ar, false, use_viewport);
					wm_draw_region_bind(ar, 0);
					ED_region_do_draw(C, ar);
					wm_draw_region_unbind(ar, 0);
				}

				ar->do_draw = false;
				CTX_wm_region_set(C, NULL);
			}
		}

		wm_area_mark_invalid_backbuf(sa);
		CTX_wm_area_set(C, NULL);
	}

	/* Draw menus into their own framebuffer. */
	for (ARegion *ar = screen->regionbase.first; ar; ar = ar->next) {
		if (ar->visible) {
			CTX_wm_menu_set(C, ar);

			if (ar->type && ar->type->layout) {
				/* UI code reads the OpenGL state, but we have to refesh
				 * the UI layout beforehand in case the menu size changes. */
				wmViewport(&ar->winrct);
				ar->type->layout(C, ar);
			}

			wm_draw_region_buffer_create(ar, false, false);
			wm_draw_region_bind(ar, 0);
			glClearColor(0, 0, 0, 0);
			glClear(GL_COLOR_BUFFER_BIT);
			ED_region_do_draw(C, ar);
			wm_draw_region_unbind(ar, 0);

			ar->do_draw = false;
			CTX_wm_menu_set(C, NULL);
		}
	}
}

static void wm_draw_window_onscreen(bContext *C, wmWindow *win, int view)
{
	wmWindowManager *wm = CTX_wm_manager(C);
	bScreen *screen = WM_window_get_active_screen(win);

	/* Draw into the window framebuffer, in full window coordinates. */
	wmWindowViewport(win);
	glClearColor(0, 0, 0, 0);
	glClear(GL_COLOR_BUFFER_BIT);

	/* Blit non-overlapping area regions. */
	ED_screen_areas_iter(win, screen, sa) {
		for (ARegion *ar = sa->regionbase.first; ar; ar = ar->next) {
			if (ar->visible && ar->overlap == false) {
				if (view == -1 && ar->draw_buffer && ar->draw_buffer->stereo) {
					/* Stereo drawing from textures. */
					if (win->stereo3d_format->display_mode == S3D_DISPLAY_ANAGLYPH) {
						wm_stereo3d_draw_anaglyph(win, ar);
					}
					else {
						wm_stereo3d_draw_interlace(win, ar);
					}
				}
				else {
					/* Blit from offscreen buffer. */
					wm_draw_region_blit(ar, 0);
				}
			}
		}
	}

	/* Draw paint cursors. */
	if (wm->paintcursors.first) {
		ED_screen_areas_iter(win, screen, sa) {
			for (ARegion *ar = sa->regionbase.first; ar; ar = ar->next) {
				if (ar->visible && ar == screen->active_region) {
					CTX_wm_area_set(C, sa);
					CTX_wm_region_set(C, ar);

					/* make region ready for draw, scissor, pixelspace */
					wm_paintcursor_draw(C, ar);

					CTX_wm_region_set(C, NULL);
					CTX_wm_area_set(C, NULL);
				}
			}
		}

		wmWindowViewport(win);
	}

	/* Blend in overlapping area regions */
	ED_screen_areas_iter(win, screen, sa) {
		for (ARegion *ar = sa->regionbase.first; ar; ar = ar->next) {
			if (ar->visible && ar->overlap) {
				wm_draw_region_blend(ar, 0, true);
			}
		}
	}

	/* After area regions so we can do area 'overlay' drawing. */
	ED_screen_draw_edges(win);
	wm_draw_callbacks(win);

	/* Blend in floating regions (menus). */
	for (ARegion *ar = screen->regionbase.first; ar; ar = ar->next) {
		if (ar->visible) {
			wm_draw_region_blend(ar, 0, true);
		}
	}

	/* always draw, not only when screen tagged */
	if (win->gesture.first)
		wm_gesture_draw(win);

	/* needs pixel coords in screen */
	if (wm->drags.first) {
		wm_drags_draw(C, win, NULL);
	}
}

static void wm_draw_window(bContext *C, wmWindow *win)
{
	bScreen *screen = WM_window_get_active_screen(win);
	bool stereo = WM_stereo3d_enabled(win, false);

	/* Draw area regions into their own framebuffer. This way we can redraw
	 * the areas that need it, and blit the rest from existing framebuffers. */
	wm_draw_window_offscreen(C, win, stereo);

	/* Now we draw into the window framebuffer, in full window coordinates. */
	if (!stereo) {
		/* Regular mono drawing. */
		wm_draw_window_onscreen(C, win, -1);
	}
	else if (win->stereo3d_format->display_mode == S3D_DISPLAY_PAGEFLIP) {
		/* For pageflip we simply draw to both back buffers. */
		glDrawBuffer(GL_BACK_LEFT);
		wm_draw_window_onscreen(C, win, 0);
		glDrawBuffer(GL_BACK_RIGHT);
		wm_draw_window_onscreen(C, win, 1);
		glDrawBuffer(GL_BACK);
	}
	else if (ELEM(win->stereo3d_format->display_mode, S3D_DISPLAY_ANAGLYPH, S3D_DISPLAY_INTERLACE)) {
		/* For anaglyph and interlace, we draw individual regions with
		 * stereo framebuffers using different shaders. */
		wm_draw_window_onscreen(C, win, -1);
	}
	else {
		/* For side-by-side and top-bottom, we need to render each view to an
		 * an offscreen texture and then draw it. This used to happen for all
		 * stereo methods, but it's less efficient than drawing directly. */
		const int width = WM_window_pixels_x(win);
		const int height = WM_window_pixels_y(win);
		GPUOffScreen *offscreen = GPU_offscreen_create(width, height, 0, false, false, NULL);

		if (offscreen) {
			GPUTexture *texture = GPU_offscreen_color_texture(offscreen);
			wm_draw_offscreen_texture_parameters(offscreen);

			for (int view = 0; view < 2; view++) {
				/* Draw view into offscreen buffer. */
				GPU_offscreen_bind(offscreen, false);
				wm_draw_window_onscreen(C, win, view);
				GPU_offscreen_unbind(offscreen, false);

				/* Draw offscreen buffer to screen. */
				glActiveTexture(GL_TEXTURE0);
				glBindTexture(GL_TEXTURE_2D, GPU_texture_opengl_bindcode(texture));

				if (win->stereo3d_format->display_mode == S3D_DISPLAY_SIDEBYSIDE) {
					wm_stereo3d_draw_sidebyside(win, view);
				}
				else {
					wm_stereo3d_draw_topbottom(win, view);
				}

				glBindTexture(GL_TEXTURE_2D, 0);
			}

			GPU_offscreen_free(offscreen);
		}
		else {
			/* Still draw something in case of allocation failure. */
			wm_draw_window_onscreen(C, win, 0);
		}
	}

	screen->do_draw = false;
}

/****************** main update call **********************/

/* quick test to prevent changing window drawable */
static bool wm_draw_update_test_window(wmWindow *win)
{
	struct WorkSpace *workspace = WM_window_get_active_workspace(win);
	Scene *scene = WM_window_get_active_scene(win);
	ViewLayer *view_layer = BKE_workspace_view_layer_get(workspace, scene);
	struct Depsgraph *depsgraph = BKE_scene_get_depsgraph(scene, view_layer, true);
	bScreen *screen = WM_window_get_active_screen(win);
	ARegion *ar;
	bool do_draw = false;

	for (ar = screen->regionbase.first; ar; ar = ar->next) {
		if (ar->do_draw_overlay) {
			screen->do_draw_paintcursor = true;
			ar->do_draw_overlay = false;
		}
		if (ar->visible && ar->do_draw)
			do_draw = true;
	}

	ED_screen_areas_iter(win, screen, sa) {
		for (ar = sa->regionbase.first; ar; ar = ar->next) {
			wm_region_test_render_do_draw(scene, depsgraph, sa, ar);

			if (ar->visible && ar->do_draw)
				do_draw = true;
		}
	}

	if (do_draw)
		return true;

	if (screen->do_refresh)
		return true;
	if (screen->do_draw)
		return true;
	if (screen->do_draw_gesture)
		return true;
	if (screen->do_draw_paintcursor)
		return true;
	if (screen->do_draw_drag)
		return true;

	return false;
}

void WM_paint_cursor_tag_redraw(wmWindow *win, ARegion *UNUSED(ar))
{
	if (win) {
		bScreen *screen = WM_window_get_active_screen(win);
		screen->do_draw_paintcursor = true;
	}
}

void wm_draw_update(bContext *C)
{
	wmWindowManager *wm = CTX_wm_manager(C);
	wmWindow *win;

#ifdef WITH_OPENSUBDIV
	BKE_subsurf_free_unused_buffers();
#endif

	GPU_free_unused_buffers();

	for (win = wm->windows.first; win; win = win->next) {
#ifdef WIN32
		GHOST_TWindowState state = GHOST_GetWindowState(win->ghostwin);

		if (state == GHOST_kWindowStateMinimized) {
			/* do not update minimized windows, gives issues on Intel (see T33223)
			 * and AMD (see T50856). it seems logical to skip update for invisible
			 * window anyway.
			 */
			continue;
		}
#endif

		if (wm_draw_update_test_window(win)) {
			bScreen *screen = WM_window_get_active_screen(win);

			CTX_wm_window_set(C, win);

			/* sets context window+screen */
			wm_window_make_drawable(wm, win);

			/* notifiers for screen redraw */
			ED_screen_ensure_updated(wm, win, screen);

			wm_draw_window(C, win);

			screen->do_draw_gesture = false;
			screen->do_draw_paintcursor = false;
			screen->do_draw_drag = false;

			wm_window_swap_buffers(win);

			CTX_wm_window_set(C, NULL);
		}
	}
}

void wm_draw_region_clear(wmWindow *win, ARegion *UNUSED(ar))
{
	bScreen *screen = WM_window_get_active_screen(win);
	screen->do_draw = true;
}

void WM_draw_region_free(ARegion *ar)
{
<<<<<<< HEAD
	wm_draw_region_buffer_free(ar);
	ar->visible = 0;
=======
	bScreen *screen = win->screen;
	ScrArea *sa;
	ARegion *ar;

	wm_draw_data_free(win);

	/* clear screen swap flags */
	if (screen) {
		for (sa = screen->areabase.first; sa; sa = sa->next)
			for (ar = sa->regionbase.first; ar; ar = ar->next)
				ar->swap = WIN_NONE_OK;

		screen->swap = WIN_NONE_OK;
	}
}

void wm_draw_region_clear(wmWindow *win, ARegion *ar)
{
	int drawmethod = wm_automatic_draw_method(win);

	if (ELEM(drawmethod, USER_DRAW_OVERLAP, USER_DRAW_OVERLAP_FLIP))
		wm_flush_regions_down(win->screen, &ar->winrct);

	win->screen->do_draw = true;
>>>>>>> 863e395a
}

void WM_redraw_windows(bContext *C)
{
	wmWindow *win_prev = CTX_wm_window(C);
	ScrArea *area_prev = CTX_wm_area(C);
	ARegion *ar_prev = CTX_wm_region(C);

	wm_draw_update(C);

	CTX_wm_window_set(C, win_prev);
	CTX_wm_area_set(C, area_prev);
	CTX_wm_region_set(C, ar_prev);
}
<|MERGE_RESOLUTION|>--- conflicted
+++ resolved
@@ -87,7 +87,6 @@
 static void wm_paintcursor_draw(bContext *C, ARegion *ar)
 {
 	wmWindowManager *wm = CTX_wm_manager(C);
-<<<<<<< HEAD
 	wmWindow *win = CTX_wm_window(C);
 	bScreen *screen = WM_window_get_active_screen(win);
 	wmPaintCursor *pc;
@@ -107,32 +106,6 @@
 					int x = 0, y = 0;
 					wm_get_cursor_position(win, &x, &y);
 					pc->draw(C, x, y, pc->customdata);
-=======
-
-	if (wm->paintcursors.first) {
-		wmWindow *win = CTX_wm_window(C);
-		bScreen *screen = win->screen;
-		wmPaintCursor *pc;
-
-		if (ar->swinid && screen->subwinactive == ar->swinid) {
-			for (pc = wm->paintcursors.first; pc; pc = pc->next) {
-				if (pc->poll == NULL || pc->poll(C)) {
-					ARegion *ar_other = CTX_wm_region(C);
-					if (ELEM(win->grabcursor, GHOST_kGrabWrap, GHOST_kGrabHide)) {
-						int x = 0, y = 0;
-						wm_get_cursor_position(win, &x, &y);
-						pc->draw(C,
-						         x - ar_other->winrct.xmin,
-						         y - ar_other->winrct.ymin,
-						         pc->customdata);
-					}
-					else {
-						pc->draw(C,
-						         win->eventstate->x - ar_other->winrct.xmin,
-						         win->eventstate->y - ar_other->winrct.ymin,
-						         pc->customdata);
-					}
->>>>>>> 863e395a
 				}
 				else {
 					pc->draw(C, win->eventstate->x, win->eventstate->y, pc->customdata);
@@ -295,13 +268,6 @@
 				GPU_viewport_free(ar->draw_buffer->viewport[view]);
 			}
 		}
-<<<<<<< HEAD
-=======
-
-		wm_area_mark_invalid_backbuf(sa);
-		CTX_wm_area_set(C, NULL);
-	}
->>>>>>> 863e395a
 
 		MEM_freeN(ar->draw_buffer);
 		ar->draw_buffer = NULL;
@@ -329,7 +295,6 @@
 
 static void wm_draw_region_buffer_create(ARegion *ar, bool stereo, bool use_viewport)
 {
-<<<<<<< HEAD
 	if (ar->draw_buffer) {
 		if (ar->draw_buffer->stereo != stereo) {
 			/* Free draw buffer on stereo changes. */
@@ -343,19 +308,9 @@
 			{
 				wm_draw_region_buffer_free(ar);
 			}
-=======
-	ARegion *ar;
-
-	for (ar = screen->regionbase.first; ar; ar = ar->next) {
-		if (BLI_rcti_isect(dirty, &ar->winrct, NULL)) {
-			ar->do_draw = RGN_DRAW;
-			memset(&ar->drawrct, 0, sizeof(ar->drawrct));
-			ar->swap = WIN_NONE_OK;
->>>>>>> 863e395a
-		}
-	}
-
-<<<<<<< HEAD
+		}
+	}
+
 	if (!ar->draw_buffer) {
 		if (use_viewport) {
 			/* Allocate viewport which includes an offscreen buffer with depth
@@ -374,46 +329,6 @@
 			}
 
 			wm_draw_offscreen_texture_parameters(offscreen);
-=======
-	/* after backbuffer selection draw, we need to redraw */
-	for (sa = screen->areabase.first; sa; sa = sa->next)
-		for (ar = sa->regionbase.first; ar; ar = ar->next)
-			if (ar->swinid && !wm_area_test_invalid_backbuf(sa))
-				ED_region_tag_redraw(ar);
-
-	/* flush overlapping regions */
-	if (screen->regionbase.first) {
-		/* flush redraws of area regions up to overlapping regions */
-		for (sa = screen->areabase.first; sa; sa = sa->next)
-			for (ar = sa->regionbase.first; ar; ar = ar->next)
-				if (ar->swinid && ar->do_draw)
-					wm_flush_regions_up(screen, &ar->winrct);
-
-		/* flush between overlapping regions */
-		for (ar = screen->regionbase.last; ar; ar = ar->prev)
-			if (ar->swinid && ar->do_draw)
-				wm_flush_regions_up(screen, &ar->winrct);
-
-		/* flush redraws of overlapping regions down to area regions */
-		for (ar = screen->regionbase.last; ar; ar = ar->prev)
-			if (ar->swinid && ar->do_draw)
-				wm_flush_regions_down(screen, &ar->winrct);
-	}
-
-	/* flush drag item */
-	if (rect.xmin != rect.xmax) {
-		wm_flush_regions_down(screen, &rect);
-		rect.xmin = rect.xmax = 0;
-	}
-	if (wm->drags.first) {
-		/* doesnt draw, fills rect with boundbox */
-		wm_drags_draw(C, win, &rect);
-	}
-
-	/* draw marked area regions */
-	for (sa = screen->areabase.first; sa; sa = sa->next) {
-		CTX_wm_area_set(C, sa);
->>>>>>> 863e395a
 
 			GPUOffScreen *offscreen_right = NULL;
 			if (stereo) {
@@ -432,27 +347,8 @@
 			ar->draw_buffer->offscreen[1] = offscreen_right;
 		}
 
-<<<<<<< HEAD
 		ar->draw_buffer->bound_view = -1;
 		ar->draw_buffer->stereo = stereo;
-=======
-	/* draw marked overlapping regions */
-	for (ar = screen->regionbase.first; ar; ar = ar->next) {
-		if (ar->swinid && ar->do_draw) {
-			CTX_wm_menu_set(C, ar);
-			ED_region_do_draw(C, ar);
-			ar->do_draw = false;
-			CTX_wm_menu_set(C, NULL);
-		}
-	}
-
-	if (screen->do_draw_gesture)
-		wm_gesture_draw(win);
-
-	/* needs pixel coords in screen */
-	if (wm->drags.first) {
-		wm_drags_draw(C, win, NULL);
->>>>>>> 863e395a
 	}
 }
 
@@ -563,17 +459,7 @@
 
 	GWN_draw_primitive(GWN_PRIM_TRI_STRIP, 4);
 
-<<<<<<< HEAD
 	glBindTexture(GL_TEXTURE_2D, 0);
-=======
-static void wm_draw_region_blend(wmWindow *win, ARegion *ar, wmDrawTriple *triple)
-{
-	float fac = ED_region_blend_factor(ar);
-
-	/* region blend always is 1, except when blend timer is running */
-	if (fac < 1.0f) {
-		wmSubWindowScissorSet(win, win->screen->mainwin, &ar->winrct, true);
->>>>>>> 863e395a
 
 	if (blend) {
 		glBlendFunc(GL_SRC_ALPHA, GL_ONE_MINUS_SRC_ALPHA);
@@ -948,35 +834,8 @@
 
 void WM_draw_region_free(ARegion *ar)
 {
-<<<<<<< HEAD
 	wm_draw_region_buffer_free(ar);
 	ar->visible = 0;
-=======
-	bScreen *screen = win->screen;
-	ScrArea *sa;
-	ARegion *ar;
-
-	wm_draw_data_free(win);
-
-	/* clear screen swap flags */
-	if (screen) {
-		for (sa = screen->areabase.first; sa; sa = sa->next)
-			for (ar = sa->regionbase.first; ar; ar = ar->next)
-				ar->swap = WIN_NONE_OK;
-
-		screen->swap = WIN_NONE_OK;
-	}
-}
-
-void wm_draw_region_clear(wmWindow *win, ARegion *ar)
-{
-	int drawmethod = wm_automatic_draw_method(win);
-
-	if (ELEM(drawmethod, USER_DRAW_OVERLAP, USER_DRAW_OVERLAP_FLIP))
-		wm_flush_regions_down(win->screen, &ar->winrct);
-
-	win->screen->do_draw = true;
->>>>>>> 863e395a
 }
 
 void WM_redraw_windows(bContext *C)
