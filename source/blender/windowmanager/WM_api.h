/*
 * ***** BEGIN GPL LICENSE BLOCK *****
 *
 * This program is free software; you can redistribute it and/or
 * modify it under the terms of the GNU General Public License
 * as published by the Free Software Foundation; either version 2
 * of the License, or (at your option) any later version. 
 *
 * This program is distributed in the hope that it will be useful,
 * but WITHOUT ANY WARRANTY; without even the implied warranty of
 * MERCHANTABILITY or FITNESS FOR A PARTICULAR PURPOSE.  See the
 * GNU General Public License for more details.
 *
 * You should have received a copy of the GNU General Public License
 * along with this program; if not, write to the Free Software Foundation,
 * Inc., 51 Franklin Street, Fifth Floor, Boston, MA 02110-1301, USA.
 *
 * The Original Code is Copyright (C) 2007 Blender Foundation.
 * All rights reserved.
 *
 * 
 * Contributor(s): Blender Foundation
 *
 * ***** END GPL LICENSE BLOCK *****
 */
#ifndef __WM_API_H__
#define __WM_API_H__

/** \file blender/windowmanager/WM_api.h
 *  \ingroup wm
 *
 *  \page wmpage windowmanager
 *  \section wmabout About windowmanager
 *  \ref wm handles events received from \ref GHOST and manages
 *  the screens, areas and input for Blender
 *  \section wmnote NOTE
 *  \todo document
 */

/* dna-savable wmStructs here */
#include "DNA_windowmanager_types.h"
#include "WM_keymap.h"
#include "BLI_compiler_attrs.h"

#ifdef __cplusplus
extern "C" {
#endif

struct bContext;
struct GHashIterator;
struct IDProperty;
struct wmEvent;
struct wmEventHandler;
struct wmGesture;
struct wmJob;
struct wmOperatorType;
struct wmOperator;
struct rcti;
struct PointerRNA;
struct PropertyRNA;
struct MenuType;
struct wmDropBox;
struct wmDrag;
struct ImBuf;
struct ImageFormatData;
struct ARegion;
struct ScrArea;
struct Main;
struct bToolDef;

#ifdef WITH_INPUT_NDOF
struct wmNDOFMotionData;
#endif

typedef struct wmJob wmJob;
typedef struct wmManipulator wmManipulator;
typedef struct wmManipulatorMap wmManipulatorMap;
typedef struct wmManipulatorMapType wmManipulatorMapType;

/* general API */
void		WM_init_state_size_set		(int stax, int stay, int sizx, int sizy);
void		WM_init_state_fullscreen_set(void);
void		WM_init_state_normal_set(void);
void		WM_init_native_pixels(bool do_it);

void		WM_init				(struct bContext *C, int argc, const char **argv);
void		WM_exit_ext			(struct bContext *C, const bool do_python);

void		WM_exit				(struct bContext *C) ATTR_NORETURN;

void		WM_main				(struct bContext *C) ATTR_NORETURN;

bool 		WM_init_game		(struct bContext *C);
void		WM_init_splash		(struct bContext *C);


void		WM_check			(struct bContext *C);

int			WM_window_pixels_x		(struct wmWindow *win);
int			WM_window_pixels_y		(struct wmWindow *win);
bool		WM_window_is_fullscreen	(struct wmWindow *win);

void WM_windows_scene_data_sync(const ListBase *win_lb, struct Scene *scene) ATTR_NONNULL();
struct Scene *WM_windows_scene_get_from_screen(const struct wmWindowManager *wm, const struct bScreen *screen) ATTR_NONNULL() ATTR_WARN_UNUSED_RESULT;
struct WorkSpace *WM_windows_workspace_get_from_screen(const wmWindowManager *wm, const struct bScreen *screen) ATTR_NONNULL() ATTR_WARN_UNUSED_RESULT;

struct Scene *WM_window_get_active_scene(const struct wmWindow *win) ATTR_NONNULL() ATTR_WARN_UNUSED_RESULT;
void          WM_window_change_active_scene(struct Main *bmain, struct bContext *C, struct wmWindow *win,
                                            struct Scene *scene_new) ATTR_NONNULL();
struct WorkSpace *WM_window_get_active_workspace(const struct wmWindow *win) ATTR_NONNULL() ATTR_WARN_UNUSED_RESULT;
void              WM_window_set_active_workspace(struct wmWindow *win, struct WorkSpace *workspace) ATTR_NONNULL(1);
struct WorkSpaceLayout *WM_window_get_active_layout(const struct wmWindow *win) ATTR_NONNULL() ATTR_WARN_UNUSED_RESULT;
void                    WM_window_set_active_layout(
        struct wmWindow *win, struct WorkSpace *workspace, struct WorkSpaceLayout *layout) ATTR_NONNULL(1);
struct bScreen *WM_window_get_active_screen(const struct wmWindow *win) ATTR_NONNULL() ATTR_WARN_UNUSED_RESULT;
void            WM_window_set_active_screen(struct wmWindow *win, struct WorkSpace *workspace, struct bScreen *screen) ATTR_NONNULL(1);
bool WM_window_is_temp_screen(const struct wmWindow *win) ATTR_WARN_UNUSED_RESULT;

/* defines for 'type' WM_window_open_temp */
enum {
	WM_WINDOW_RENDER = 1,
	WM_WINDOW_USERPREFS,
	// WM_WINDOW_FILESEL // UNUSED
};

struct wmWindow	*WM_window_open(struct bContext *C, const struct rcti *rect);
struct wmWindow *WM_window_open_temp(struct bContext *C, int x, int y, int sizex, int sizey, int type);
void             WM_window_set_dpi(wmWindow *win);
			
			/* returns true if draw method is triple buffer */
bool		WM_is_draw_triple(struct wmWindow *win);

bool		WM_stereo3d_enabled(struct wmWindow *win, bool only_fullscreen_test);


			/* files */
void		WM_file_autoexec_init(const char *filepath);
bool		WM_file_read(struct bContext *C, const char *filepath, struct ReportList *reports);
void		WM_autosave_init(struct wmWindowManager *wm);
void		WM_recover_last_session(struct bContext *C, struct ReportList *reports);
void		WM_file_tag_modified(const struct bContext *C);

void        WM_lib_reload(struct Library *lib, struct bContext *C, struct ReportList *reports);

			/* mouse cursors */
void		WM_cursor_set(struct wmWindow *win, int curs);
void		WM_cursor_modal_set(struct wmWindow *win, int curs);
void		WM_cursor_modal_restore(struct wmWindow *win);
void		WM_cursor_wait		(bool val);
void		WM_cursor_grab_enable(struct wmWindow *win, bool wrap, bool hide, int bounds[4]);
void		WM_cursor_grab_disable(struct wmWindow *win, const int mouse_ungrab_xy[2]);
void		WM_cursor_time		(struct wmWindow *win, int nr);

void		*WM_paint_cursor_activate(struct wmWindowManager *wm,
                                      int (*poll)(struct bContext *C),
                                      void (*draw)(struct bContext *C, int, int, void *customdata),
                                      void *customdata);

void		WM_paint_cursor_end(struct wmWindowManager *wm, void *handle);
void		WM_paint_cursor_tag_redraw(struct wmWindow *win, struct ARegion *ar);

void		WM_cursor_warp		(struct wmWindow *win, int x, int y);
void		WM_cursor_compatible_xy(wmWindow *win, int *x, int *y);
float		WM_cursor_pressure	(const struct wmWindow *win);

			/* event map */
int			WM_userdef_event_map(int kmitype);
int			WM_userdef_event_type_from_keymap_type(int kmitype);

			/* handlers */

struct wmEventHandler *WM_event_add_keymap_handler(ListBase *handlers, wmKeyMap *keymap);
						/* boundbox, optional subwindow boundbox for offset */
struct wmEventHandler *WM_event_add_keymap_handler_bb(ListBase *handlers, wmKeyMap *keymap, const rcti *bb, const rcti *swinbb);
						/* priority not implemented, it adds in begin */
struct wmEventHandler *WM_event_add_keymap_handler_priority(ListBase *handlers, wmKeyMap *keymap, int priority);

void		WM_event_remove_keymap_handler(ListBase *handlers, wmKeyMap *keymap);

typedef int (*wmUIHandlerFunc)(struct bContext *C, const struct wmEvent *event, void *userdata);
typedef void (*wmUIHandlerRemoveFunc)(struct bContext *C, void *userdata);

struct wmEventHandler *WM_event_add_ui_handler(
        const struct bContext *C, ListBase *handlers,
        wmUIHandlerFunc ui_handle, wmUIHandlerRemoveFunc ui_remove,
        void *userdata, const char flag);
void WM_event_remove_ui_handler(
        ListBase *handlers,
        wmUIHandlerFunc ui_handle, wmUIHandlerRemoveFunc ui_remove,
        void *userdata, const bool postpone);
void WM_event_remove_area_handler(
        struct ListBase *handlers, void *area);
void WM_event_free_ui_handler_all(
        struct bContext *C, ListBase *handlers,
        wmUIHandlerFunc ui_handle, wmUIHandlerRemoveFunc ui_remove);

struct wmEventHandler *WM_event_add_modal_handler(struct bContext *C, struct wmOperator *op);
void WM_event_modal_handler_area_replace(wmWindow *win, const struct ScrArea *old_area, struct ScrArea *new_area);
void WM_event_modal_handler_region_replace(wmWindow *win, const struct ARegion *old_region, struct ARegion *new_region);

void		WM_event_remove_handlers(struct bContext *C, ListBase *handlers);

/* handler flag */
enum {
	WM_HANDLER_BLOCKING             = (1 << 0),  /* after this handler all others are ignored */
	WM_HANDLER_ACCEPT_DBL_CLICK     = (1 << 1),  /* handler accepts double key press events */

	/* internal */
	WM_HANDLER_DO_FREE              = (1 << 7),  /* handler tagged to be freed in wm_handlers_do() */
};

struct wmEventHandler *WM_event_add_dropbox_handler(ListBase *handlers, ListBase *dropboxes);

			/* mouse */
void		WM_event_add_mousemove(struct bContext *C);
bool		WM_event_is_modal_tweak_exit(const struct wmEvent *event, int tweak_event);
bool		WM_event_is_absolute(const struct wmEvent *event);
bool		WM_event_is_last_mousemove(const struct wmEvent *event);

#ifdef WITH_INPUT_NDOF
			/* 3D mouse */
void		WM_ndof_deadzone_set(float deadzone);
#endif
			/* notifiers */
void		WM_event_add_notifier(const struct bContext *C, unsigned int type, void *reference);
void		WM_main_add_notifier(unsigned int type, void *reference);
void		WM_main_remove_notifier_reference(const void *reference);
void		WM_main_remap_editor_id_reference(struct ID *old_id, struct ID *new_id);

			/* reports */
void        WM_report_banner_show(void);
void        WM_report(ReportType type, const char *message);
void        WM_reportf(ReportType type, const char *format, ...) ATTR_PRINTF_FORMAT(2, 3);

void wm_event_add_ex(
        struct wmWindow *win, const struct wmEvent *event_to_add,
        const struct wmEvent *event_to_add_after)
        ATTR_NONNULL(1, 2);
void wm_event_add(
        struct wmWindow *win, const struct wmEvent *event_to_add)
        ATTR_NONNULL(1, 2);

void wm_event_init_from_window(struct wmWindow *win, struct wmEvent *event);


			/* at maximum, every timestep seconds it triggers event_type events */
struct wmTimer *WM_event_add_timer(struct wmWindowManager *wm, struct wmWindow *win, int event_type, double timestep);
struct wmTimer *WM_event_add_timer_notifier(struct wmWindowManager *wm, struct wmWindow *win, unsigned int type, double timestep);
void		WM_event_remove_timer(struct wmWindowManager *wm, struct wmWindow *win, struct wmTimer *timer);
void		WM_event_remove_timer_notifier(struct wmWindowManager *wm, struct wmWindow *win, struct wmTimer *timer);
void        WM_event_timer_sleep(struct wmWindowManager *wm, struct wmWindow *win, struct wmTimer *timer, bool do_sleep);

		/* operator api, default callbacks */
			/* invoke callback, uses enum property named "type" */
void		WM_operator_view3d_unit_defaults(struct bContext *C, struct wmOperator *op);
int			WM_operator_smooth_viewtx_get(const struct wmOperator *op);
int			WM_menu_invoke_ex(struct bContext *C, struct wmOperator *op, int opcontext);
int			WM_menu_invoke			(struct bContext *C, struct wmOperator *op, const struct wmEvent *event);
<<<<<<< HEAD
int         WM_enum_search_invoke_previews(struct bContext *C, struct wmOperator *op, short prv_cols, short prv_rows);
=======
void		WM_menu_name_call(struct bContext *C, const char *menu_name, short context);
>>>>>>> ffb2c401
int			WM_enum_search_invoke(struct bContext *C, struct wmOperator *op, const struct wmEvent *event);
			/* invoke callback, confirm menu + exec */
int			WM_operator_confirm		(struct bContext *C, struct wmOperator *op, const struct wmEvent *event);
		/* invoke callback, file selector "filepath" unset + exec */
int			WM_operator_filesel		(struct bContext *C, struct wmOperator *op, const struct wmEvent *event);
bool        WM_operator_filesel_ensure_ext_imtype(wmOperator *op, const struct ImageFormatData *im_format);
			/* poll callback, context checks */
int			WM_operator_winactive	(struct bContext *C);
			/* invoke callback, exec + redo popup */
int			WM_operator_props_popup_confirm(struct bContext *C, struct wmOperator *op, const struct wmEvent *event);
int			WM_operator_props_popup_call(struct bContext *C, struct wmOperator *op, const struct wmEvent *event);
int			WM_operator_props_popup	(struct bContext *C, struct wmOperator *op, const struct wmEvent *event);
int 		WM_operator_props_dialog_popup(struct bContext *C, struct wmOperator *op, int width, int height);
int			WM_operator_redo_popup	(struct bContext *C, struct wmOperator *op);
int			WM_operator_ui_popup	(struct bContext *C, struct wmOperator *op, int width, int height);

int         WM_operator_confirm_message_ex(struct bContext *C, struct wmOperator *op,
                                           const char *title, const int icon,
                                           const char *message);
int         WM_operator_confirm_message(struct bContext *C, struct wmOperator *op,
                                        const char *message);

		/* operator api */
void		WM_operator_free		(struct wmOperator *op);
void		WM_operator_free_all_after(wmWindowManager *wm, struct wmOperator *op);
void		WM_operator_type_set(struct wmOperator *op, struct wmOperatorType *ot);
void		WM_operator_stack_clear(struct wmWindowManager *wm);
void		WM_operator_handlers_clear(wmWindowManager *wm, struct wmOperatorType *ot);

struct wmOperatorType *WM_operatortype_find(const char *idname, bool quiet);
void        WM_operatortype_iter(struct GHashIterator *ghi);
void		WM_operatortype_append(void (*opfunc)(struct wmOperatorType *));
void		WM_operatortype_append_ptr(void (*opfunc)(struct wmOperatorType *, void *), void *userdata);
void		WM_operatortype_append_macro_ptr(void (*opfunc)(struct wmOperatorType *, void *), void *userdata);
void        WM_operatortype_remove_ptr(struct wmOperatorType *ot);
bool        WM_operatortype_remove(const char *idname);
void        WM_operatortype_last_properties_clear_all(void);
void        WM_operatortype_props_advanced_begin(struct wmOperatorType *ot);
void        WM_operatortype_props_advanced_end(struct wmOperatorType *ot);

#define WM_operatortype_prop_tag(property, tags) \
	{ \
		CHECK_TYPE(tags, eOperatorPropTags); \
		RNA_def_property_tags(prop, tags); \
	} (void)0

struct wmOperatorType *WM_operatortype_append_macro(const char *idname, const char *name, const char *description, int flag);
struct wmOperatorTypeMacro *WM_operatortype_macro_define(struct wmOperatorType *ot, const char *idname);


int			WM_operator_poll		(struct bContext *C, struct wmOperatorType *ot);
int			WM_operator_poll_context(struct bContext *C, struct wmOperatorType *ot, short context);
int         WM_operator_call_ex(struct bContext *C, struct wmOperator *op, const bool store);
int			WM_operator_call		(struct bContext *C, struct wmOperator *op);
int			WM_operator_call_notest(struct bContext *C, struct wmOperator *op);
int			WM_operator_repeat		(struct bContext *C, struct wmOperator *op);
bool        WM_operator_repeat_check(const struct bContext *C, struct wmOperator *op);
bool        WM_operator_is_repeat(const struct bContext *C, const struct wmOperator *op);
int         WM_operator_name_call_ptr(struct bContext *C, struct wmOperatorType *ot, short context, struct PointerRNA *properties);
int			WM_operator_name_call(struct bContext *C, const char *opstring, short context, struct PointerRNA *properties);
int			WM_operator_call_py(struct bContext *C, struct wmOperatorType *ot, short context, struct PointerRNA *properties, struct ReportList *reports, const bool is_undo);

void		WM_operator_properties_alloc(struct PointerRNA **ptr, struct IDProperty **properties, const char *opstring); /* used for keymap and macro items */
void		WM_operator_properties_sanitize(struct PointerRNA *ptr, const bool no_context); /* make props context sensitive or not */
bool        WM_operator_properties_default(struct PointerRNA *ptr, const bool do_update);
void        WM_operator_properties_reset(struct wmOperator *op);
void		WM_operator_properties_create(struct PointerRNA *ptr, const char *opstring);
void		WM_operator_properties_create_ptr(struct PointerRNA *ptr, struct wmOperatorType *ot);
void        WM_operator_properties_clear(struct PointerRNA *ptr);
void		WM_operator_properties_free(struct PointerRNA *ptr);

bool        WM_operator_check_ui_enabled(const struct bContext *C, const char *idname);
wmOperator *WM_operator_last_redo(const struct bContext *C);
ID         *WM_operator_drop_load_path(struct bContext *C, struct wmOperator *op, const short idcode);

bool        WM_operator_last_properties_init(struct wmOperator *op);
bool        WM_operator_last_properties_store(struct wmOperator *op);


/* wm_operator_props.c */
void        WM_operator_properties_filesel(
        struct wmOperatorType *ot, int filter, short type, short action,
        short flag, short display, short sort);
void        WM_operator_properties_border(struct wmOperatorType *ot);
void        WM_operator_properties_border_to_rcti(struct wmOperator *op, struct rcti *rect);
void        WM_operator_properties_border_to_rctf(struct wmOperator *op, rctf *rect);
void        WM_operator_properties_gesture_border_ex(struct wmOperatorType *ot, bool deselect, bool extend);
void        WM_operator_properties_gesture_border(struct wmOperatorType *ot);
void        WM_operator_properties_gesture_border_select(struct wmOperatorType *ot);
void        WM_operator_properties_gesture_border_zoom(struct wmOperatorType *ot);
void        WM_operator_properties_gesture_lasso_ex(struct wmOperatorType *ot, bool deselect, bool extend);
void        WM_operator_properties_gesture_lasso(struct wmOperatorType *ot);
void        WM_operator_properties_gesture_lasso_select(struct wmOperatorType *ot);
void        WM_operator_properties_gesture_straightline(struct wmOperatorType *ot, int cursor);
void        WM_operator_properties_gesture_circle_ex(struct wmOperatorType *ot, bool deselect);
void        WM_operator_properties_gesture_circle(struct wmOperatorType *ot);
void        WM_operator_properties_gesture_circle_select(struct wmOperatorType *ot);
void        WM_operator_properties_mouse_select(struct wmOperatorType *ot);
void        WM_operator_properties_select_all(struct wmOperatorType *ot);
void        WM_operator_properties_select_action(struct wmOperatorType *ot, int default_action);
void        WM_operator_properties_select_action_simple(struct wmOperatorType *ot, int default_action);
void        WM_operator_properties_select_random(struct wmOperatorType *ot);
int         WM_operator_properties_select_random_seed_increment_get(wmOperator *op);
struct CheckerIntervalParams {
	int nth;  /* bypass when set to zero */
	int skip;
	int offset;
};
void        WM_operator_properties_checker_interval(struct wmOperatorType *ot, bool nth_can_disable);
void        WM_operator_properties_checker_interval_from_op(
        struct wmOperator *op, struct CheckerIntervalParams *op_params);
bool        WM_operator_properties_checker_interval_test(
        const struct CheckerIntervalParams *op_params, int depth);


/* MOVE THIS SOMEWHERE ELSE */
#define	SEL_TOGGLE		0
#define	SEL_SELECT		1
#define SEL_DESELECT	2
#define SEL_INVERT		3


/* flags for WM_operator_properties_filesel */
#define WM_FILESEL_RELPATH		(1 << 0)

#define WM_FILESEL_DIRECTORY	(1 << 1)
#define WM_FILESEL_FILENAME		(1 << 2)
#define WM_FILESEL_FILEPATH		(1 << 3)
#define WM_FILESEL_FILES		(1 << 4)


		/* operator as a python command (resultuing string must be freed) */
char		*WM_operator_pystring_ex(struct bContext *C, struct wmOperator *op,
                                     const bool all_args, const bool macro_args,
                                     struct wmOperatorType *ot, struct PointerRNA *opptr);
char		*WM_operator_pystring(struct bContext *C, struct wmOperator *op,
                                  const bool all_args, const bool macro_args);
bool         WM_operator_pystring_abbreviate(char *str, int str_len_max);
char		*WM_prop_pystring_assign(struct bContext *C, struct PointerRNA *ptr, struct PropertyRNA *prop, int index);
void		WM_operator_bl_idname(char *to, const char *from);
void		WM_operator_py_idname(char *to, const char *from);
bool        WM_operator_py_idname_ok_or_report(struct ReportList *reports, const char *classname, const char *idname);

/* *************** uilist types ******************** */
void                WM_uilisttype_init(void);
struct uiListType  *WM_uilisttype_find(const char *idname, bool quiet);
bool                WM_uilisttype_add(struct uiListType *ult);
void                WM_uilisttype_freelink(struct uiListType *ult);
void                WM_uilisttype_free(void);

/* *************** menu types ******************** */
void                WM_menutype_init(void);
struct MenuType    *WM_menutype_find(const char *idname, bool quiet);
bool                WM_menutype_add(struct MenuType *mt);
void                WM_menutype_freelink(struct MenuType *mt);
void                WM_menutype_free(void);

/* wm_gesture_ops.c */
int			WM_gesture_border_invoke	(struct bContext *C, struct wmOperator *op, const struct wmEvent *event);
int			WM_gesture_border_modal	(struct bContext *C, struct wmOperator *op, const struct wmEvent *event);
void		WM_gesture_border_cancel(struct bContext *C, struct wmOperator *op);
int			WM_gesture_circle_invoke(struct bContext *C, struct wmOperator *op, const struct wmEvent *event);
int			WM_gesture_circle_modal(struct bContext *C, struct wmOperator *op, const struct wmEvent *event);
void		WM_gesture_circle_cancel(struct bContext *C, struct wmOperator *op);
int			WM_gesture_lines_invoke(struct bContext *C, struct wmOperator *op, const struct wmEvent *event);
int			WM_gesture_lines_modal(struct bContext *C, struct wmOperator *op, const struct wmEvent *event);
void		WM_gesture_lines_cancel(struct bContext *C, struct wmOperator *op);
int			WM_gesture_lasso_invoke(struct bContext *C, struct wmOperator *op, const struct wmEvent *event);
int			WM_gesture_lasso_modal(struct bContext *C, struct wmOperator *op, const struct wmEvent *event);
void		WM_gesture_lasso_cancel(struct bContext *C, struct wmOperator *op);
const int (*WM_gesture_lasso_path_to_array(struct bContext *C, struct wmOperator *op, int *mcords_tot))[2];
int			WM_gesture_straightline_invoke(struct bContext *C, struct wmOperator *op, const struct wmEvent *event);
int			WM_gesture_straightline_modal(struct bContext *C, struct wmOperator *op, const struct wmEvent *event);
void		WM_gesture_straightline_cancel(struct bContext *C, struct wmOperator *op);

			/* Gesture manager API */
struct wmGesture *WM_gesture_new(struct bContext *C, const struct wmEvent *event, int type);
void		WM_gesture_end(struct bContext *C, struct wmGesture *gesture);
void		WM_gestures_remove(struct bContext *C);

			/* fileselecting support */
void		WM_event_add_fileselect(struct bContext *C, struct wmOperator *op);
void		WM_event_fileselect_event(struct wmWindowManager *wm, void *ophandle, int eventval);
void		WM_event_print(const struct wmEvent *event);

void		WM_operator_region_active_win_set(struct bContext *C);

			/* drag and drop */
struct wmDrag		*WM_event_start_drag(struct bContext *C, int icon, int type, void *poin, double value, unsigned int flags);
void				WM_event_drag_image(struct wmDrag *, struct ImBuf *, float scale, int sx, int sy);
void                WM_drag_free(struct wmDrag *drag);
void                WM_drag_free_list(struct ListBase *lb);

struct wmDropBox	*WM_dropbox_add(ListBase *lb, const char *idname, int (*poll)(struct bContext *, struct wmDrag *, const struct wmEvent *event),
                                    void (*copy)(struct wmDrag *, struct wmDropBox *));
ListBase	*WM_dropboxmap_find(const char *idname, int spaceid, int regionid);

			/* Set a subwindow active in pixelspace view, with optional scissor subset */
void		wmSubWindowSet			(struct wmWindow *win, int swinid);
void		wmSubWindowScissorSet	(struct wmWindow *win, int swinid, const struct rcti *srct, bool srct_pad);

			/* OpenGL utilities with safety check */
void		wmOrtho2			(float x1, float x2, float y1, float y2);
			/* use for conventions (avoid hard-coded offsets all over) */
void		wmOrtho2_region_pixelspace(const struct ARegion *ar);
void		wmOrtho2_pixelspace(const float x, const float y);

			/* threaded Jobs Manager */
enum {
	WM_JOB_PRIORITY     = (1 << 0),
	WM_JOB_EXCL_RENDER  = (1 << 1),
	WM_JOB_PROGRESS     = (1 << 2),
	WM_JOB_SUSPEND      = (1 << 3)
};

/* identifying jobs by owner alone is unreliable, this isnt saved, order can change (keep 0 for 'any') */
enum {
	WM_JOB_TYPE_ANY = 0,
	WM_JOB_TYPE_COMPOSITE,
	WM_JOB_TYPE_RENDER,
	WM_JOB_TYPE_RENDER_PREVIEW,  /* UI preview */
	WM_JOB_TYPE_SCREENCAST,
	WM_JOB_TYPE_OBJECT_SIM_OCEAN,
	WM_JOB_TYPE_OBJECT_SIM_FLUID,
	WM_JOB_TYPE_OBJECT_BAKE_TEXTURE,
	WM_JOB_TYPE_OBJECT_BAKE,
	WM_JOB_TYPE_FILESEL_READDIR,
	WM_JOB_TYPE_CLIP_BUILD_PROXY,
	WM_JOB_TYPE_CLIP_TRACK_MARKERS,
	WM_JOB_TYPE_CLIP_SOLVE_CAMERA,
	WM_JOB_TYPE_CLIP_PREFETCH,
	WM_JOB_TYPE_SEQ_BUILD_PROXY,
	WM_JOB_TYPE_SEQ_BUILD_PREVIEW,
	WM_JOB_TYPE_POINTCACHE,
	WM_JOB_TYPE_DPAINT_BAKE,
	WM_JOB_TYPE_ALEMBIC,
	/* add as needed, screencast, seq proxy build
	 * if having hard coded values is a problem */
};

struct wmJob *WM_jobs_get(struct wmWindowManager *wm, struct wmWindow *win, void *owner, const char *name, int flag, int job_type);

bool        WM_jobs_test(struct wmWindowManager *wm, void *owner, int job_type);
float		WM_jobs_progress(struct wmWindowManager *wm, void *owner);
char       *WM_jobs_name(struct wmWindowManager *wm, void *owner);
double      WM_jobs_starttime(struct wmWindowManager *wm, void *owner);
void       *WM_jobs_customdata(struct wmWindowManager *wm, void *owner);
void       *WM_jobs_customdata_from_type(struct wmWindowManager *wm, int job_type);

bool        WM_jobs_is_running(struct wmJob *);
bool		WM_jobs_is_stopped(wmWindowManager *wm, void *owner);
void       *WM_jobs_customdata_get(struct wmJob *);
void        WM_jobs_customdata_set(struct wmJob *, void *customdata, void (*free)(void *));
void        WM_jobs_timer(struct wmJob *, double timestep, unsigned int note, unsigned int endnote);
void        WM_jobs_callbacks(struct wmJob *,
                              void (*startjob)(void *, short *, short *, float *),
                              void (*initjob)(void *),
                              void (*update)(void *),
                              void (*endjob)(void *));

void		WM_jobs_start(struct wmWindowManager *wm, struct wmJob *);
void		WM_jobs_stop(struct wmWindowManager *wm, void *owner, void *startjob);
void		WM_jobs_kill(struct wmWindowManager *wm, void *owner, void (*)(void *, short int *, short int *, float *));
void		WM_jobs_kill_all(struct wmWindowManager *wm);
void		WM_jobs_kill_all_except(struct wmWindowManager *wm, void *owner);
void		WM_jobs_kill_type(struct wmWindowManager *wm, void *owner, int job_type);

bool        WM_jobs_has_running(struct wmWindowManager *wm);

void		WM_job_main_thread_lock_acquire(struct wmJob *job);
void		WM_job_main_thread_lock_release(struct wmJob *job);

			/* clipboard */
char       *WM_clipboard_text_get(bool selection, int *r_len);
char       *WM_clipboard_text_get_firstline(bool selection, int *r_len);
void        WM_clipboard_text_set(const char *buf, bool selection);

			/* progress */
void		WM_progress_set(struct wmWindow *win, float progress);
void		WM_progress_clear(struct wmWindow *win);

			/* Draw (for screenshot) */
void		WM_redraw_windows(struct bContext *C);

void        WM_main_playanim(int argc, const char **argv);

/* debugging only, convenience function to write on crash */
bool write_crash_blend(void);

			/* Lock the interface for any communication */
void        WM_set_locked_interface(struct wmWindowManager *wm, bool lock);

#ifdef WITH_INPUT_NDOF
void        WM_event_ndof_pan_get(const struct wmNDOFMotionData *ndof, float r_pan[3], const bool use_zoom);
void        WM_event_ndof_rotate_get(const struct wmNDOFMotionData *ndof, float r_rot[3]);

float       WM_event_ndof_to_axis_angle(const struct wmNDOFMotionData *ndof, float axis[3]);
void        WM_event_ndof_to_quat(const struct wmNDOFMotionData *ndof, float q[4]);
#endif /* WITH_INPUT_NDOF */

float       WM_event_tablet_data(const struct wmEvent *event, int *pen_flip, float tilt[2]);
bool        WM_event_is_tablet(const struct wmEvent *event);

#ifdef WITH_INPUT_IME
bool        WM_event_is_ime_switch(const struct wmEvent *event);
#endif

/* wm_toolsystem.c  */
void WM_toolsystem_unlink(struct bContext *C, struct WorkSpace *workspace);
void WM_toolsystem_link(struct bContext *C, struct WorkSpace *workspace);

void WM_toolsystem_set(struct bContext *C, const struct bToolDef *tool);
void WM_toolsystem_init(struct bContext *C);

#ifdef __cplusplus
}
#endif

#endif /* __WM_API_H__ */
<|MERGE_RESOLUTION|>--- conflicted
+++ resolved
@@ -256,11 +256,8 @@
 int			WM_operator_smooth_viewtx_get(const struct wmOperator *op);
 int			WM_menu_invoke_ex(struct bContext *C, struct wmOperator *op, int opcontext);
 int			WM_menu_invoke			(struct bContext *C, struct wmOperator *op, const struct wmEvent *event);
-<<<<<<< HEAD
+void		WM_menu_name_call(struct bContext *C, const char *menu_name, short context);
 int         WM_enum_search_invoke_previews(struct bContext *C, struct wmOperator *op, short prv_cols, short prv_rows);
-=======
-void		WM_menu_name_call(struct bContext *C, const char *menu_name, short context);
->>>>>>> ffb2c401
 int			WM_enum_search_invoke(struct bContext *C, struct wmOperator *op, const struct wmEvent *event);
 			/* invoke callback, confirm menu + exec */
 int			WM_operator_confirm		(struct bContext *C, struct wmOperator *op, const struct wmEvent *event);
