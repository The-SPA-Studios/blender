--- conflicted
+++ resolved
@@ -403,13 +403,8 @@
 {
 	DerivedMesh *dm = NULL;
 	Mesh *me= ob->data;
-<<<<<<< HEAD
 	BMEditMesh *em = me->edit_btmesh;
-	float vec[3] = {0.0f, 0.0f, 0.0f}, tvec[3];
-=======
-	EditMesh *em = BKE_mesh_get_editmesh(me);
 	float vec[3] = {0.0f, 0.0f, 0.0f};
->>>>>>> 8a320974
 	float normal[3] = {0.0f, 0.0f, 0.0f}, plane[3];
 	float imat[3][3], tmat[3][3];
 	int dgroup;
@@ -2480,30 +2475,16 @@
 					break;
 				default:
 				{
-<<<<<<< HEAD
-						totmat[0][0] = 1;totmat[0][1] = 0;totmat[0][2] = 0;
-						totmat[1][0] = 0;totmat[1][1] = 1;totmat[1][2] = 0;
-						totmat[2][0] = 0;totmat[2][1] = 0;totmat[2][2] = 1;
-=======
 					unit_m3(totmat);
->>>>>>> 8a320974
 				}
 					break;
 			}
 		}
 			break;
 		default:
-<<<<<<< HEAD
 			{
-				totmat[0][0] = 1;totmat[0][1] = 0;totmat[0][2] = 0;
-				totmat[1][0] = 0;totmat[1][1] = 1;totmat[1][2] = 0;
-				totmat[2][0] = 0;totmat[2][1] = 0;totmat[2][2] = 1;
-			}
-=======
-		{
-			unit_m3(totmat);
-		}
->>>>>>> 8a320974
+				unit_m3(totmat);
+			}
 			break;
 		}
 		/* Block to keep matrix heading */
