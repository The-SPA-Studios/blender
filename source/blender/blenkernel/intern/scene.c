/*
 * ***** BEGIN GPL LICENSE BLOCK *****
 *
 * This program is free software; you can redistribute it and/or
 * modify it under the terms of the GNU General Public License
 * as published by the Free Software Foundation; either version 2
 * of the License, or (at your option) any later version.
 *
 * This program is distributed in the hope that it will be useful,
 * but WITHOUT ANY WARRANTY; without even the implied warranty of
 * MERCHANTABILITY or FITNESS FOR A PARTICULAR PURPOSE.  See the
 * GNU General Public License for more details.
 *
 * You should have received a copy of the GNU General Public License
 * along with this program; if not, write to the Free Software Foundation,
 * Inc., 51 Franklin Street, Fifth Floor, Boston, MA 02110-1301, USA.
 *
 * The Original Code is Copyright (C) 2001-2002 by NaN Holding BV.
 * All rights reserved.
 *
 * The Original Code is: all of this file.
 *
 * Contributor(s): none yet.
 *
 * ***** END GPL LICENSE BLOCK *****
 */

/** \file blender/blenkernel/intern/scene.c
 *  \ingroup bke
 */


#include <stddef.h>
#include <stdio.h>
#include <string.h>

#include "MEM_guardedalloc.h"

#include "DNA_anim_types.h"
#include "DNA_collection_types.h"
#include "DNA_linestyle_types.h"
#include "DNA_mesh_types.h"
#include "DNA_node_types.h"
#include "DNA_object_types.h"
#include "DNA_rigidbody_types.h"
#include "DNA_scene_types.h"
#include "DNA_screen_types.h"
#include "DNA_sequence_types.h"
#include "DNA_space_types.h"
#include "DNA_view3d_types.h"
#include "DNA_windowmanager_types.h"
#include "DNA_workspace_types.h"
#include "DNA_gpencil_types.h"

#include "BLI_math.h"
#include "BLI_blenlib.h"
#include "BLI_utildefines.h"
#include "BLI_callbacks.h"
#include "BLI_string.h"
#include "BLI_string_utils.h"
#include "BLI_threads.h"
#include "BLI_task.h"

#include "BLT_translation.h"

#include "BKE_anim.h"
#include "BKE_animsys.h"
#include "BKE_action.h"
#include "BKE_armature.h"
#include "BKE_cachefile.h"
#include "BKE_collection.h"
#include "BKE_colortools.h"
#include "BKE_editmesh.h"
#include "BKE_fcurve.h"
#include "BKE_freestyle.h"
#include "BKE_global.h"
#include "BKE_gpencil.h"
#include "BKE_icons.h"
#include "BKE_idprop.h"
#include "BKE_image.h"
#include "BKE_layer.h"
#include "BKE_library.h"
#include "BKE_library_remap.h"
#include "BKE_linestyle.h"
#include "BKE_main.h"
#include "BKE_mask.h"
#include "BKE_node.h"
#include "BKE_object.h"
#include "BKE_paint.h"
#include "BKE_rigidbody.h"
#include "BKE_scene.h"
#include "BKE_screen.h"
#include "BKE_sequencer.h"
#include "BKE_sound.h"
#include "BKE_unit.h"
#include "BKE_workspace.h"
#include "BKE_world.h"

#include "DEG_depsgraph.h"
#include "DEG_depsgraph_build.h"
#include "DEG_depsgraph_debug.h"
#include "DEG_depsgraph_query.h"

#include "RE_engine.h"

#include "engines/eevee/eevee_lightcache.h"

#include "PIL_time.h"

#include "IMB_colormanagement.h"
#include "IMB_imbuf.h"

#include "bmesh.h"

const char *RE_engine_id_BLENDER_EEVEE = "BLENDER_EEVEE";
const char *RE_engine_id_BLENDER_OPENGL = "BLENDER_OPENGL";
const char *RE_engine_id_CYCLES = "CYCLES";

void free_avicodecdata(AviCodecData *acd)
{
	if (acd) {
		if (acd->lpFormat) {
			MEM_freeN(acd->lpFormat);
			acd->lpFormat = NULL;
			acd->cbFormat = 0;
		}
		if (acd->lpParms) {
			MEM_freeN(acd->lpParms);
			acd->lpParms = NULL;
			acd->cbParms = 0;
		}
	}
}

static void remove_sequencer_fcurves(Scene *sce)
{
	AnimData *adt = BKE_animdata_from_id(&sce->id);

	if (adt && adt->action) {
		FCurve *fcu, *nextfcu;

		for (fcu = adt->action->curves.first; fcu; fcu = nextfcu) {
			nextfcu = fcu->next;

			if ((fcu->rna_path) && strstr(fcu->rna_path, "sequences_all")) {
				action_groups_remove_channel(adt->action, fcu);
				free_fcurve(fcu);
			}
		}
	}
}

/* flag -- copying options (see BKE_library.h's LIB_ID_COPY_... flags for more). */
ToolSettings *BKE_toolsettings_copy(ToolSettings *toolsettings, const int flag)
{
	if (toolsettings == NULL) {
		return NULL;
	}
	ToolSettings *ts = MEM_dupallocN(toolsettings);
	if (ts->vpaint) {
		ts->vpaint = MEM_dupallocN(ts->vpaint);
		BKE_paint_copy(&ts->vpaint->paint, &ts->vpaint->paint, flag);
	}
	if (ts->wpaint) {
		ts->wpaint = MEM_dupallocN(ts->wpaint);
		BKE_paint_copy(&ts->wpaint->paint, &ts->wpaint->paint, flag);
	}
	if (ts->sculpt) {
		ts->sculpt = MEM_dupallocN(ts->sculpt);
		BKE_paint_copy(&ts->sculpt->paint, &ts->sculpt->paint, flag);
	}
	if (ts->uvsculpt) {
		ts->uvsculpt = MEM_dupallocN(ts->uvsculpt);
		BKE_paint_copy(&ts->uvsculpt->paint, &ts->uvsculpt->paint, flag);
	}
	if (ts->gp_paint) {
		ts->gp_paint = MEM_dupallocN(ts->gp_paint);
		BKE_paint_copy(&ts->gp_paint->paint, &ts->gp_paint->paint, flag);
	}

	BKE_paint_copy(&ts->imapaint.paint, &ts->imapaint.paint, flag);
	ts->imapaint.paintcursor = NULL;
	ts->particle.paintcursor = NULL;
	ts->particle.scene = NULL;
	ts->particle.object = NULL;

	/* duplicate Grease Pencil interpolation curve */
	ts->gp_interpolate.custom_ipo = curvemapping_copy(ts->gp_interpolate.custom_ipo);
	/* duplicate Grease Pencil multiframe fallof */
	ts->gp_sculpt.cur_falloff = curvemapping_copy(ts->gp_sculpt.cur_falloff);
	return ts;
}

void BKE_toolsettings_free(ToolSettings *toolsettings)
{
	if (toolsettings == NULL) {
		return;
	}
	if (toolsettings->vpaint) {
		BKE_paint_free(&toolsettings->vpaint->paint);
		MEM_freeN(toolsettings->vpaint);
	}
	if (toolsettings->wpaint) {
		BKE_paint_free(&toolsettings->wpaint->paint);
		MEM_freeN(toolsettings->wpaint);
	}
	if (toolsettings->sculpt) {
		BKE_paint_free(&toolsettings->sculpt->paint);
		MEM_freeN(toolsettings->sculpt);
	}
	if (toolsettings->uvsculpt) {
		BKE_paint_free(&toolsettings->uvsculpt->paint);
		MEM_freeN(toolsettings->uvsculpt);
	}
	if (toolsettings->gp_paint) {
		BKE_paint_free(&toolsettings->gp_paint->paint);
		MEM_freeN(toolsettings->gp_paint);
	}
	BKE_paint_free(&toolsettings->imapaint.paint);

	/* free Grease Pencil interpolation curve */
	if (toolsettings->gp_interpolate.custom_ipo) {
		curvemapping_free(toolsettings->gp_interpolate.custom_ipo);
	}
	/* free Grease Pencil multiframe falloff curve */
	if (toolsettings->gp_sculpt.cur_falloff) {
		curvemapping_free(toolsettings->gp_sculpt.cur_falloff);
	}

	MEM_freeN(toolsettings);
}

/**
 * Only copy internal data of Scene ID from source to already allocated/initialized destination.
 * You probably nerver want to use that directly, use id_copy or BKE_id_copy_ex for typical needs.
 *
 * WARNING! This function will not handle ID user count!
 *
 * \param flag  Copying options (see BKE_library.h's LIB_ID_COPY_... flags for more).
 */
void BKE_scene_copy_data(Main *bmain, Scene *sce_dst, const Scene *sce_src, const int flag)
{
	/* We never handle usercount here for own data. */
	const int flag_subdata = flag | LIB_ID_CREATE_NO_USER_REFCOUNT;

	sce_dst->ed = NULL;
	sce_dst->depsgraph_hash = NULL;
	sce_dst->fps_info = NULL;

	/* Master Collection */
	if (sce_src->master_collection) {
		sce_dst->master_collection = BKE_collection_copy_master(bmain, sce_src->master_collection, flag);
	}

	/* View Layers */
	BLI_duplicatelist(&sce_dst->view_layers, &sce_src->view_layers);
	for (ViewLayer *view_layer_src = sce_src->view_layers.first, *view_layer_dst = sce_dst->view_layers.first;
	     view_layer_src;
	     view_layer_src = view_layer_src->next, view_layer_dst = view_layer_dst->next)
	{
		BKE_view_layer_copy_data(sce_dst, sce_src, view_layer_dst, view_layer_src, flag_subdata);
	}

	BLI_duplicatelist(&(sce_dst->markers), &(sce_src->markers));
	BLI_duplicatelist(&(sce_dst->transform_spaces), &(sce_src->transform_spaces));
	BLI_duplicatelist(&(sce_dst->r.views), &(sce_src->r.views));
	BKE_keyingsets_copy(&(sce_dst->keyingsets), &(sce_src->keyingsets));

	if (sce_src->nodetree) {
		/* Note: nodetree is *not* in bmain, however this specific case is handled at lower level
		 *       (see BKE_libblock_copy_ex()). */
		BKE_id_copy_ex(bmain, (ID *)sce_src->nodetree, (ID **)&sce_dst->nodetree, flag, false);
		BKE_libblock_relink_ex(bmain, sce_dst->nodetree, (void *)(&sce_src->id), &sce_dst->id, false);
	}

	if (sce_src->rigidbody_world) {
		sce_dst->rigidbody_world = BKE_rigidbody_world_copy(sce_src->rigidbody_world, flag_subdata);
	}

	/* copy color management settings */
	BKE_color_managed_display_settings_copy(&sce_dst->display_settings, &sce_src->display_settings);
	BKE_color_managed_view_settings_copy(&sce_dst->view_settings, &sce_src->view_settings);
	BKE_color_managed_colorspace_settings_copy(&sce_dst->sequencer_colorspace_settings, &sce_src->sequencer_colorspace_settings);

	BKE_color_managed_display_settings_copy(&sce_dst->r.im_format.display_settings, &sce_src->r.im_format.display_settings);
	BKE_color_managed_view_settings_copy(&sce_dst->r.im_format.view_settings, &sce_src->r.im_format.view_settings);

	BKE_color_managed_display_settings_copy(&sce_dst->r.bake.im_format.display_settings, &sce_src->r.bake.im_format.display_settings);
	BKE_color_managed_view_settings_copy(&sce_dst->r.bake.im_format.view_settings, &sce_src->r.bake.im_format.view_settings);

	curvemapping_copy_data(&sce_dst->r.mblur_shutter_curve, &sce_src->r.mblur_shutter_curve);

	/* tool settings */
	sce_dst->toolsettings = BKE_toolsettings_copy(sce_dst->toolsettings, flag_subdata);

	/* make a private copy of the avicodecdata */
	if (sce_src->r.avicodecdata) {
		sce_dst->r.avicodecdata = MEM_dupallocN(sce_src->r.avicodecdata);
		sce_dst->r.avicodecdata->lpFormat = MEM_dupallocN(sce_dst->r.avicodecdata->lpFormat);
		sce_dst->r.avicodecdata->lpParms = MEM_dupallocN(sce_dst->r.avicodecdata->lpParms);
	}

	if (sce_src->r.ffcodecdata.properties) { /* intentionally check sce_dst not sce_src. */  /* XXX ??? comment outdated... */
		sce_dst->r.ffcodecdata.properties = IDP_CopyProperty_ex(sce_src->r.ffcodecdata.properties, flag_subdata);
	}

	/* before scene copy */
	BKE_sound_create_scene(sce_dst);

	/* Copy sequencer, this is local data! */
	if (sce_src->ed) {
		sce_dst->ed = MEM_callocN(sizeof(*sce_dst->ed), __func__);
		sce_dst->ed->seqbasep = &sce_dst->ed->seqbase;
		BKE_sequence_base_dupli_recursive(
		            sce_src, sce_dst, &sce_dst->ed->seqbase, &sce_src->ed->seqbase, SEQ_DUPE_ALL, flag_subdata);
	}

	if ((flag & LIB_ID_COPY_NO_PREVIEW) == 0) {
		BKE_previewimg_id_copy(&sce_dst->id, &sce_src->id);
	}
	else {
		sce_dst->preview = NULL;
	}

	sce_dst->eevee.light_cache = NULL;
	/* TODO Copy the cache. */
}

Scene *BKE_scene_copy(Main *bmain, Scene *sce, int type)
{
	Scene *sce_copy;

	/* TODO this should/could most likely be replaced by call to more generic code at some point...
	 * But for now, let's keep it well isolated here. */
	if (type == SCE_COPY_EMPTY) {
		ListBase rv;

		sce_copy = BKE_scene_add(bmain, sce->id.name + 2);

		rv = sce_copy->r.views;
		curvemapping_free_data(&sce_copy->r.mblur_shutter_curve);
		sce_copy->r = sce->r;
		sce_copy->r.views = rv;
		sce_copy->unit = sce->unit;
		sce_copy->physics_settings = sce->physics_settings;
		sce_copy->audio = sce->audio;

		if (sce->id.properties)
			sce_copy->id.properties = IDP_CopyProperty(sce->id.properties);

		MEM_freeN(sce_copy->toolsettings);
		BKE_sound_destroy_scene(sce_copy);

		/* copy color management settings */
		BKE_color_managed_display_settings_copy(&sce_copy->display_settings, &sce->display_settings);
		BKE_color_managed_view_settings_copy(&sce_copy->view_settings, &sce->view_settings);
		BKE_color_managed_colorspace_settings_copy(&sce_copy->sequencer_colorspace_settings, &sce->sequencer_colorspace_settings);

		BKE_color_managed_display_settings_copy(&sce_copy->r.im_format.display_settings, &sce->r.im_format.display_settings);
		BKE_color_managed_view_settings_copy(&sce_copy->r.im_format.view_settings, &sce->r.im_format.view_settings);

		BKE_color_managed_display_settings_copy(&sce_copy->r.bake.im_format.display_settings, &sce->r.bake.im_format.display_settings);
		BKE_color_managed_view_settings_copy(&sce_copy->r.bake.im_format.view_settings, &sce->r.bake.im_format.view_settings);

		curvemapping_copy_data(&sce_copy->r.mblur_shutter_curve, &sce->r.mblur_shutter_curve);

		/* viewport display settings */
		sce_copy->display = sce->display;

		/* tool settings */
		sce_copy->toolsettings = BKE_toolsettings_copy(sce->toolsettings, 0);

		/* make a private copy of the avicodecdata */
		if (sce->r.avicodecdata) {
			sce_copy->r.avicodecdata = MEM_dupallocN(sce->r.avicodecdata);
			sce_copy->r.avicodecdata->lpFormat = MEM_dupallocN(sce_copy->r.avicodecdata->lpFormat);
			sce_copy->r.avicodecdata->lpParms = MEM_dupallocN(sce_copy->r.avicodecdata->lpParms);
		}

		if (sce->r.ffcodecdata.properties) { /* intentionally check scen not sce. */
			sce_copy->r.ffcodecdata.properties = IDP_CopyProperty(sce->r.ffcodecdata.properties);
		}

		/* before scene copy */
		BKE_sound_create_scene(sce_copy);

		/* grease pencil */
		sce_copy->gpd = NULL;

		sce_copy->preview = NULL;

		return sce_copy;
	}
	else {
		BKE_id_copy_ex(bmain, (ID *)sce, (ID **)&sce_copy, LIB_ID_COPY_ACTIONS, false);
		id_us_min(&sce_copy->id);
		id_us_ensure_real(&sce_copy->id);

		/* Extra actions, most notably SCE_FULL_COPY also duplicates several 'children' datablocks... */

		if (type == SCE_COPY_FULL) {
			/* Copy Freestyle LineStyle datablocks. */
			for (ViewLayer *view_layer_dst = sce_copy->view_layers.first; view_layer_dst; view_layer_dst = view_layer_dst->next) {
				for (FreestyleLineSet *lineset = view_layer_dst->freestyle_config.linesets.first; lineset; lineset = lineset->next) {
					if (lineset->linestyle) {
						id_us_min(&lineset->linestyle->id);
						/* XXX Not copying anim/actions here? */
						BKE_id_copy_ex(bmain, (ID *)lineset->linestyle, (ID **)&lineset->linestyle, 0, false);
					}
				}
			}

			/* Full copy of world (included animations) */
			if (sce_copy->world) {
				id_us_min(&sce_copy->world->id);
				BKE_id_copy_ex(bmain, (ID *)sce_copy->world, (ID **)&sce_copy->world, LIB_ID_COPY_ACTIONS, false);
			}

			/* Collections */
			BKE_collection_copy_full(bmain, sce_copy->master_collection);

			/* Full copy of GreasePencil. */
			/* XXX Not copying anim/actions here? */
			if (sce_copy->gpd) {
				id_us_min(&sce_copy->gpd->id);
				BKE_id_copy_ex(bmain, (ID *)sce_copy->gpd, (ID **)&sce_copy->gpd, 0, false);
			}
		}
		else {
			/* Remove sequencer if not full copy */
			/* XXX Why in Hell? :/ */
			remove_sequencer_fcurves(sce_copy);
			BKE_sequencer_editing_free(sce_copy, true);
		}

		/* NOTE: part of SCE_COPY_LINK_DATA and SCE_COPY_FULL operations
		 * are done outside of blenkernel with ED_object_single_users! */

<<<<<<< HEAD
		/*  camera   */
=======
		/*  camera */
		/* XXX This is most certainly useless? Object have not yet been duplicated... */
>>>>>>> 65d4314b
		if (ELEM(type, SCE_COPY_LINK_DATA, SCE_COPY_FULL)) {
			ID_NEW_REMAP(sce_copy->camera);
		}

		return sce_copy;
	}
}

void BKE_scene_groups_relink(Scene *sce)
{
	if (sce->rigidbody_world)
		BKE_rigidbody_world_groups_relink(sce->rigidbody_world);
}

void BKE_scene_make_local(Main *bmain, Scene *sce, const bool lib_local)
{
	/* For now should work, may need more work though to support all possible corner cases
	 * (also scene_copy probably needs some love). */
	BKE_id_make_local_generic(bmain, &sce->id, true, lib_local);
}

/** Free (or release) any data used by this scene (does not free the scene itself). */
void BKE_scene_free_ex(Scene *sce, const bool do_id_user)
{
	BKE_animdata_free((ID *)sce, false);

	BKE_sequencer_editing_free(sce, do_id_user);

	BKE_keyingsets_free(&sce->keyingsets);

	/* is no lib link block, but scene extension */
	if (sce->nodetree) {
		ntreeFreeTree(sce->nodetree);
		MEM_freeN(sce->nodetree);
		sce->nodetree = NULL;
	}

	if (sce->rigidbody_world) {
		BKE_rigidbody_free_world(sce);
	}

	if (sce->r.avicodecdata) {
		free_avicodecdata(sce->r.avicodecdata);
		MEM_freeN(sce->r.avicodecdata);
		sce->r.avicodecdata = NULL;
	}
	if (sce->r.ffcodecdata.properties) {
		IDP_FreeProperty(sce->r.ffcodecdata.properties);
		MEM_freeN(sce->r.ffcodecdata.properties);
		sce->r.ffcodecdata.properties = NULL;
	}

	BLI_freelistN(&sce->markers);
	BLI_freelistN(&sce->transform_spaces);
	BLI_freelistN(&sce->r.views);

	BKE_toolsettings_free(sce->toolsettings);
	sce->toolsettings = NULL;

	BKE_scene_free_depsgraph_hash(sce);

	MEM_SAFE_FREE(sce->fps_info);

	BKE_sound_destroy_scene(sce);

	BKE_color_managed_view_settings_free(&sce->view_settings);

	BKE_previewimg_free(&sce->preview);
	curvemapping_free_data(&sce->r.mblur_shutter_curve);

	for (ViewLayer *view_layer = sce->view_layers.first, *view_layer_next; view_layer; view_layer = view_layer_next) {
		view_layer_next = view_layer->next;

		BLI_remlink(&sce->view_layers, view_layer);
		BKE_view_layer_free_ex(view_layer, do_id_user);
	}

	/* Master Collection */
	// TODO: what to do with do_id_user? it's also true when just
	// closing the file which seems wrong? should decrement users
	// for objects directly in the master collection? then other
	// collections in the scene need to do it too?
	if (sce->master_collection) {
		BKE_collection_free(sce->master_collection);
		MEM_freeN(sce->master_collection);
		sce->master_collection = NULL;
	}

	if (sce->eevee.light_cache) {
		EEVEE_lightcache_free(sce->eevee.light_cache);
		sce->eevee.light_cache = NULL;
	}

	/* These are freed on doversion. */
	BLI_assert(sce->layer_properties == NULL);
}

void BKE_scene_free(Scene *sce)
{
	BKE_scene_free_ex(sce, true);
}

void BKE_scene_init(Scene *sce)
{
	ParticleEditSettings *pset;
	int a;
	const char *colorspace_name;
	SceneRenderView *srv;
	CurveMapping *mblur_shutter_curve;

	BLI_assert(MEMCMP_STRUCT_OFS_IS_ZERO(sce, id));

	sce->r.mode = R_OSA;
	sce->r.cfra = 1;
	sce->r.sfra = 1;
	sce->r.efra = 250;
	sce->r.frame_step = 1;
	sce->r.xsch = 1920;
	sce->r.ysch = 1080;
	sce->r.xasp = 1;
	sce->r.yasp = 1;
	sce->r.tilex = 256;
	sce->r.tiley = 256;
	sce->r.size = 100;

	sce->r.im_format.planes = R_IMF_PLANES_RGBA;
	sce->r.im_format.imtype = R_IMF_IMTYPE_PNG;
	sce->r.im_format.depth = R_IMF_CHAN_DEPTH_8;
	sce->r.im_format.quality = 90;
	sce->r.im_format.compress = 15;

	sce->r.displaymode = R_OUTPUT_WINDOW;
	sce->r.framapto = 100;
	sce->r.images = 100;
	sce->r.framelen = 1.0;
	sce->r.blurfac = 0.5;
	sce->r.frs_sec = 24;
	sce->r.frs_sec_base = 1;

	/* OCIO_TODO: for forwards compatibility only, so if no tonecurve are used,
	 *            images would look in the same way as in current blender
	 *
	 *            perhaps at some point should be completely deprecated?
	 */
	sce->r.color_mgt_flag |= R_COLOR_MANAGEMENT;

	sce->r.dither_intensity = 1.0f;

	sce->r.bake_mode = 0;
	sce->r.bake_filter = 16;
	sce->r.bake_flag = R_BAKE_CLEAR;
	sce->r.bake_samples = 256;
	sce->r.bake_biasdist = 0.001;

	sce->r.bake.flag = R_BAKE_CLEAR;
	sce->r.bake.pass_filter = R_BAKE_PASS_FILTER_ALL;
	sce->r.bake.width = 512;
	sce->r.bake.height = 512;
	sce->r.bake.margin = 16;
	sce->r.bake.normal_space = R_BAKE_SPACE_TANGENT;
	sce->r.bake.normal_swizzle[0] = R_BAKE_POSX;
	sce->r.bake.normal_swizzle[1] = R_BAKE_POSY;
	sce->r.bake.normal_swizzle[2] = R_BAKE_POSZ;
	BLI_strncpy(sce->r.bake.filepath, U.renderdir, sizeof(sce->r.bake.filepath));

	sce->r.bake.im_format.planes = R_IMF_PLANES_RGBA;
	sce->r.bake.im_format.imtype = R_IMF_IMTYPE_PNG;
	sce->r.bake.im_format.depth = R_IMF_CHAN_DEPTH_8;
	sce->r.bake.im_format.quality = 90;
	sce->r.bake.im_format.compress = 15;

	sce->r.scemode = R_DOCOMP | R_DOSEQ | R_EXTENSION;
	sce->r.stamp = R_STAMP_TIME | R_STAMP_FRAME | R_STAMP_DATE | R_STAMP_CAMERA | R_STAMP_SCENE | R_STAMP_FILENAME | R_STAMP_RENDERTIME | R_STAMP_MEMORY;
	sce->r.stamp_font_id = 12;
	sce->r.fg_stamp[0] = sce->r.fg_stamp[1] = sce->r.fg_stamp[2] = 0.8f;
	sce->r.fg_stamp[3] = 1.0f;
	sce->r.bg_stamp[0] = sce->r.bg_stamp[1] = sce->r.bg_stamp[2] = 0.0f;
	sce->r.bg_stamp[3] = 0.25f;

	sce->r.seq_prev_type = OB_SOLID;
	sce->r.seq_rend_type = OB_SOLID;
	sce->r.seq_flag = 0;

	sce->r.threads = 1;

	sce->r.simplify_subsurf = 6;
	sce->r.simplify_particles = 1.0f;

	sce->r.border.xmin = 0.0f;
	sce->r.border.ymin = 0.0f;
	sce->r.border.xmax = 1.0f;
	sce->r.border.ymax = 1.0f;

	sce->r.preview_start_resolution = 64;

	sce->r.line_thickness_mode = R_LINE_THICKNESS_ABSOLUTE;
	sce->r.unit_line_thickness = 1.0f;

	mblur_shutter_curve = &sce->r.mblur_shutter_curve;
	curvemapping_set_defaults(mblur_shutter_curve, 1, 0.0f, 0.0f, 1.0f, 1.0f);
	curvemapping_initialize(mblur_shutter_curve);
	curvemap_reset(mblur_shutter_curve->cm,
	               &mblur_shutter_curve->clipr,
	               CURVE_PRESET_MAX,
	               CURVEMAP_SLOPE_POS_NEG);

	sce->toolsettings = MEM_callocN(sizeof(struct ToolSettings), "Tool Settings Struct");

	sce->toolsettings->object_flag |= SCE_OBJECT_MODE_LOCK;
	sce->toolsettings->doublimit = 0.001;
	sce->toolsettings->vgroup_weight = 1.0f;
	sce->toolsettings->uvcalc_margin = 0.001f;
	sce->toolsettings->uvcalc_flag = UVCALC_TRANSFORM_CORRECT;
	sce->toolsettings->unwrapper = 1;
	sce->toolsettings->select_thresh = 0.01f;
	sce->toolsettings->gizmo_flag = SCE_GIZMO_SHOW_TRANSLATE | SCE_GIZMO_SHOW_ROTATE | SCE_GIZMO_SHOW_SCALE;

	sce->toolsettings->selectmode = SCE_SELECT_VERTEX;
	sce->toolsettings->uv_selectmode = UV_SELECT_VERTEX;
	sce->toolsettings->autokey_mode = U.autokey_mode;


	sce->toolsettings->transform_pivot_point = V3D_AROUND_CENTER_MEAN;
	sce->toolsettings->snap_mode = SCE_SNAP_MODE_INCREMENT;
	sce->toolsettings->snap_node_mode = SCE_SNAP_MODE_GRID;
	sce->toolsettings->snap_uv_mode = SCE_SNAP_MODE_INCREMENT;

	sce->toolsettings->curve_paint_settings.curve_type = CU_BEZIER;
	sce->toolsettings->curve_paint_settings.flag |= CURVE_PAINT_FLAG_CORNERS_DETECT;
	sce->toolsettings->curve_paint_settings.error_threshold = 8;
	sce->toolsettings->curve_paint_settings.radius_max = 1.0f;
	sce->toolsettings->curve_paint_settings.corner_angle = DEG2RADF(70.0f);

	sce->toolsettings->statvis.overhang_axis = OB_NEGZ;
	sce->toolsettings->statvis.overhang_min = 0;
	sce->toolsettings->statvis.overhang_max = DEG2RADF(45.0f);
	sce->toolsettings->statvis.thickness_max = 0.1f;
	sce->toolsettings->statvis.thickness_samples = 1;
	sce->toolsettings->statvis.distort_min = DEG2RADF(5.0f);
	sce->toolsettings->statvis.distort_max = DEG2RADF(45.0f);

	sce->toolsettings->statvis.sharp_min = DEG2RADF(90.0f);
	sce->toolsettings->statvis.sharp_max = DEG2RADF(180.0f);

	sce->toolsettings->proportional_size = 1.0f;

	sce->toolsettings->imapaint.paint.flags |= PAINT_SHOW_BRUSH;
	sce->toolsettings->imapaint.normal_angle = 80;
	sce->toolsettings->imapaint.seam_bleed = 2;

	/* alloc grease pencil drawing brushes */
	sce->toolsettings->gp_paint = MEM_callocN(sizeof(GpPaint), "GpPaint");

	/* grease pencil multiframe falloff curve */
	sce->toolsettings->gp_sculpt.cur_falloff = curvemapping_add(1, 0.0f, 0.0f, 1.0f, 1.0f);
	CurveMapping *gp_falloff_curve = sce->toolsettings->gp_sculpt.cur_falloff;
	curvemapping_initialize(gp_falloff_curve);
	curvemap_reset(gp_falloff_curve->cm,
		&gp_falloff_curve->clipr,
		CURVE_PRESET_GAUSS,
		CURVEMAP_SLOPE_POSITIVE);

	sce->physics_settings.gravity[0] = 0.0f;
	sce->physics_settings.gravity[1] = 0.0f;
	sce->physics_settings.gravity[2] = -9.81f;
	sce->physics_settings.flag = PHYS_GLOBAL_GRAVITY;

	sce->unit.system = USER_UNIT_METRIC;
	sce->unit.scale_length = 1.0f;
	sce->unit.length_unit = bUnit_GetBaseUnitOfType(USER_UNIT_METRIC, B_UNIT_LENGTH);
	sce->unit.mass_unit = bUnit_GetBaseUnitOfType(USER_UNIT_METRIC, B_UNIT_MASS);
	sce->unit.time_unit = bUnit_GetBaseUnitOfType(USER_UNIT_METRIC, B_UNIT_TIME);

	pset = &sce->toolsettings->particle;
	pset->flag = PE_KEEP_LENGTHS | PE_LOCK_FIRST | PE_DEFLECT_EMITTER | PE_AUTO_VELOCITY;
	pset->emitterdist = 0.25f;
	pset->totrekey = 5;
	pset->totaddkey = 5;
	pset->brushtype = PE_BRUSH_NONE;
	pset->draw_step = 2;
	pset->fade_frames = 2;
	pset->selectmode = SCE_SELECT_PATH;

	for (a = 0; a < ARRAY_SIZE(pset->brush); a++) {
		pset->brush[a].strength = 0.5f;
		pset->brush[a].size = 50;
		pset->brush[a].step = 10;
		pset->brush[a].count = 10;
	}
	pset->brush[PE_BRUSH_CUT].strength = 1.0f;

	sce->r.ffcodecdata.audio_mixrate = 48000;
	sce->r.ffcodecdata.audio_volume = 1.0f;
	sce->r.ffcodecdata.audio_bitrate = 192;
	sce->r.ffcodecdata.audio_channels = 2;

	BLI_strncpy(sce->r.engine, RE_engine_id_BLENDER_EEVEE, sizeof(sce->r.engine));

	sce->audio.distance_model = 2.0f;
	sce->audio.doppler_factor = 1.0f;
	sce->audio.speed_of_sound = 343.3f;
	sce->audio.volume = 1.0f;
	sce->audio.flag = AUDIO_SYNC;

	BLI_strncpy(sce->r.pic, U.renderdir, sizeof(sce->r.pic));

	BLI_rctf_init(&sce->r.safety, 0.1f, 0.9f, 0.1f, 0.9f);
	sce->r.osa = 8;

	/* note; in header_info.c the scene copy happens..., if you add more to renderdata it has to be checked there */

	/* multiview - stereo */
	BKE_scene_add_render_view(sce, STEREO_LEFT_NAME);
	srv = sce->r.views.first;
	BLI_strncpy(srv->suffix, STEREO_LEFT_SUFFIX, sizeof(srv->suffix));

	BKE_scene_add_render_view(sce, STEREO_RIGHT_NAME);
	srv = sce->r.views.last;
	BLI_strncpy(srv->suffix, STEREO_RIGHT_SUFFIX, sizeof(srv->suffix));

	BKE_sound_create_scene(sce);

	/* color management */
	colorspace_name = IMB_colormanagement_role_colorspace_name_get(COLOR_ROLE_DEFAULT_SEQUENCER);

	BKE_color_managed_display_settings_init(&sce->display_settings);
	BKE_color_managed_view_settings_init(&sce->view_settings);
	BLI_strncpy(sce->sequencer_colorspace_settings.name, colorspace_name,
	            sizeof(sce->sequencer_colorspace_settings.name));

	/* Safe Areas */
	copy_v2_fl2(sce->safe_areas.title, 3.5f / 100.0f, 3.5f / 100.0f);
	copy_v2_fl2(sce->safe_areas.action, 10.0f / 100.0f, 5.0f / 100.0f);
	copy_v2_fl2(sce->safe_areas.title_center, 17.5f / 100.0f, 5.0f / 100.0f);
	copy_v2_fl2(sce->safe_areas.action_center, 15.0f / 100.0f, 5.0f / 100.0f);

	sce->preview = NULL;

	/* GP Sculpt brushes */
	{
		GP_BrushEdit_Settings *gset = &sce->toolsettings->gp_sculpt;
		GP_EditBrush_Data *gp_brush;
		float curcolor_add[3], curcolor_sub[3];
		ARRAY_SET_ITEMS(curcolor_add, 1.0f, 0.6f, 0.6f);
		ARRAY_SET_ITEMS(curcolor_sub, 0.6f, 0.6f, 1.0f);

		gp_brush = &gset->brush[GP_EDITBRUSH_TYPE_SMOOTH];
		gp_brush->size = 25;
		gp_brush->strength = 0.3f;
		gp_brush->flag = GP_EDITBRUSH_FLAG_USE_FALLOFF | GP_EDITBRUSH_FLAG_SMOOTH_PRESSURE | GP_EDITBRUSH_FLAG_ENABLE_CURSOR;
		copy_v3_v3(gp_brush->curcolor_add, curcolor_add);
		copy_v3_v3(gp_brush->curcolor_sub, curcolor_sub);

		gp_brush = &gset->brush[GP_EDITBRUSH_TYPE_THICKNESS];
		gp_brush->size = 25;
		gp_brush->strength = 0.5f;
		gp_brush->flag = GP_EDITBRUSH_FLAG_USE_FALLOFF | GP_EDITBRUSH_FLAG_ENABLE_CURSOR;
		copy_v3_v3(gp_brush->curcolor_add, curcolor_add);
		copy_v3_v3(gp_brush->curcolor_sub, curcolor_sub);

		gp_brush = &gset->brush[GP_EDITBRUSH_TYPE_STRENGTH];
		gp_brush->size = 25;
		gp_brush->strength = 0.5f;
		gp_brush->flag = GP_EDITBRUSH_FLAG_USE_FALLOFF | GP_EDITBRUSH_FLAG_ENABLE_CURSOR;
		copy_v3_v3(gp_brush->curcolor_add, curcolor_add);
		copy_v3_v3(gp_brush->curcolor_sub, curcolor_sub);

		gp_brush = &gset->brush[GP_EDITBRUSH_TYPE_GRAB];
		gp_brush->size = 50;
		gp_brush->strength = 0.3f;
		gp_brush->flag = GP_EDITBRUSH_FLAG_USE_FALLOFF | GP_EDITBRUSH_FLAG_ENABLE_CURSOR;
		copy_v3_v3(gp_brush->curcolor_add, curcolor_add);
		copy_v3_v3(gp_brush->curcolor_sub, curcolor_sub);

		gp_brush = &gset->brush[GP_EDITBRUSH_TYPE_PUSH];
		gp_brush->size = 25;
		gp_brush->strength = 0.3f;
		gp_brush->flag = GP_EDITBRUSH_FLAG_USE_FALLOFF | GP_EDITBRUSH_FLAG_ENABLE_CURSOR;
		copy_v3_v3(gp_brush->curcolor_add, curcolor_add);
		copy_v3_v3(gp_brush->curcolor_sub, curcolor_sub);

		gp_brush = &gset->brush[GP_EDITBRUSH_TYPE_TWIST];
		gp_brush->size = 50;
		gp_brush->strength = 0.3f; // XXX?
		gp_brush->flag = GP_EDITBRUSH_FLAG_USE_FALLOFF | GP_EDITBRUSH_FLAG_ENABLE_CURSOR;
		copy_v3_v3(gp_brush->curcolor_add, curcolor_add);
		copy_v3_v3(gp_brush->curcolor_sub, curcolor_sub);

		gp_brush = &gset->brush[GP_EDITBRUSH_TYPE_PINCH];
		gp_brush->size = 50;
		gp_brush->strength = 0.5f; // XXX?
		gp_brush->flag = GP_EDITBRUSH_FLAG_USE_FALLOFF | GP_EDITBRUSH_FLAG_ENABLE_CURSOR;
		copy_v3_v3(gp_brush->curcolor_add, curcolor_add);
		copy_v3_v3(gp_brush->curcolor_sub, curcolor_sub);

		gp_brush = &gset->brush[GP_EDITBRUSH_TYPE_RANDOMIZE];
		gp_brush->size = 25;
		gp_brush->strength = 0.5f;
		gp_brush->flag = GP_EDITBRUSH_FLAG_USE_FALLOFF | GP_EDITBRUSH_FLAG_ENABLE_CURSOR;
		copy_v3_v3(gp_brush->curcolor_add, curcolor_add);
		copy_v3_v3(gp_brush->curcolor_sub, curcolor_sub);
	}

	/* GP Stroke Placement */
	sce->toolsettings->gpencil_v3d_align = GP_PROJECT_VIEWSPACE;
	sce->toolsettings->gpencil_v2d_align = GP_PROJECT_VIEWSPACE;
	sce->toolsettings->gpencil_seq_align = GP_PROJECT_VIEWSPACE;
	sce->toolsettings->gpencil_ima_align = GP_PROJECT_VIEWSPACE;

	/* Annotations */
	sce->toolsettings->annotate_v3d_align = GP_PROJECT_VIEWSPACE | GP_PROJECT_CURSOR;
	sce->toolsettings->annotate_thickness = 3;

	sce->orientation_index_custom = -1;

	/* Master Collection */
	sce->master_collection = BKE_collection_master_add();

	BKE_view_layer_add(sce, "View Layer");

	/* SceneDisplay */
	copy_v3_v3(sce->display.light_direction, (float[3]){-M_SQRT1_3, -M_SQRT1_3, M_SQRT1_3});
	sce->display.shadow_shift = 0.1;

	sce->display.matcap_ssao_distance = 0.2f;
	sce->display.matcap_ssao_attenuation = 1.0f;
	sce->display.matcap_ssao_samples = 16;

	/* OpenGL Render. */
	BKE_screen_view3d_shading_init(&sce->display.shading);

	/* SceneEEVEE */
	sce->eevee.gi_diffuse_bounces = 3;
	sce->eevee.gi_cubemap_resolution = 512;
	sce->eevee.gi_visibility_resolution = 32;
	sce->eevee.gi_cubemap_draw_size = 0.3f;
	sce->eevee.gi_irradiance_draw_size = 0.1f;

	sce->eevee.taa_samples = 16;
	sce->eevee.taa_render_samples = 64;

	sce->eevee.sss_samples = 7;
	sce->eevee.sss_jitter_threshold = 0.3f;

	sce->eevee.ssr_quality = 0.25f;
	sce->eevee.ssr_max_roughness = 0.5f;
	sce->eevee.ssr_thickness = 0.2f;
	sce->eevee.ssr_border_fade = 0.075f;
	sce->eevee.ssr_firefly_fac = 10.0f;

	sce->eevee.volumetric_start = 0.1f;
	sce->eevee.volumetric_end = 100.0f;
	sce->eevee.volumetric_tile_size = 8;
	sce->eevee.volumetric_samples = 64;
	sce->eevee.volumetric_sample_distribution = 0.8f;
	sce->eevee.volumetric_light_clamp = 0.0f;
	sce->eevee.volumetric_shadow_samples = 16;

	sce->eevee.gtao_distance = 0.2f;
	sce->eevee.gtao_factor = 1.0f;
	sce->eevee.gtao_quality = 0.25f;

	sce->eevee.bokeh_max_size = 100.0f;
	sce->eevee.bokeh_threshold = 1.0f;

	copy_v3_fl(sce->eevee.bloom_color, 1.0f);
	sce->eevee.bloom_threshold = 0.8f;
	sce->eevee.bloom_knee = 0.5f;
	sce->eevee.bloom_intensity = 0.8f;
	sce->eevee.bloom_radius = 6.5f;
	sce->eevee.bloom_clamp = 1.0f;

	sce->eevee.motion_blur_samples = 8;
	sce->eevee.motion_blur_shutter = 1.0f;

	sce->eevee.shadow_method = SHADOW_ESM;
	sce->eevee.shadow_cube_size = 512;
	sce->eevee.shadow_cascade_size = 1024;

	sce->eevee.light_cache = NULL;

	sce->eevee.flag =
	        SCE_EEVEE_VOLUMETRIC_LIGHTS |
	        SCE_EEVEE_GTAO_BENT_NORMALS |
	        SCE_EEVEE_GTAO_BOUNCE |
	        SCE_EEVEE_TAA_REPROJECTION |
	        SCE_EEVEE_SSR_HALF_RESOLUTION;
}

Scene *BKE_scene_add(Main *bmain, const char *name)
{
	Scene *sce;

	sce = BKE_libblock_alloc(bmain, ID_SCE, name, 0);
	id_us_min(&sce->id);
	id_us_ensure_real(&sce->id);

	BKE_scene_init(sce);

	return sce;
}

/**
 * Check if there is any instance of the object in the scene
 */
bool BKE_scene_object_find(Scene *scene, Object *ob)
{
	for (ViewLayer *view_layer = scene->view_layers.first; view_layer; view_layer = view_layer->next) {
		if (BLI_findptr(&view_layer->object_bases, ob, offsetof(Base, object))) {
		    return true;
		}
	}
	return false;
}

Object *BKE_scene_object_find_by_name(Scene *scene, const char *name)
{
	for (ViewLayer *view_layer = scene->view_layers.first; view_layer; view_layer = view_layer->next) {
		for (Base *base = view_layer->object_bases.first; base; base = base->next) {
			if (STREQ(base->object->id.name + 2, name)) {
				return base->object;
			}
		}
	}
	return NULL;
}

/**
 * Sets the active scene, mainly used when running in background mode (``--scene`` command line argument).
 * This is also called to set the scene directly, bypassing windowing code.
 * Otherwise #WM_window_set_active_scene is used when changing scenes by the user.
 */
void BKE_scene_set_background(Main *bmain, Scene *scene)
{
	Object *ob;

	/* check for cyclic sets, for reading old files but also for definite security (py?) */
	BKE_scene_validate_setscene(bmain, scene);

	/* deselect objects (for dataselect) */
	for (ob = bmain->object.first; ob; ob = ob->id.next)
		ob->flag &= ~SELECT;

	/* copy layers and flags from bases to objects */
	for (ViewLayer *view_layer = scene->view_layers.first; view_layer; view_layer = view_layer->next) {
		for (Base *base = view_layer->object_bases.first; base; base = base->next) {
			ob = base->object;
			/* collection patch... */
			BKE_scene_object_base_flag_sync_from_base(base);
		}
	}
	/* no full animation update, this to enable render code to work (render code calls own animation updates) */
}

/* called from creator_args.c */
Scene *BKE_scene_set_name(Main *bmain, const char *name)
{
	Scene *sce = (Scene *)BKE_libblock_find_name(bmain, ID_SCE, name);
	if (sce) {
		BKE_scene_set_background(bmain, sce);
		printf("Scene switch for render: '%s' in file: '%s'\n", name, BKE_main_blendfile_path(bmain));
		return sce;
	}

	printf("Can't find scene: '%s' in file: '%s'\n", name, BKE_main_blendfile_path(bmain));
	return NULL;
}

/* Used by metaballs, return *all* objects (including duplis) existing in the scene (including scene's sets) */
int BKE_scene_base_iter_next(Depsgraph *depsgraph, SceneBaseIter *iter,
        Scene **scene, int val, Base **base, Object **ob)
{
	bool run_again = true;

	/* init */
	if (val == 0) {
		iter->phase = F_START;
		iter->dupob = NULL;
		iter->duplilist = NULL;
		iter->dupli_refob = NULL;
	}
	else {
		/* run_again is set when a duplilist has been ended */
		while (run_again) {
			run_again = false;

			/* the first base */
			if (iter->phase == F_START) {
				ViewLayer *view_layer = (depsgraph) ?
					DEG_get_evaluated_view_layer(depsgraph) :
					BKE_view_layer_context_active_PLACEHOLDER(*scene);
				*base = view_layer->object_bases.first;
				if (*base) {
					*ob = (*base)->object;
					iter->phase = F_SCENE;
				}
				else {
					/* exception: empty scene layer */
					while ((*scene)->set) {
						(*scene) = (*scene)->set;
						ViewLayer *view_layer_set = BKE_view_layer_default_render((*scene));
						if (view_layer_set->object_bases.first) {
							*base = view_layer_set->object_bases.first;
							*ob = (*base)->object;
							iter->phase = F_SCENE;
							break;
						}
					}
				}
			}
			else {
				if (*base && iter->phase != F_DUPLI) {
					*base = (*base)->next;
					if (*base) {
						*ob = (*base)->object;
					}
					else {
						if (iter->phase == F_SCENE) {
							/* (*scene) is finished, now do the set */
							while ((*scene)->set) {
								(*scene) = (*scene)->set;
								ViewLayer *view_layer_set = BKE_view_layer_default_render((*scene));
								if (view_layer_set->object_bases.first) {
									*base = view_layer_set->object_bases.first;
									*ob = (*base)->object;
									break;
								}
							}
						}
					}
				}
			}

			if (*base == NULL) {
				iter->phase = F_START;
			}
			else {
				if (iter->phase != F_DUPLI) {
					if (depsgraph && (*base)->object->transflag & OB_DUPLI) {
						/* collections cannot be duplicated for mballs yet,
						 * this enters eternal loop because of
						 * makeDispListMBall getting called inside of collection_duplilist */
						if ((*base)->object->dup_group == NULL) {
							iter->duplilist = object_duplilist(depsgraph, (*scene), (*base)->object);

							iter->dupob = iter->duplilist->first;

							if (!iter->dupob) {
								free_object_duplilist(iter->duplilist);
								iter->duplilist = NULL;
							}
							iter->dupli_refob = NULL;
						}
					}
				}
				/* handle dupli's */
				if (iter->dupob) {
					(*base)->flag_legacy |= OB_FROMDUPLI;
					*ob = iter->dupob->ob;
					iter->phase = F_DUPLI;

					if (iter->dupli_refob != *ob) {
						if (iter->dupli_refob) {
							/* Restore previous object's real matrix. */
							copy_m4_m4(iter->dupli_refob->obmat, iter->omat);
						}
						/* Backup new object's real matrix. */
						iter->dupli_refob = *ob;
						copy_m4_m4(iter->omat, iter->dupli_refob->obmat);
					}
					copy_m4_m4((*ob)->obmat, iter->dupob->mat);

					iter->dupob = iter->dupob->next;
				}
				else if (iter->phase == F_DUPLI) {
					iter->phase = F_SCENE;
					(*base)->flag_legacy &= ~OB_FROMDUPLI;

					if (iter->dupli_refob) {
						/* Restore last object's real matrix. */
						copy_m4_m4(iter->dupli_refob->obmat, iter->omat);
						iter->dupli_refob = NULL;
					}

					free_object_duplilist(iter->duplilist);
					iter->duplilist = NULL;
					run_again = true;
				}
			}
		}
	}

	return iter->phase;
}

Scene *BKE_scene_find_from_collection(const Main *bmain, const Collection *collection)
{
	for (Scene *scene = bmain->scene.first; scene; scene = scene->id.next) {
		for (ViewLayer *layer = scene->view_layers.first; layer; layer = layer->next) {
			if (BKE_view_layer_has_collection(layer, collection)) {
				return scene;
			}
		}
	}

	return NULL;
}

#ifdef DURIAN_CAMERA_SWITCH
Object *BKE_scene_camera_switch_find(Scene *scene)
{
	if (scene->r.mode & R_NO_CAMERA_SWITCH) {
		return NULL;
	}

	TimeMarker *m;
	int cfra = scene->r.cfra;
	int frame = -(MAXFRAME + 1);
	int min_frame = MAXFRAME + 1;
	Object *camera = NULL;
	Object *first_camera = NULL;

	for (m = scene->markers.first; m; m = m->next) {
		if (m->camera && (m->camera->restrictflag & OB_RESTRICT_RENDER) == 0) {
			if ((m->frame <= cfra) && (m->frame > frame)) {
				camera = m->camera;
				frame = m->frame;

				if (frame == cfra)
					break;
			}

			if (m->frame < min_frame) {
				first_camera = m->camera;
				min_frame = m->frame;
			}
		}
	}

	if (camera == NULL) {
		/* If there's no marker to the left of current frame,
		 * use camera from left-most marker to solve all sort
		 * of Schrodinger uncertainties.
		 */
		return first_camera;
	}

	return camera;
}
#endif

int BKE_scene_camera_switch_update(Scene *scene)
{
#ifdef DURIAN_CAMERA_SWITCH
	Object *camera = BKE_scene_camera_switch_find(scene);
	if (camera) {
		scene->camera = camera;
		DEG_id_tag_update(&scene->id, DEG_TAG_COPY_ON_WRITE);
		return 1;
	}
#else
	(void)scene;
#endif
	return 0;
}

char *BKE_scene_find_marker_name(Scene *scene, int frame)
{
	ListBase *markers = &scene->markers;
	TimeMarker *m1, *m2;

	/* search through markers for match */
	for (m1 = markers->first, m2 = markers->last; m1 && m2; m1 = m1->next, m2 = m2->prev) {
		if (m1->frame == frame)
			return m1->name;

		if (m1 == m2)
			break;

		if (m2->frame == frame)
			return m2->name;
	}

	return NULL;
}

/* return the current marker for this frame,
 * we can have more than 1 marker per frame, this just returns the first :/ */
char *BKE_scene_find_last_marker_name(Scene *scene, int frame)
{
	TimeMarker *marker, *best_marker = NULL;
	int best_frame = -MAXFRAME * 2;
	for (marker = scene->markers.first; marker; marker = marker->next) {
		if (marker->frame == frame) {
			return marker->name;
		}

		if (marker->frame > best_frame && marker->frame < frame) {
			best_marker = marker;
			best_frame = marker->frame;
		}
	}

	return best_marker ? best_marker->name : NULL;
}

int BKE_scene_frame_snap_by_seconds(Scene *scene, double interval_in_seconds, int cfra)
{
	const int fps = round_db_to_int(FPS * interval_in_seconds);
	const int second_prev = cfra - mod_i(cfra, fps);
	const int second_next = second_prev + fps;
	const int delta_prev = cfra - second_prev;
	const int delta_next = second_next - cfra;
	return (delta_prev < delta_next) ? second_prev : second_next;
}

void BKE_scene_remove_rigidbody_object(struct Main *bmain, Scene *scene, Object *ob)
{
	/* remove rigid body constraint from world before removing object */
	if (ob->rigidbody_constraint)
		BKE_rigidbody_remove_constraint(scene, ob);
	/* remove rigid body object from world before removing object */
	if (ob->rigidbody_object)
		BKE_rigidbody_remove_object(bmain, scene, ob);
}

/* checks for cycle, returns 1 if it's all OK */
bool BKE_scene_validate_setscene(Main *bmain, Scene *sce)
{
	Scene *sce_iter;
	int a, totscene;

	if (sce->set == NULL) return true;
	totscene = BLI_listbase_count(&bmain->scene);

	for (a = 0, sce_iter = sce; sce_iter->set; sce_iter = sce_iter->set, a++) {
		/* more iterations than scenes means we have a cycle */
		if (a > totscene) {
			/* the tested scene gets zero'ed, that's typically current scene */
			sce->set = NULL;
			return false;
		}
	}

	return true;
}

/* This function is needed to cope with fractional frames - including two Blender rendering features
 * mblur (motion blur that renders 'subframes' and blurs them together), and fields rendering.
 */
float BKE_scene_frame_get(const Scene *scene)
{
	return BKE_scene_frame_get_from_ctime(scene, scene->r.cfra);
}

/* This function is used to obtain arbitrary fractional frames */
float BKE_scene_frame_get_from_ctime(const Scene *scene, const float frame)
{
	float ctime = frame;
	ctime += scene->r.subframe;
	ctime *= scene->r.framelen;

	return ctime;
}

/**
 * Sets the frame int/float components.
 */
void BKE_scene_frame_set(struct Scene *scene, double cfra)
{
	double intpart;
	scene->r.subframe = modf(cfra, &intpart);
	scene->r.cfra = (int)intpart;
}

/* That's like really a bummer, because currently animation data for armatures
 * might want to use pose, and pose might be missing on the object.
 * This happens when changing visible layers, which leads to situations when
 * pose is missing or marked for recalc, animation will change it and then
 * object update will restore the pose.
 *
 * This could be solved by the new dependency graph, but for until then we'll
 * do an extra pass on the objects to ensure it's all fine.
 */
#define POSE_ANIMATION_WORKAROUND

#ifdef POSE_ANIMATION_WORKAROUND
static void scene_armature_depsgraph_workaround(Main *bmain, Depsgraph *depsgraph)
{
	Object *ob;
	if (BLI_listbase_is_empty(&bmain->armature) || !DEG_id_type_updated(depsgraph, ID_OB)) {
		return;
	}
	for (ob = bmain->object.first; ob; ob = ob->id.next) {
		if (ob->type == OB_ARMATURE && ob->adt && ob->adt->recalc & ADT_RECALC_ANIM) {
			if (ob->pose == NULL || (ob->pose->flag & POSE_RECALC)) {
				BKE_pose_rebuild(bmain, ob, ob->data, true);
			}
		}
	}
}
#endif

static bool check_rendered_viewport_visible(Main *bmain)
{
	wmWindowManager *wm = bmain->wm.first;
	wmWindow *window;
	for (window = wm->windows.first; window != NULL; window = window->next) {
		const bScreen *screen = BKE_workspace_active_screen_get(window->workspace_hook);
		Scene *scene = window->scene;
		RenderEngineType *type = RE_engines_find(scene->r.engine);

		if (type->draw_engine || !type->render) {
			continue;
		}

		for (ScrArea *area = screen->areabase.first; area != NULL; area = area->next) {
			View3D *v3d = area->spacedata.first;
			if (area->spacetype != SPACE_VIEW3D) {
				continue;
			}
			if (v3d->shading.type == OB_RENDER) {
				return true;
			}
		}
	}
	return false;
}

/* TODO(campbell): shouldn't we be able to use 'DEG_get_view_layer' here?
 * Currently this is NULL on load, so don't. */
static void prepare_mesh_for_viewport_render(
        Main *bmain, const ViewLayer *view_layer)
{
	/* This is needed to prepare mesh to be used by the render
	 * engine from the viewport rendering. We do loading here
	 * so all the objects which shares the same mesh datablock
	 * are nicely tagged for update and updated.
	 *
	 * This makes it so viewport render engine doesn't need to
	 * call loading of the edit data for the mesh objects.
	 */

	Object *obedit = OBEDIT_FROM_VIEW_LAYER(view_layer);
	if (obedit) {
		Mesh *mesh = obedit->data;
		if ((obedit->type == OB_MESH) &&
		    ((obedit->id.recalc & ID_RECALC_ALL) ||
		     (mesh->id.recalc & ID_RECALC_ALL)))
		{
			if (check_rendered_viewport_visible(bmain)) {
				BMesh *bm = mesh->edit_btmesh->bm;
				BM_mesh_bm_to_me(
				        bmain, bm, mesh,
				        (&(struct BMeshToMeshParams){
				            .calc_object_remap = true,
				        }));
				DEG_id_tag_update(&mesh->id, 0);
			}
		}
	}
}

/* TODO(sergey): This actually should become view_layer_graph or so.
 * Same applies to update_for_newframe.
 */
void BKE_scene_graph_update_tagged(Depsgraph *depsgraph,
                                   Main *bmain)
{
	Scene *scene = DEG_get_input_scene(depsgraph);
	ViewLayer *view_layer = DEG_get_input_view_layer(depsgraph);

	/* TODO(sergey): Some functions here are changing global state,
	 * for example, clearing update tags from bmain.
	 */
	/* (Re-)build dependency graph if needed. */
	DEG_graph_relations_update(depsgraph, bmain, scene, view_layer);
	/* Uncomment this to check if graph was properly tagged for update. */
	// DEG_debug_graph_relations_validate(depsgraph, bmain, scene);
	/* Flush editing data if needed. */
	prepare_mesh_for_viewport_render(bmain, view_layer);
	/* Flush recalc flags to dependencies. */
	DEG_graph_flush_update(bmain, depsgraph);
	/* Update all objects: drivers, matrices, displists, etc. flags set
	 * by depgraph or manual, no layer check here, gets correct flushed.
	 */
	DEG_evaluate_on_refresh(depsgraph);
	/* Update sound system animation (TODO, move to depsgraph). */
	BKE_sound_update_scene(bmain, scene);
	/* Inform editors about possible changes. */
	DEG_ids_check_recalc(bmain, depsgraph, scene, view_layer, false);
	/* Clear recalc flags. */
	DEG_ids_clear_recalc(bmain, depsgraph);
}

/* applies changes right away, does all sets too */
void BKE_scene_graph_update_for_newframe(Depsgraph *depsgraph,
                                         Main *bmain)
{
	Scene *scene = DEG_get_input_scene(depsgraph);
	ViewLayer *view_layer = DEG_get_input_view_layer(depsgraph);

	/* TODO(sergey): Some functions here are changing global state,
	 * for example, clearing update tags from bmain.
	 */
	const float ctime = BKE_scene_frame_get(scene);
	/* Keep this first. */
	BLI_callback_exec(bmain, &scene->id, BLI_CB_EVT_FRAME_CHANGE_PRE);
	/* Update animated image textures for particles, modifiers, gpu, etc,
	 * call this at the start so modifiers with textures don't lag 1 frame.
	 */
	BKE_image_update_frame(bmain, scene->r.cfra);
	BKE_sound_set_cfra(scene->r.cfra);
	DEG_graph_relations_update(depsgraph, bmain, scene, view_layer);
	/* Update animated cache files for modifiers.
	 *
	 * TODO(sergey): Make this a depsgraph node?
	 */
	BKE_cachefile_update_frame(bmain, depsgraph, scene, ctime,
	                           (((double)scene->r.frs_sec) / (double)scene->r.frs_sec_base));
#ifdef POSE_ANIMATION_WORKAROUND
	scene_armature_depsgraph_workaround(bmain, depsgraph);
#endif
	/* Update all objects: drivers, matrices, displists, etc. flags set
	 * by depgraph or manual, no layer check here, gets correct flushed.
	 */
	DEG_evaluate_on_framechange(bmain, depsgraph, ctime);
	/* Update sound system animation (TODO, move to depsgraph). */
	BKE_sound_update_scene(bmain, scene);
	/* Notify editors and python about recalc. */
	BLI_callback_exec(bmain, &scene->id, BLI_CB_EVT_FRAME_CHANGE_POST);
	/* Inform editors about possible changes. */
	DEG_ids_check_recalc(bmain, depsgraph, scene, view_layer, true);
	/* clear recalc flags */
	DEG_ids_clear_recalc(bmain, depsgraph);
}

/** Ensures given scene/view_layer pair has a valid, up-to-date depsgraph.
 *
 * \warning Sets matching depsgraph as active, so should only be called from the active editing context
 *          (usually, from operators).
 */
void BKE_scene_view_layer_graph_evaluated_ensure(Main *bmain, Scene *scene, ViewLayer *view_layer)
{
	Depsgraph *depsgraph = BKE_scene_get_depsgraph(scene, view_layer, true);
	DEG_make_active(depsgraph);
	BKE_scene_graph_update_tagged(depsgraph, bmain);
}

/* return default view */
SceneRenderView *BKE_scene_add_render_view(Scene *sce, const char *name)
{
	SceneRenderView *srv;

	if (!name)
		name = DATA_("RenderView");

	srv = MEM_callocN(sizeof(SceneRenderView), "new render view");
	BLI_strncpy(srv->name, name, sizeof(srv->name));
	BLI_uniquename(&sce->r.views, srv, DATA_("RenderView"), '.', offsetof(SceneRenderView, name), sizeof(srv->name));
	BLI_addtail(&sce->r.views, srv);

	return srv;
}

bool BKE_scene_remove_render_view(Scene *scene, SceneRenderView *srv)
{
	const int act = BLI_findindex(&scene->r.views, srv);

	if (act == -1) {
		return false;
	}
	else if (scene->r.views.first == scene->r.views.last) {
		/* ensure 1 view is kept */
		return false;
	}

	BLI_remlink(&scene->r.views, srv);
	MEM_freeN(srv);

	scene->r.actview = 0;

	return true;
}

/* render simplification */

int get_render_subsurf_level(const RenderData *r, int lvl, bool for_render)
{
	if (r->mode & R_SIMPLIFY) {
		if (for_render)
			return min_ii(r->simplify_subsurf_render, lvl);
		else
			return min_ii(r->simplify_subsurf, lvl);
	}
	else {
		return lvl;
	}
}

int get_render_child_particle_number(const RenderData *r, int num, bool for_render)
{
	if (r->mode & R_SIMPLIFY) {
		if (for_render)
			return (int)(r->simplify_particles_render * num);
		else
			return (int)(r->simplify_particles * num);
	}
	else {
		return num;
	}
}

/**
  * Helper function for the SETLOOPER and SETLOOPER_VIEW_LAYER macros
  *
  * It iterates over the bases of the active layer and then the bases
  * of the active layer of the background (set) scenes recursively.
  */
Base *_setlooper_base_step(Scene **sce_iter, ViewLayer *view_layer, Base *base)
{
	if (base && base->next) {
		/* Common case, step to the next. */
		return base->next;
	}
	else if ((base == NULL) && (view_layer != NULL)) {
		/* First time looping, return the scenes first base. */
		/* For the first loop we should get the layer from workspace when available. */
		if (view_layer->object_bases.first) {
			return (Base *)view_layer->object_bases.first;
		}
		/* No base on this scene layer. */
		goto next_set;
	}
	else {
next_set:
		/* Reached the end, get the next base in the set. */
		while ((*sce_iter = (*sce_iter)->set)) {
			ViewLayer *view_layer_set = BKE_view_layer_default_render((*sce_iter));
			base = (Base *)view_layer_set->object_bases.first;

			if (base) {
				return base;
			}
		}
	}

	return NULL;
}

bool BKE_scene_use_shading_nodes_custom(Scene *scene)
{
	RenderEngineType *type = RE_engines_find(scene->r.engine);
	return (type && type->flag & RE_USE_SHADING_NODES_CUSTOM);
}

bool BKE_scene_use_spherical_stereo(Scene *scene)
{
	RenderEngineType *type = RE_engines_find(scene->r.engine);
	return (type && type->flag & RE_USE_SPHERICAL_STEREO);
}

bool BKE_scene_uses_blender_eevee(const Scene *scene)
{
	return STREQ(scene->r.engine, RE_engine_id_BLENDER_EEVEE);
}

bool BKE_scene_uses_blender_opengl(const Scene *scene)
{
	return STREQ(scene->r.engine, RE_engine_id_BLENDER_OPENGL);
}

bool BKE_scene_uses_cycles(const Scene *scene)
{
	return STREQ(scene->r.engine, RE_engine_id_CYCLES);
}

void BKE_scene_base_flag_to_objects(ViewLayer *view_layer)
{
	Base *base = view_layer->object_bases.first;

	while (base) {
		BKE_scene_object_base_flag_sync_from_base(base);
		base = base->next;
	}
}

void BKE_scene_object_base_flag_sync_from_base(Base *base)
{
	Object *ob = base->object;

	ob->flag = base->flag;

	if ((base->flag & BASE_SELECTED) != 0) {
		ob->flag |= SELECT;
	}
	else {
		ob->flag &= ~SELECT;
	}
}

void BKE_scene_object_base_flag_sync_from_object(Base *base)
{
	Object *ob = base->object;
	base->flag = ob->flag;

	if ((ob->flag & SELECT) != 0) {
		base->flag |= BASE_SELECTED;
		BLI_assert((base->flag & BASE_SELECTABLE) != 0);
	}
	else {
		base->flag &= ~BASE_SELECTED;
	}
}

void BKE_scene_disable_color_management(Scene *scene)
{
	ColorManagedDisplaySettings *display_settings = &scene->display_settings;
	ColorManagedViewSettings *view_settings = &scene->view_settings;
	const char *view;
	const char *none_display_name;

	none_display_name = IMB_colormanagement_display_get_none_name();

	BLI_strncpy(display_settings->display_device, none_display_name, sizeof(display_settings->display_device));

	view = IMB_colormanagement_view_get_default_name(display_settings->display_device);

	if (view) {
		BLI_strncpy(view_settings->view_transform, view, sizeof(view_settings->view_transform));
	}
}

bool BKE_scene_check_color_management_enabled(const Scene *scene)
{
	return !STREQ(scene->display_settings.display_device, "None");
}

bool BKE_scene_check_rigidbody_active(const Scene *scene)
{
	return scene && scene->rigidbody_world && scene->rigidbody_world->group && !(scene->rigidbody_world->flag & RBW_FLAG_MUTED);
}

int BKE_render_num_threads(const RenderData *rd)
{
	int threads;

	/* override set from command line? */
	threads = BLI_system_num_threads_override_get();

	if (threads > 0)
		return threads;

	/* fixed number of threads specified in scene? */
	if (rd->mode & R_FIXED_THREADS)
		threads = rd->threads;
	else
		threads = BLI_system_thread_count();

	return max_ii(threads, 1);
}

int BKE_scene_num_threads(const Scene *scene)
{
	return BKE_render_num_threads(&scene->r);
}

int BKE_render_preview_pixel_size(const RenderData *r)
{
	if (r->preview_pixel_size == 0) {
		return (U.pixelsize > 1.5f) ? 2 : 1;
	}
	return r->preview_pixel_size;
}

/* Apply the needed correction factor to value, based on unit_type (only length-related are affected currently)
 * and unit->scale_length.
 */
double BKE_scene_unit_scale(const UnitSettings *unit, const int unit_type, double value)
{
	if (unit->system == USER_UNIT_NONE) {
		/* Never apply scale_length when not using a unit setting! */
		return value;
	}

	switch (unit_type) {
		case B_UNIT_LENGTH:
			return value * (double)unit->scale_length;
		case B_UNIT_AREA:
			return value * pow(unit->scale_length, 2);
		case B_UNIT_VOLUME:
			return value * pow(unit->scale_length, 3);
		case B_UNIT_MASS:
			return value * pow(unit->scale_length, 3);
		case B_UNIT_CAMERA:  /* *Do not* use scene's unit scale for camera focal lens! See T42026. */
		default:
			return value;
	}
}

/******************** multiview *************************/

int BKE_scene_multiview_num_views_get(const RenderData *rd)
{
	SceneRenderView *srv;
	int totviews = 0;

	if ((rd->scemode & R_MULTIVIEW) == 0)
		return 1;

	if (rd->views_format == SCE_VIEWS_FORMAT_STEREO_3D) {
		srv = BLI_findstring(&rd->views, STEREO_LEFT_NAME, offsetof(SceneRenderView, name));
		if ((srv && srv->viewflag & SCE_VIEW_DISABLE) == 0) {
			totviews++;
		}

		srv = BLI_findstring(&rd->views, STEREO_RIGHT_NAME, offsetof(SceneRenderView, name));
		if ((srv && srv->viewflag & SCE_VIEW_DISABLE) == 0) {
			totviews++;
		}
	}
	else {
		for (srv = rd->views.first; srv; srv = srv->next) {
			if ((srv->viewflag & SCE_VIEW_DISABLE) == 0) {
				totviews++;
			}
		}
	}
	return totviews;
}

bool BKE_scene_multiview_is_stereo3d(const RenderData *rd)
{
	SceneRenderView *srv[2];

	if ((rd->scemode & R_MULTIVIEW) == 0)
		return false;

	srv[0] = (SceneRenderView *)BLI_findstring(&rd->views, STEREO_LEFT_NAME, offsetof(SceneRenderView, name));
	srv[1] = (SceneRenderView *)BLI_findstring(&rd->views, STEREO_RIGHT_NAME, offsetof(SceneRenderView, name));

	return (srv[0] && ((srv[0]->viewflag & SCE_VIEW_DISABLE) == 0) &&
	        srv[1] && ((srv[1]->viewflag & SCE_VIEW_DISABLE) == 0));
}

/* return whether to render this SceneRenderView */
bool BKE_scene_multiview_is_render_view_active(const RenderData *rd, const SceneRenderView *srv)
{
	if (srv == NULL)
		return false;

	if ((rd->scemode & R_MULTIVIEW) == 0)
		return false;

	if ((srv->viewflag & SCE_VIEW_DISABLE))
		return false;

	if (rd->views_format == SCE_VIEWS_FORMAT_MULTIVIEW)
		return true;

	/* SCE_VIEWS_SETUP_BASIC */
	if (STREQ(srv->name, STEREO_LEFT_NAME) ||
	    STREQ(srv->name, STEREO_RIGHT_NAME))
	{
		return true;
	}

	return false;
}

/* return true if viewname is the first or if the name is NULL or not found */
bool BKE_scene_multiview_is_render_view_first(const RenderData *rd, const char *viewname)
{
	SceneRenderView *srv;

	if ((rd->scemode & R_MULTIVIEW) == 0)
		return true;

	if ((!viewname) || (!viewname[0]))
		return true;

	for (srv = rd->views.first; srv; srv = srv->next) {
		if (BKE_scene_multiview_is_render_view_active(rd, srv)) {
			return STREQ(viewname, srv->name);
		}
	}

	return true;
}

/* return true if viewname is the last or if the name is NULL or not found */
bool BKE_scene_multiview_is_render_view_last(const RenderData *rd, const char *viewname)
{
	SceneRenderView *srv;

	if ((rd->scemode & R_MULTIVIEW) == 0)
		return true;

	if ((!viewname) || (!viewname[0]))
		return true;

	for (srv = rd->views.last; srv; srv = srv->prev) {
		if (BKE_scene_multiview_is_render_view_active(rd, srv)) {
			return STREQ(viewname, srv->name);
		}
	}

	return true;
}

SceneRenderView *BKE_scene_multiview_render_view_findindex(const RenderData *rd, const int view_id)
{
	SceneRenderView *srv;
	size_t nr;

	if ((rd->scemode & R_MULTIVIEW) == 0)
		return NULL;

	for (srv = rd->views.first, nr = 0; srv; srv = srv->next) {
		if (BKE_scene_multiview_is_render_view_active(rd, srv)) {
			if (nr++ == view_id)
				return srv;
		}
	}
	return srv;
}

const char *BKE_scene_multiview_render_view_name_get(const RenderData *rd, const int view_id)
{
	SceneRenderView *srv = BKE_scene_multiview_render_view_findindex(rd, view_id);

	if (srv)
		return srv->name;
	else
		return "";
}

int BKE_scene_multiview_view_id_get(const RenderData *rd, const char *viewname)
{
	SceneRenderView *srv;
	size_t nr;

	if ((!rd) || ((rd->scemode & R_MULTIVIEW) == 0))
		return 0;

	if ((!viewname) || (!viewname[0]))
		return 0;

	for (srv = rd->views.first, nr = 0; srv; srv = srv->next) {
		if (BKE_scene_multiview_is_render_view_active(rd, srv)) {
			if (STREQ(viewname, srv->name)) {
				return nr;
			}
			else {
				nr += 1;
			}
		}
	}

	return 0;
}

void BKE_scene_multiview_filepath_get(
        SceneRenderView *srv, const char *filepath,
        char *r_filepath)
{
	BLI_strncpy(r_filepath, filepath, FILE_MAX);
	BLI_path_suffix(r_filepath, FILE_MAX, srv->suffix, "");
}

/**
 * When multiview is not used the filepath is as usual (e.g., ``Image.jpg``).
 * When multiview is on, even if only one view is enabled the view is incorporated
 * into the file name (e.g., ``Image_L.jpg``). That allows for the user to re-render
 * individual views.
 */
void BKE_scene_multiview_view_filepath_get(
        const RenderData *rd, const char *filepath, const char *viewname,
        char *r_filepath)
{
	SceneRenderView *srv;
	char suffix[FILE_MAX];

	srv = BLI_findstring(&rd->views, viewname, offsetof(SceneRenderView, name));
	if (srv)
		BLI_strncpy(suffix, srv->suffix, sizeof(suffix));
	else
		BLI_strncpy(suffix, viewname, sizeof(suffix));

	BLI_strncpy(r_filepath, filepath, FILE_MAX);
	BLI_path_suffix(r_filepath, FILE_MAX, suffix, "");
}

const char *BKE_scene_multiview_view_suffix_get(const RenderData *rd, const char *viewname)
{
	SceneRenderView *srv;

	if ((viewname == NULL) || (viewname[0] == '\0'))
		return viewname;

	srv = BLI_findstring(&rd->views, viewname, offsetof(SceneRenderView, name));
	if (srv)
		return srv->suffix;
	else
		return viewname;
}

const char *BKE_scene_multiview_view_id_suffix_get(const RenderData *rd, const int view_id)
{
	if ((rd->scemode & R_MULTIVIEW) == 0) {
		return "";
	}
	else {
		const char *viewname = BKE_scene_multiview_render_view_name_get(rd, view_id);
		return BKE_scene_multiview_view_suffix_get(rd, viewname);
	}
}

void BKE_scene_multiview_view_prefix_get(Scene *scene, const char *name, char *rprefix, const char **rext)
{
	SceneRenderView *srv;
	size_t index_act;
	const char *suf_act;
	const char delims[] = {'.', '\0'};

	rprefix[0] = '\0';

	/* begin of extension */
	index_act = BLI_str_rpartition(name, delims, rext, &suf_act);
	if (*rext == NULL)
		return;
	BLI_assert(index_act > 0);
	UNUSED_VARS_NDEBUG(index_act);

	for (srv = scene->r.views.first; srv; srv = srv->next) {
		if (BKE_scene_multiview_is_render_view_active(&scene->r, srv)) {
			size_t len = strlen(srv->suffix);
			if (strlen(*rext) >= len && STREQLEN(*rext - len, srv->suffix, len)) {
				BLI_strncpy(rprefix, name, strlen(name) - strlen(*rext) - len + 1);
				break;
			}
		}
	}
}

void BKE_scene_multiview_videos_dimensions_get(
        const RenderData *rd, const size_t width, const size_t height,
        size_t *r_width, size_t *r_height)
{
	if ((rd->scemode & R_MULTIVIEW) &&
	    rd->im_format.views_format == R_IMF_VIEWS_STEREO_3D)
	{
		IMB_stereo3d_write_dimensions(
		        rd->im_format.stereo3d_format.display_mode,
		        (rd->im_format.stereo3d_format.flag & S3D_SQUEEZED_FRAME) != 0,
		        width, height,
		        r_width, r_height);
	}
	else {
		*r_width = width;
		*r_height = height;
	}
}

int BKE_scene_multiview_num_videos_get(const RenderData *rd)
{
	if (BKE_imtype_is_movie(rd->im_format.imtype) == false)
		return 0;

	if ((rd->scemode & R_MULTIVIEW) == 0)
		return 1;

	if (rd->im_format.views_format == R_IMF_VIEWS_STEREO_3D) {
		return 1;
	}
	else {
		/* R_IMF_VIEWS_INDIVIDUAL */
		return BKE_scene_multiview_num_views_get(rd);
	}
}

/* Manipulation of depsgraph storage. */

/* This is a key which identifies depsgraph. */
typedef struct DepsgraphKey {
	ViewLayer *view_layer;
	/* TODO(sergey): Need to include window somehow (same layer might be in a
	 * different states in different windows).
	 */
} DepsgraphKey;

static unsigned int depsgraph_key_hash(const void *key_v)
{
	const DepsgraphKey *key = key_v;
	unsigned int hash = BLI_ghashutil_ptrhash(key->view_layer);
	/* TODO(sergey): Include hash from other fields in the key. */
	return hash;
}

static bool depsgraph_key_compare(const void *key_a_v, const void *key_b_v)
{
	const DepsgraphKey *key_a = key_a_v;
	const DepsgraphKey *key_b = key_b_v;
	/* TODO(sergey): Compare rest of  */
	return !(key_a->view_layer == key_b->view_layer);
}

static void depsgraph_key_free(void *key_v)
{
	DepsgraphKey *key = key_v;
	MEM_freeN(key);
}

static void depsgraph_key_value_free(void *value)
{
	Depsgraph *depsgraph = value;
	DEG_graph_free(depsgraph);
}

void BKE_scene_allocate_depsgraph_hash(Scene *scene)
{
	scene->depsgraph_hash = BLI_ghash_new(depsgraph_key_hash,
	                                      depsgraph_key_compare,
	                                      "Scene Depsgraph Hash");
}

void BKE_scene_ensure_depsgraph_hash(Scene *scene)
{
	if (scene->depsgraph_hash == NULL) {
		BKE_scene_allocate_depsgraph_hash(scene);
	}
}

void BKE_scene_free_depsgraph_hash(Scene *scene)
{
	if (scene->depsgraph_hash == NULL) {
		return;
	}
	BLI_ghash_free(scene->depsgraph_hash,
	               depsgraph_key_free,
	               depsgraph_key_value_free);
}

/* Query depsgraph for a specific contexts. */

Depsgraph *BKE_scene_get_depsgraph(Scene *scene,
                                   ViewLayer *view_layer,
                                   bool allocate)
{
	BLI_assert(scene != NULL);
	BLI_assert(view_layer != NULL);
	/* Make sure hash itself exists. */
	if (allocate) {
		BKE_scene_ensure_depsgraph_hash(scene);
	}
	if (scene->depsgraph_hash == NULL) {
		return NULL;
	}
	/* Either ensure item is in the hash or simply return NULL if it's not,
	 * depending on whether caller wants us to create depsgraph or not.
	 */
	DepsgraphKey key;
	key.view_layer = view_layer;
	Depsgraph *depsgraph;
	if (allocate) {
		DepsgraphKey **key_ptr;
		Depsgraph **depsgraph_ptr;
		if (!BLI_ghash_ensure_p_ex(scene->depsgraph_hash,
		                           &key,
		                           (void ***)&key_ptr,
		                           (void ***)&depsgraph_ptr))
		{
			*key_ptr = MEM_mallocN(sizeof(DepsgraphKey), __func__);
			**key_ptr = key;
			*depsgraph_ptr = DEG_graph_new(scene, view_layer, DAG_EVAL_VIEWPORT);
			/* TODO(sergey): Would be cool to avoid string format print,
			 * but is a bit tricky because we can't know in advance  whether
			 * we will ever enable debug messages for this depsgraph.
			 */
			char name[1024];
			BLI_snprintf(name, sizeof(name), "%s :: %s", scene->id.name, view_layer->name);
			DEG_debug_name_set(*depsgraph_ptr, name);
		}
		depsgraph = *depsgraph_ptr;
	}
	else {
		depsgraph = BLI_ghash_lookup(scene->depsgraph_hash, &key);
	}
	return depsgraph;
}

/* -------------------------------------------------------------------- */
/** \name Scene Orientation
 * \{ */

void BKE_scene_transform_orientation_remove(
        Scene *scene, TransformOrientation *orientation)
{
	const int orientation_index = BKE_scene_transform_orientation_get_index(scene, orientation);
	if (scene->orientation_index_custom == orientation_index) {
		/* could also use orientation_index-- */
		scene->orientation_type = V3D_MANIP_GLOBAL;
		scene->orientation_index_custom = -1;
	}
	BLI_freelinkN(&scene->transform_spaces, orientation);
}

TransformOrientation *BKE_scene_transform_orientation_find(
        const Scene *scene, const int index)
{
	return BLI_findlink(&scene->transform_spaces, index);
}

/**
 * \return the index that \a orientation has within \a scene's transform-orientation list or -1 if not found.
 */
int BKE_scene_transform_orientation_get_index(
        const Scene *scene, const TransformOrientation *orientation)
{
	return BLI_findindex(&scene->transform_spaces, orientation);
}

/** \} */<|MERGE_RESOLUTION|>--- conflicted
+++ resolved
@@ -436,12 +436,8 @@
 		/* NOTE: part of SCE_COPY_LINK_DATA and SCE_COPY_FULL operations
 		 * are done outside of blenkernel with ED_object_single_users! */
 
-<<<<<<< HEAD
-		/*  camera   */
-=======
 		/*  camera */
 		/* XXX This is most certainly useless? Object have not yet been duplicated... */
->>>>>>> 65d4314b
 		if (ELEM(type, SCE_COPY_LINK_DATA, SCE_COPY_FULL)) {
 			ID_NEW_REMAP(sce_copy->camera);
 		}
