/*
 * ***** BEGIN GPL LICENSE BLOCK *****
 *
 * This program is free software; you can redistribute it and/or
 * modify it under the terms of the GNU General Public License
 * as published by the Free Software Foundation; either version 2
 * of the License, or (at your option) any later version.
 *
 * This program is distributed in the hope that it will be useful,
 * but WITHOUT ANY WARRANTY; without even the implied warranty of
 * MERCHANTABILITY or FITNESS FOR A PARTICULAR PURPOSE.  See the
 * GNU General Public License for more details.
 *
 * You should have received a copy of the GNU General Public License
 * along with this program; if not, write to the Free Software  Foundation,
 * Inc., 51 Franklin Street, Fifth Floor, Boston, MA 02110-1301, USA.
 *
 * The Original Code is Copyright (C) 2005 by the Blender Foundation.
 * All rights reserved.
 *
 * Contributor(s): Daniel Dunbar
 *                 Ton Roosendaal,
 *                 Ben Batt,
 *                 Brecht Van Lommel,
 *                 Campbell Barton
 *
 * ***** END GPL LICENSE BLOCK *****
 *
 */

/** \file blender/modifiers/intern/MOD_wave.c
 *  \ingroup modifiers
 */


#include "BLI_math.h"

#include "DNA_meshdata_types.h"
#include "DNA_scene_types.h"
#include "DNA_object_types.h"

#include "BLI_utildefines.h"


#include "BKE_deform.h"
#include "BKE_DerivedMesh.h"
#include "BKE_library.h"
#include "BKE_library_query.h"
#include "BKE_scene.h"
#include "BKE_texture.h"

#include "MEM_guardedalloc.h"
#include "RE_shader_ext.h"

#include "MOD_modifiertypes.h"
#include "MOD_util.h"

#include "DEG_depsgraph.h"
#include "DEG_depsgraph_query.h"

static void initData(ModifierData *md)
{
	WaveModifierData *wmd = (WaveModifierData *) md; // whadya know, moved here from Iraq

	wmd->flag |= (MOD_WAVE_X | MOD_WAVE_Y | MOD_WAVE_CYCL |
	              MOD_WAVE_NORM_X | MOD_WAVE_NORM_Y | MOD_WAVE_NORM_Z);

	wmd->objectcenter = NULL;
	wmd->texture = NULL;
	wmd->map_object = NULL;
	wmd->height = 0.5f;
	wmd->width = 1.5f;
	wmd->speed = 0.25f;
	wmd->narrow = 1.5f;
	wmd->lifetime = 0.0f;
	wmd->damp = 10.0f;
	wmd->falloff = 0.0f;
	wmd->texmapping = MOD_DISP_MAP_LOCAL;
	wmd->defgrp_name[0] = 0;
}

static bool dependsOnTime(ModifierData *UNUSED(md))
{
	return true;
}

static void foreachObjectLink(
        ModifierData *md, Object *ob,
        ObjectWalkFunc walk, void *userData)
{
	WaveModifierData *wmd = (WaveModifierData *) md;

	walk(userData, ob, &wmd->objectcenter, IDWALK_CB_NOP);
	walk(userData, ob, &wmd->map_object, IDWALK_CB_NOP);
}

static void foreachIDLink(
        ModifierData *md, Object *ob,
        IDWalkFunc walk, void *userData)
{
	WaveModifierData *wmd = (WaveModifierData *) md;

	walk(userData, ob, (ID **)&wmd->texture, IDWALK_CB_USER);

	foreachObjectLink(md, ob, (ObjectWalkFunc)walk, userData);
}

static void foreachTexLink(
        ModifierData *md, Object *ob,
        TexWalkFunc walk, void *userData)
{
	walk(userData, ob, md, "texture");
}

static void updateDepsgraph(ModifierData *md, const ModifierUpdateDepsgraphContext *ctx)
{
	WaveModifierData *wmd = (WaveModifierData *)md;
	if (wmd->objectcenter != NULL) {
		DEG_add_object_relation(ctx->node, wmd->objectcenter, DEG_OB_COMP_TRANSFORM, "Wave Modifier");
	}
	if (wmd->map_object != NULL) {
		DEG_add_object_relation(ctx->node, wmd->map_object, DEG_OB_COMP_TRANSFORM, "Wave Modifier");
	}
}

static CustomDataMask requiredDataMask(Object *UNUSED(ob), ModifierData *md)
{
	WaveModifierData *wmd = (WaveModifierData *)md;
	CustomDataMask dataMask = 0;


	/* ask for UV coordinates if we need them */
	if (wmd->texture && wmd->texmapping == MOD_DISP_MAP_UV)
		dataMask |= CD_MASK_MTFACE;

	/* ask for vertexgroups if we need them */
	if (wmd->defgrp_name[0])
		dataMask |= CD_MASK_MDEFORMVERT;

	return dataMask;
}

<<<<<<< HEAD
static void waveModifier_do(WaveModifierData *md,
                            Depsgraph *depsgraph,
                            Object *ob, DerivedMesh *dm,
                            float (*vertexCos)[3], int numVerts)
=======
static void waveModifier_do(
        WaveModifierData *md,
        Scene *scene, Object *ob, DerivedMesh *dm,
        float (*vertexCos)[3], int numVerts)
>>>>>>> c84b8d48
{
	WaveModifierData *wmd = (WaveModifierData *) md;
	MVert *mvert = NULL;
	MDeformVert *dvert;
	int defgrp_index;
	float ctime = DEG_get_ctime(depsgraph);
	float minfac = (float)(1.0 / exp(wmd->width * wmd->narrow * wmd->width * wmd->narrow));
	float lifefac = wmd->height;
	float (*tex_co)[3] = NULL;
	const int wmd_axis = wmd->flag & (MOD_WAVE_X | MOD_WAVE_Y);
	const float falloff = wmd->falloff;
	float falloff_fac = 1.0f; /* when falloff == 0.0f this stays at 1.0f */

	if ((wmd->flag & MOD_WAVE_NORM) && (ob->type == OB_MESH))
		mvert = dm->getVertArray(dm);

	if (wmd->objectcenter) {
		float mat[4][4];
		/* get the control object's location in local coordinates */
		invert_m4_m4(ob->imat, ob->obmat);
		mul_m4_m4m4(mat, ob->imat, wmd->objectcenter->obmat);

		wmd->startx = mat[3][0];
		wmd->starty = mat[3][1];
	}

	/* get the index of the deform group */
	modifier_get_vgroup(ob, dm, wmd->defgrp_name, &dvert, &defgrp_index);

	if (wmd->damp == 0) wmd->damp = 10.0f;

	if (wmd->lifetime != 0.0f) {
		float x = ctime - wmd->timeoffs;

		if (x > wmd->lifetime) {
			lifefac = x - wmd->lifetime;

			if (lifefac > wmd->damp) lifefac = 0.0;
			else lifefac = (float)(wmd->height * (1.0f - sqrtf(lifefac / wmd->damp)));
		}
	}

	if (wmd->texture) {
		tex_co = MEM_malloc_arrayN(numVerts, sizeof(*tex_co),
		                     "waveModifier_do tex_co");
		get_texture_coords((MappingInfoModifierData *)wmd, ob, dm, vertexCos, tex_co, numVerts);

		modifier_init_texture(wmd->modifier.scene, wmd->texture);
	}

	if (lifefac != 0.0f) {
		/* avoid divide by zero checks within the loop */
		float falloff_inv = falloff ? 1.0f / falloff : 1.0f;
		int i;

		for (i = 0; i < numVerts; i++) {
			float *co = vertexCos[i];
			float x = co[0] - wmd->startx;
			float y = co[1] - wmd->starty;
			float amplit = 0.0f;
			float def_weight = 1.0f;

			/* get weights */
			if (dvert) {
				def_weight = defvert_find_weight(&dvert[i], defgrp_index);

				/* if this vert isn't in the vgroup, don't deform it */
				if (def_weight == 0.0f) {
					continue;
				}
			}

			switch (wmd_axis) {
				case MOD_WAVE_X | MOD_WAVE_Y:
					amplit = sqrtf(x * x + y * y);
					break;
				case MOD_WAVE_X:
					amplit = x;
					break;
				case MOD_WAVE_Y:
					amplit = y;
					break;
			}

			/* this way it makes nice circles */
			amplit -= (ctime - wmd->timeoffs) * wmd->speed;

			if (wmd->flag & MOD_WAVE_CYCL) {
				amplit = (float)fmodf(amplit - wmd->width, 2.0f * wmd->width) +
				         wmd->width;
			}

			if (falloff != 0.0f) {
				float dist = 0.0f;

				switch (wmd_axis) {
					case MOD_WAVE_X | MOD_WAVE_Y:
						dist = sqrtf(x * x + y * y);
						break;
					case MOD_WAVE_X:
						dist = fabsf(x);
						break;
					case MOD_WAVE_Y:
						dist = fabsf(y);
						break;
				}

				falloff_fac = (1.0f - (dist * falloff_inv));
				CLAMP(falloff_fac, 0.0f, 1.0f);
			}

			/* GAUSSIAN */
			if ((falloff_fac != 0.0f) && (amplit > -wmd->width) && (amplit < wmd->width)) {
				amplit = amplit * wmd->narrow;
				amplit = (float)(1.0f / expf(amplit * amplit) - minfac);

				/*apply texture*/
				if (wmd->texture) {
					TexResult texres;
					texres.nor = NULL;
					BKE_texture_get_value(wmd->modifier.scene, wmd->texture, tex_co[i], &texres, false);
					amplit *= texres.tin;
				}

				/*apply weight & falloff */
				amplit *= def_weight * falloff_fac;

				if (mvert) {
					/* move along normals */
					if (wmd->flag & MOD_WAVE_NORM_X) {
						co[0] += (lifefac * amplit) * mvert[i].no[0] / 32767.0f;
					}
					if (wmd->flag & MOD_WAVE_NORM_Y) {
						co[1] += (lifefac * amplit) * mvert[i].no[1] / 32767.0f;
					}
					if (wmd->flag & MOD_WAVE_NORM_Z) {
						co[2] += (lifefac * amplit) * mvert[i].no[2] / 32767.0f;
					}
				}
				else {
					/* move along local z axis */
					co[2] += lifefac * amplit;
				}
			}
		}
	}

	if (wmd->texture) MEM_freeN(tex_co);
}

<<<<<<< HEAD
static void deformVerts(ModifierData *md, const ModifierEvalContext *ctx,
                        DerivedMesh *derivedData,
                        float (*vertexCos)[3],
                        int numVerts)
=======
static void deformVerts(
        ModifierData *md, Object *ob,
        DerivedMesh *derivedData,
        float (*vertexCos)[3],
        int numVerts,
        ModifierApplyFlag UNUSED(flag))
>>>>>>> c84b8d48
{
	DerivedMesh *dm = derivedData;
	WaveModifierData *wmd = (WaveModifierData *)md;

	if (wmd->flag & MOD_WAVE_NORM)
		dm = get_cddm(ctx->object, NULL, dm, vertexCos, false);
	else if (wmd->texture || wmd->defgrp_name[0])
		dm = get_dm(ctx->object, NULL, dm, NULL, false, false);

	waveModifier_do(wmd, ctx->depsgraph, ctx->object, dm, vertexCos, numVerts);

	if (dm != derivedData)
		dm->release(dm);
}

static void deformVertsEM(
        ModifierData *md, const ModifierEvalContext *ctx,
        struct BMEditMesh *editData,
        DerivedMesh *derivedData, float (*vertexCos)[3], int numVerts)
{
	DerivedMesh *dm = derivedData;
	WaveModifierData *wmd = (WaveModifierData *)md;

	if (wmd->flag & MOD_WAVE_NORM)
		dm = get_cddm(ctx->object, editData, dm, vertexCos, false);
	else if (wmd->texture || wmd->defgrp_name[0])
		dm = get_dm(ctx->object, editData, dm, NULL, false, false);

	waveModifier_do(wmd, ctx->depsgraph, ctx->object, dm, vertexCos, numVerts);

	if (dm != derivedData)
		dm->release(dm);
}


ModifierTypeInfo modifierType_Wave = {
	/* name */              "Wave",
	/* structName */        "WaveModifierData",
	/* structSize */        sizeof(WaveModifierData),
	/* type */              eModifierTypeType_OnlyDeform,
	/* flags */             eModifierTypeFlag_AcceptsCVs |
	                        eModifierTypeFlag_AcceptsLattice |
	                        eModifierTypeFlag_SupportsEditmode,

	/* copyData */          modifier_copyData_generic,

	/* deformVerts_DM */    deformVerts,
	/* deformMatrices_DM */ NULL,
	/* deformVertsEM_DM */  deformVertsEM,
	/* deformMatricesEM_DM*/NULL,
	/* applyModifier_DM */  NULL,
	/* applyModifierEM_DM */NULL,

	/* deformVerts */       NULL,
	/* deformMatrices */    NULL,
	/* deformVertsEM */     NULL,
	/* deformMatricesEM */  NULL,
	/* applyModifier */     NULL,
	/* applyModifierEM */   NULL,

	/* initData */          initData,
	/* requiredDataMask */  requiredDataMask,
	/* freeData */          NULL,
	/* isDisabled */        NULL,
	/* updateDepsgraph */   updateDepsgraph,
	/* dependsOnTime */     dependsOnTime,
	/* dependsOnNormals */	NULL,
	/* foreachObjectLink */ foreachObjectLink,
	/* foreachIDLink */     foreachIDLink,
	/* foreachTexLink */    foreachTexLink,
};<|MERGE_RESOLUTION|>--- conflicted
+++ resolved
@@ -140,17 +140,11 @@
 	return dataMask;
 }
 
-<<<<<<< HEAD
-static void waveModifier_do(WaveModifierData *md,
-                            Depsgraph *depsgraph,
-                            Object *ob, DerivedMesh *dm,
-                            float (*vertexCos)[3], int numVerts)
-=======
 static void waveModifier_do(
         WaveModifierData *md,
-        Scene *scene, Object *ob, DerivedMesh *dm,
+        Depsgraph *depsgraph,
+        Object *ob, DerivedMesh *dm,
         float (*vertexCos)[3], int numVerts)
->>>>>>> c84b8d48
 {
 	WaveModifierData *wmd = (WaveModifierData *) md;
 	MVert *mvert = NULL;
@@ -301,19 +295,11 @@
 	if (wmd->texture) MEM_freeN(tex_co);
 }
 
-<<<<<<< HEAD
-static void deformVerts(ModifierData *md, const ModifierEvalContext *ctx,
-                        DerivedMesh *derivedData,
-                        float (*vertexCos)[3],
-                        int numVerts)
-=======
 static void deformVerts(
-        ModifierData *md, Object *ob,
+        ModifierData *md, const ModifierEvalContext *ctx,
         DerivedMesh *derivedData,
         float (*vertexCos)[3],
-        int numVerts,
-        ModifierApplyFlag UNUSED(flag))
->>>>>>> c84b8d48
+        int numVerts)
 {
 	DerivedMesh *dm = derivedData;
 	WaveModifierData *wmd = (WaveModifierData *)md;
