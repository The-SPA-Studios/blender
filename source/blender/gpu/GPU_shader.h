/*
 * ***** BEGIN GPL LICENSE BLOCK *****
 *
 * This program is free software; you can redistribute it and/or
 * modify it under the terms of the GNU General Public License
 * as published by the Free Software Foundation; either version 2
 * of the License, or (at your option) any later version.
 *
 * This program is distributed in the hope that it will be useful,
 * but WITHOUT ANY WARRANTY; without even the implied warranty of
 * MERCHANTABILITY or FITNESS FOR A PARTICULAR PURPOSE.  See the
 * GNU General Public License for more details.
 *
 * You should have received a copy of the GNU General Public License
 * along with this program; if not, write to the Free Software Foundation,
 * Inc., 51 Franklin Street, Fifth Floor, Boston, MA 02110-1301, USA.
 *
 * The Original Code is Copyright (C) 2005 Blender Foundation.
 * All rights reserved.
 *
 * The Original Code is: all of this file.
 *
 * Contributor(s): Brecht Van Lommel.
 *
 * ***** END GPL LICENSE BLOCK *****
 */

/** \file GPU_shader.h
 *  \ingroup gpu
 */

#ifndef __GPU_SHADER_H__
#define __GPU_SHADER_H__

#ifdef __cplusplus
extern "C" {
#endif

typedef struct GPUShader GPUShader;
struct GPUTexture;

/* GPU Shader
 * - only for fragment shaders now
 * - must call texture bind before setting a texture as uniform! */

enum {
	GPU_SHADER_FLAGS_NONE = 0,
	GPU_SHADER_FLAGS_SPECIAL_OPENSUBDIV = (1 << 0),
	GPU_SHADER_FLAGS_NEW_SHADING        = (1 << 1),
};

GPUShader *GPU_shader_create(
        const char *vertexcode,
        const char *fragcode,
        const char *geocode,
        const char *libcode,
        const char *defines,
        int input, int output, int number);
GPUShader *GPU_shader_create_ex(
        const char *vertexcode,
        const char *fragcode,
        const char *geocode,
        const char *libcode,
        const char *defines,
        int input, int output, int number,
        const int flags);
void GPU_shader_free(GPUShader *shader);

void GPU_shader_bind(GPUShader *shader);
void GPU_shader_unbind(void);

void *GPU_shader_get_interface(GPUShader *shader);
void GPU_shader_set_interface(GPUShader *shader, void *interface);
int GPU_shader_get_uniform(GPUShader *shader, const char *name);
void GPU_shader_uniform_vector(GPUShader *shader, int location, int length,
	int arraysize, const float *value);
void GPU_shader_uniform_vector_int(GPUShader *shader, int location, int length,
	int arraysize, const int *value);

void GPU_shader_uniform_texture(GPUShader *shader, int location, struct GPUTexture *tex);
void GPU_shader_uniform_int(GPUShader *shader, int location, int value);
void GPU_shader_geometry_stage_primitive_io(GPUShader *shader, int input, int output, int number);

int GPU_shader_get_attribute(GPUShader *shader, const char *name);

/* Builtin/Non-generated shaders */
typedef enum GPUBuiltinShader {
	GPU_SHADER_VSM_STORE         = 0,
	GPU_SHADER_SEP_GAUSSIAN_BLUR = 1,
	GPU_SHADER_SMOKE             = 2,
	GPU_SHADER_SMOKE_FIRE        = 3,
<<<<<<< HEAD

	/* specialized drawing */
	GPU_SHADER_TEXT,
	GPU_SHADER_EDGES_FRONT_BACK_PERSP,
	GPU_SHADER_EDGES_FRONT_BACK_ORTHO,

	/* for simple 2D drawing */
	GPU_SHADER_2D_UNIFORM_COLOR,
	GPU_SHADER_2D_FLAT_COLOR,
	GPU_SHADER_2D_SMOOTH_COLOR,
	/* for simple 3D drawing */
	GPU_SHADER_3D_UNIFORM_COLOR,
	GPU_SHADER_3D_FLAT_COLOR,
	GPU_SHADER_3D_SMOOTH_COLOR,
	GPU_SHADER_3D_DEPTH_ONLY,
	/* basic image drawing */
	GPU_SHADER_3D_IMAGE_MODULATE_ALPHA,
	GPU_SHADER_3D_IMAGE_RECT_MODULATE_ALPHA,
	GPU_SHADER_3D_IMAGE_DEPTH,
	/* points */
	GPU_SHADER_2D_POINT_FIXED_SIZE_UNIFORM_COLOR,
	GPU_SHADER_2D_POINT_UNIFORM_SIZE_UNIFORM_COLOR_SMOOTH,
	GPU_SHADER_2D_POINT_UNIFORM_SIZE_UNIFORM_COLOR_OUTLINE_SMOOTH,
	GPU_SHADER_2D_POINT_UNIFORM_SIZE_VARYING_COLOR_OUTLINE_SMOOTH,
	GPU_SHADER_2D_POINT_VARYING_SIZE_VARYING_COLOR,
	GPU_SHADER_3D_POINT_FIXED_SIZE_UNIFORM_COLOR,
	GPU_SHADER_3D_POINT_FIXED_SIZE_VARYING_COLOR,
	GPU_SHADER_3D_POINT_UNIFORM_SIZE_UNIFORM_COLOR_SMOOTH,
	GPU_SHADER_3D_POINT_UNIFORM_SIZE_UNIFORM_COLOR_OUTLINE_SMOOTH,
	GPU_SHADER_3D_POINT_VARYING_SIZE_UNIFORM_COLOR,
	GPU_SHADER_3D_POINT_VARYING_SIZE_VARYING_COLOR,
=======
	GPU_SHADER_SMOKE_COBA        = 4,
>>>>>>> 13ee9b8e
} GPUBuiltinShader;

GPUShader *GPU_shader_get_builtin_shader(GPUBuiltinShader shader);
GPUShader *GPU_shader_get_builtin_fx_shader(int effects, bool persp);

void GPU_shader_free_builtin_shaders(void);

/* Vertex attributes for shaders */

#define GPU_MAX_ATTRIB 32

typedef struct GPUVertexAttribs {
	struct {
		int type;
		int glindex;
		int glinfoindoex;
		int gltexco;
		int attribid;
		char name[64];	/* MAX_CUSTOMDATA_LAYER_NAME */
	} layer[GPU_MAX_ATTRIB];

	int totlayer;
} GPUVertexAttribs;

#ifdef __cplusplus
}
#endif

#endif  /* __GPU_SHADER_H__ */<|MERGE_RESOLUTION|>--- conflicted
+++ resolved
@@ -89,7 +89,7 @@
 	GPU_SHADER_SEP_GAUSSIAN_BLUR = 1,
 	GPU_SHADER_SMOKE             = 2,
 	GPU_SHADER_SMOKE_FIRE        = 3,
-<<<<<<< HEAD
+	GPU_SHADER_SMOKE_COBA        = 4,
 
 	/* specialized drawing */
 	GPU_SHADER_TEXT,
@@ -121,9 +121,6 @@
 	GPU_SHADER_3D_POINT_UNIFORM_SIZE_UNIFORM_COLOR_OUTLINE_SMOOTH,
 	GPU_SHADER_3D_POINT_VARYING_SIZE_UNIFORM_COLOR,
 	GPU_SHADER_3D_POINT_VARYING_SIZE_VARYING_COLOR,
-=======
-	GPU_SHADER_SMOKE_COBA        = 4,
->>>>>>> 13ee9b8e
 } GPUBuiltinShader;
 
 GPUShader *GPU_shader_get_builtin_shader(GPUBuiltinShader shader);
