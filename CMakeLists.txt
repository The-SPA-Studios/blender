--- conflicted
+++ resolved
@@ -638,18 +638,8 @@
 	set_and_warn(WITH_INTERNATIONAL  OFF)
 	set_and_warn(WITH_OPENVDB        OFF)
 	set_and_warn(WITH_OPENCOLORIO    OFF)
-<<<<<<< HEAD
-	set_and_warn(WITH_MOD_BOOLEAN    OFF)
 elseif(WITH_CYCLES OR WITH_OPENIMAGEIO OR WITH_INTERNATIONAL OR
-       WITH_OPENVDB OR WITH_OPENCOLORIO OR WITH_MOD_BOOLEAN)
-=======
-
-	set_and_warn(WITH_OPENAL         OFF)  # depends on AUDASPACE
-	set_and_warn(WITH_GAMEENGINE     OFF)  # depends on AUDASPACE
-	set_and_warn(WITH_PLAYER         OFF)  # depends on GAMEENGINE
-elseif(WITH_CYCLES OR WITH_OPENIMAGEIO OR WITH_AUDASPACE OR WITH_INTERNATIONAL OR
        WITH_OPENVDB OR WITH_OPENCOLORIO)
->>>>>>> e0597bae
 	# Keep enabled
 else()
 	# New dependency graph needs either Boost or C++11 for function bindings.
