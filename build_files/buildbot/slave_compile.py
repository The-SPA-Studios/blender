# ##### BEGIN GPL LICENSE BLOCK #####
#
#  This program is free software; you can redistribute it and/or
#  modify it under the terms of the GNU General Public License
#  as published by the Free Software Foundation; either version 2
#  of the License, or (at your option) any later version.
#
#  This program is distributed in the hope that it will be useful,
#  but WITHOUT ANY WARRANTY; without even the implied warranty of
#  MERCHANTABILITY or FITNESS FOR A PARTICULAR PURPOSE.  See the
#  GNU General Public License for more details.
#
#  You should have received a copy of the GNU General Public License
#  along with this program; if not, write to the Free Software Foundation,
#  Inc., 51 Franklin Street, Fifth Floor, Boston, MA 02110-1301, USA.
#
# ##### END GPL LICENSE BLOCK #####

# <pep8 compliant>

import os
import subprocess
import sys
import shutil

# get builder name
if len(sys.argv) < 2:
    sys.stderr.write("Not enough arguments, expecting builder name\n")
    sys.exit(1)

builder = sys.argv[1]

# we run from build/ directory
blender_dir = os.path.join('..', 'blender.git')


def parse_header_file(filename, define):
    import re
    regex = re.compile("^#\s*define\s+%s\s+(.*)" % define)
    with open(filename, "r") as file:
        for l in file:
            match = regex.match(l)
            if match:
                return match.group(1)
    return None

if 'cmake' in builder:
    # cmake

    # Some fine-tuning configuration
    blender_dir = os.path.abspath(blender_dir)
    build_dir = os.path.abspath(os.path.join('..', 'build', builder))
    install_dir = os.path.abspath(os.path.join('..', 'install', builder))
    targets = ['blender']

    chroot_name = None  # If not None command will be delegated to that chroot
    cuda_chroot_name = None  # If not None cuda compilationcommand will be delegated to that chroot
    build_cubins = True  # Whether to build Cycles CUDA kernels
    bits = 64

    # Config file to be used (relative to blender's sources root)
<<<<<<< HEAD
    cmake_config_file = "build_files/cmake/config/blender_full.cmake"
=======
    cmake_config_file = "build_files/cmake/config/blender_release.cmake"
    cmake_player_config_file = None
>>>>>>> 671c54f6
    cmake_cuda_config_file = None

    # Set build options.
    cmake_options = []
    cmake_extra_options = ['-DCMAKE_BUILD_TYPE:STRING=Release']
    cuda_cmake_options = []

    if builder.startswith('mac'):
        # Set up OSX architecture
        if builder.endswith('x86_64_10_9_cmake'):
            cmake_extra_options.append('-DCMAKE_OSX_ARCHITECTURES:STRING=x86_64')
        cmake_extra_options.append('-DCMAKE_OSX_DEPLOYMENT_TARGET=10.9')
        # Used to trick CUDFA to see CLang as an older version.
        # cmake_extra_options.append('-DCUDA_HOST_COMPILER=/usr/local/cuda-hack/clang')
        # cmake_extra_options.append('-DCUDA_NVCC_EXECUTABLE=/usr/local/cuda-hack/nvcc')

    elif builder.startswith('win'):
        if builder.endswith('_vs2017'):
            if builder.startswith('win64'):
                cmake_options.extend(['-G', 'Visual Studio 15 2017 Win64'])
            elif builder.startswith('win32'):
                bits = 32
                cmake_options.extend(['-G', 'Visual Studio 15 2017'])
        elif builder.endswith('_vc2015'):
            if builder.startswith('win64'):
                cmake_options.extend(['-G', 'Visual Studio 14 2015 Win64'])
            elif builder.startswith('win32'):
                bits = 32
                cmake_options.extend(['-G', 'Visual Studio 14 2015'])
            cmake_extra_options.append('-DCUDA_NVCC_FLAGS=--cl-version;2013;' +
                '--compiler-bindir;C:\\Program Files (x86)\\Microsoft Visual Studio 12.0\\VC\\bin')
        else:
            if builder.startswith('win64'):
                cmake_options.extend(['-G', 'Visual Studio 12 2013 Win64'])
            elif builder.startswith('win32'):
                bits = 32
                cmake_options.extend(['-G', 'Visual Studio 12 2013'])

    elif builder.startswith('linux'):
        tokens = builder.split("_")
        glibc = tokens[1]
        if glibc == 'glibc224':
            deb_name = "stretch"
        elif glibc == 'glibc219':
            deb_name = "jessie"
        elif glibc == 'glibc211':
            deb_name = "squeeze"
        cmake_config_file = "build_files/buildbot/config/blender_linux.cmake"
        if builder.endswith('x86_64_cmake'):
            chroot_name = 'buildbot_' + deb_name + '_x86_64'
            targets = ['blender']
        elif builder.endswith('i686_cmake'):
            bits = 32
            chroot_name = 'buildbot_' + deb_name + '_i686'
            targets = ['blender']
        if deb_name != "stretch":
            cmake_extra_options.extend(["-DCMAKE_C_COMPILER=/usr/bin/gcc-7",
                                        "-DCMAKE_CXX_COMPILER=/usr/bin/g++-7"])

    cmake_options.append("-C" + os.path.join(blender_dir, cmake_config_file))

    # Prepare CMake options needed to configure cuda binaries compilation, 64bit only.
    if bits == 64:
        cuda_cmake_options.append("-DWITH_CYCLES_CUDA_BINARIES=%s" % ('ON' if build_cubins else 'OFF'))
        cuda_cmake_options.append("-DCYCLES_CUDA_BINARIES_ARCH=sm_30;sm_35;sm_37;sm_50;sm_52;sm_60;sm_61;sm_70")
        if build_cubins or 'cuda' in targets:
            cuda_cmake_options.append("-DCUDA_64_BIT_DEVICE_CODE=ON")

        # Only modify common cmake options if cuda doesn't require separate target.
        if 'cuda' not in targets:
            cmake_options += cuda_cmake_options
    else:
        cuda_cmake_options.append("-DWITH_CYCLES_CUDA_BINARIES=OFF")

    cmake_options.append("-DCMAKE_INSTALL_PREFIX=%s" % (install_dir))

    cmake_options += cmake_extra_options

    # Prepare chroot command prefix if needed
    if chroot_name:
        chroot_prefix = ['schroot', '-c', chroot_name, '--']
    else:
        chroot_prefix = []
    if cuda_chroot_name:
        cuda_chroot_prefix = ['schroot', '-c', cuda_chroot_name, '--']
    else:
        cuda_chroot_prefix = chroot_prefix[:]

    # Make sure no garbage remained from the previous run
    if os.path.isdir(install_dir):
        shutil.rmtree(install_dir)

    for target in targets:
        print("Building target %s" % (target))
        # Construct build directory name based on the target
        target_build_dir = build_dir
        target_chroot_prefix = chroot_prefix[:]
        if target != 'blender':
            target_build_dir += '_' + target
        target_name = 'install'
        # Tweaking CMake options to respect the target
        target_cmake_options = cmake_options[:]
        if target == 'cuda':
            target_cmake_options += cuda_cmake_options
            target_chroot_prefix = cuda_chroot_prefix[:]
            target_name = 'cycles_kernel_cuda'
        # If cuda binaries are compiled as a separate target, make sure
        # other targets don't compile cuda binaries.
        if 'cuda' in targets and target != 'cuda':
            target_cmake_options.append("-DWITH_CYCLES_CUDA_BINARIES=OFF")
        # Do extra git fetch because not all platform/git/buildbot combinations
        # update the origin remote, causing buildinfo to detect local changes.
        os.chdir(blender_dir)
        print("Fetching remotes")
        command = ['git', 'fetch', '--all']
        print(command)
        retcode = subprocess.call(target_chroot_prefix + command)
        if retcode != 0:
            sys.exit(retcode)
        # Make sure build directory exists and enter it
        if not os.path.isdir(target_build_dir):
            os.mkdir(target_build_dir)
        os.chdir(target_build_dir)
        # Configure the build
        print("CMake options:")
        print(target_cmake_options)
        if os.path.exists('CMakeCache.txt'):
            print("Removing CMake cache")
            os.remove('CMakeCache.txt')
        retcode = subprocess.call(target_chroot_prefix + ['cmake', blender_dir] + target_cmake_options)
        if retcode != 0:
            print('Configuration FAILED!')
            sys.exit(retcode)

        if 'win32' in builder or 'win64' in builder:
            command = ['cmake', '--build', '.', '--target', target_name, '--config', 'Release']
        else:
            command = ['make', '-s', '-j2', target_name]

        print("Executing command:")
        print(command)
        retcode = subprocess.call(target_chroot_prefix + command)

        if retcode != 0:
            sys.exit(retcode)

        if builder.startswith('linux') and target == 'cuda':
            blender_h = os.path.join(blender_dir, "source", "blender", "blenkernel", "BKE_blender_version.h")
            blender_version = int(parse_header_file(blender_h, 'BLENDER_VERSION'))
            blender_version = "%d.%d" % (blender_version // 100, blender_version % 100)
            kernels = os.path.join(target_build_dir, 'intern', 'cycles', 'kernel')
            install_kernels = os.path.join(install_dir, blender_version, 'scripts', 'addons', 'cycles', 'lib')
            os.mkdir(install_kernels)
            print("Copying cuda binaries from %s to %s" % (kernels, install_kernels))
            os.system('cp %s/*.cubin %s' % (kernels, install_kernels))

else:
    print("Unknown building system")
    sys.exit(1)<|MERGE_RESOLUTION|>--- conflicted
+++ resolved
@@ -59,12 +59,7 @@
     bits = 64
 
     # Config file to be used (relative to blender's sources root)
-<<<<<<< HEAD
-    cmake_config_file = "build_files/cmake/config/blender_full.cmake"
-=======
     cmake_config_file = "build_files/cmake/config/blender_release.cmake"
-    cmake_player_config_file = None
->>>>>>> 671c54f6
     cmake_cuda_config_file = None
 
     # Set build options.
