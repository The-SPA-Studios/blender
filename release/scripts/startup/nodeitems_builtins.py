# ##### BEGIN GPL LICENSE BLOCK #####
#
#  This program is free software; you can redistribute it and/or
#  modify it under the terms of the GNU General Public License
#  as published by the Free Software Foundation; either version 2
#  of the License, or (at your option) any later version.
#
#  This program is distributed in the hope that it will be useful,
#  but WITHOUT ANY WARRANTY; without even the implied warranty of
#  MERCHANTABILITY or FITNESS FOR A PARTICULAR PURPOSE.  See the
#  GNU General Public License for more details.
#
#  You should have received a copy of the GNU General Public License
#  along with this program; if not, write to the Free Software Foundation,
#  Inc., 51 Franklin Street, Fifth Floor, Boston, MA 02110-1301, USA.
#
# ##### END GPL LICENSE BLOCK #####

# <pep8 compliant>
import bpy
import nodeitems_utils
from nodeitems_utils import (
    NodeCategory,
    NodeItem,
    NodeItemCustom,
)


# Subclasses for standard node types

class SortedNodeCategory(NodeCategory):
    def __init__(self, identifier, name, description="", items=None):
        # for builtin nodes the convention is to sort by name
        if isinstance(items, list):
            items = sorted(items, key=lambda item: item.label.lower())

        super().__init__(identifier, name, description, items)


class CompositorNodeCategory(SortedNodeCategory):
    @classmethod
    def poll(cls, context):
        return (context.space_data.tree_type == 'CompositorNodeTree')


class ShaderNodeCategory(SortedNodeCategory):
    @classmethod
    def poll(cls, context):
        return (context.space_data.tree_type == 'ShaderNodeTree')


class TextureNodeCategory(SortedNodeCategory):
    @classmethod
    def poll(cls, context):
        return context.space_data.tree_type == 'TextureNodeTree'


# menu entry for node group tools
def group_tools_draw(self, layout, context):
    layout.operator("node.group_make")
    layout.operator("node.group_ungroup")
    layout.separator()

# maps node tree type to group node type
node_tree_group_type = {
    'CompositorNodeTree': 'CompositorNodeGroup',
    'ShaderNodeTree': 'ShaderNodeGroup',
    'TextureNodeTree': 'TextureNodeGroup',
    }


# generic node group items generator for shader, compositor and texture node groups
def node_group_items(context):
    if context is None:
        return
    space = context.space_data
    if not space:
        return
    ntree = space.edit_tree
    if not ntree:
        return

    yield NodeItemCustom(draw=group_tools_draw)

    def contains_group(nodetree, group):
        if nodetree == group:
            return True
        else:
            for node in nodetree.nodes:
                if node.bl_idname in node_tree_group_type.values() and node.node_tree is not None:
                    if contains_group(node.node_tree, group):
                        return True
        return False

    for group in context.blend_data.node_groups:
        if group.bl_idname != ntree.bl_idname:
            continue
        # filter out recursive groups
        if contains_group(group, ntree):
            continue

        yield NodeItem(node_tree_group_type[group.bl_idname],
                       group.name,
                       {"node_tree": "bpy.data.node_groups[%r]" % group.name})


# only show input/output nodes inside node groups
def group_input_output_item_poll(context):
    space = context.space_data
    if space.edit_tree in bpy.data.node_groups.values():
        return True
    return False


# only show input/output nodes when editing line style node trees
def line_style_shader_nodes_poll(context):
    snode = context.space_data
    return (snode.tree_type == 'ShaderNodeTree' and
            snode.shader_type == 'LINESTYLE')


# only show nodes working in world node trees
def world_shader_nodes_poll(context):
    snode = context.space_data
    return (snode.tree_type == 'ShaderNodeTree' and
            snode.shader_type == 'WORLD')


# only show nodes working in object node trees
def object_shader_nodes_poll(context):
    snode = context.space_data
    return (snode.tree_type == 'ShaderNodeTree' and
            snode.shader_type == 'OBJECT')


def cycles_shader_nodes_poll(context):
    return context.engine == 'CYCLES'


def eevee_shader_nodes_poll(context):
    return context.engine == 'BLENDER_EEVEE'


def eevee_cycles_shader_nodes_poll(context):
    return (cycles_shader_nodes_poll(context) or
            eevee_shader_nodes_poll(context))


def object_cycles_shader_nodes_poll(context):
    return (object_shader_nodes_poll(context) and
            cycles_shader_nodes_poll(context))


def object_eevee_shader_nodes_poll(context):
    return (object_shader_nodes_poll(context) and
            eevee_shader_nodes_poll(context))


def object_eevee_cycles_shader_nodes_poll(context):
    return (object_shader_nodes_poll(context) and
            eevee_cycles_shader_nodes_poll(context))


# All standard node categories currently used in nodes.

shader_node_categories = [
    # Shader Nodes (Cycles and Eevee)
    ShaderNodeCategory("SH_NEW_INPUT", "Input", items=[
        NodeItem("ShaderNodeTexCoord"),
        NodeItem("ShaderNodeAttribute"),
        NodeItem("ShaderNodeLightPath"),
        NodeItem("ShaderNodeFresnel"),
        NodeItem("ShaderNodeLayerWeight"),
        NodeItem("ShaderNodeRGB"),
        NodeItem("ShaderNodeValue"),
        NodeItem("ShaderNodeTangent"),
        NodeItem("ShaderNodeNewGeometry"),
        NodeItem("ShaderNodeWireframe"),
        NodeItem("ShaderNodeBevel"),
        NodeItem("ShaderNodeAmbientOcclusion"),
        NodeItem("ShaderNodeObjectInfo"),
        NodeItem("ShaderNodeHairInfo"),
        NodeItem("ShaderNodeParticleInfo"),
        NodeItem("ShaderNodeCameraData"),
        NodeItem("ShaderNodeUVMap"),
        NodeItem("ShaderNodeUVAlongStroke", poll=line_style_shader_nodes_poll),
        NodeItem("NodeGroupInput", poll=group_input_output_item_poll),
        ]),
    ShaderNodeCategory("SH_NEW_OUTPUT", "Output", items=[
        NodeItem("ShaderNodeOutputMaterial", poll=object_eevee_cycles_shader_nodes_poll),
        NodeItem("ShaderNodeOutputLamp", poll=object_cycles_shader_nodes_poll),
        NodeItem("ShaderNodeOutputWorld", poll=world_shader_nodes_poll),
        NodeItem("ShaderNodeOutputLineStyle", poll=line_style_shader_nodes_poll),
        NodeItem("NodeGroupOutput", poll=group_input_output_item_poll),
        ]),
    ShaderNodeCategory("SH_NEW_SHADER", "Shader", items=[
        NodeItem("ShaderNodeMixShader", poll=eevee_cycles_shader_nodes_poll),
        NodeItem("ShaderNodeAddShader", poll=eevee_cycles_shader_nodes_poll),
        NodeItem("ShaderNodeBsdfDiffuse", poll=object_eevee_cycles_shader_nodes_poll),
        NodeItem("ShaderNodeBsdfPrincipled", poll=object_eevee_cycles_shader_nodes_poll),
        NodeItem("ShaderNodeBsdfGlossy", poll=object_eevee_cycles_shader_nodes_poll),
        NodeItem("ShaderNodeBsdfTransparent", poll=object_eevee_cycles_shader_nodes_poll),
        NodeItem("ShaderNodeBsdfRefraction", poll=object_eevee_cycles_shader_nodes_poll),
        NodeItem("ShaderNodeBsdfGlass", poll=object_eevee_cycles_shader_nodes_poll),
        NodeItem("ShaderNodeBsdfTranslucent", poll=object_cycles_shader_nodes_poll),
        NodeItem("ShaderNodeBsdfAnisotropic", poll=object_cycles_shader_nodes_poll),
        NodeItem("ShaderNodeBsdfVelvet", poll=object_cycles_shader_nodes_poll),
        NodeItem("ShaderNodeBsdfToon", poll=object_cycles_shader_nodes_poll),
        NodeItem("ShaderNodeSubsurfaceScattering", poll=object_eevee_cycles_shader_nodes_poll),
        NodeItem("ShaderNodeEmission", poll=object_eevee_cycles_shader_nodes_poll),
        NodeItem("ShaderNodeBsdfHair", poll=object_cycles_shader_nodes_poll),
        NodeItem("ShaderNodeBackground", poll=world_shader_nodes_poll),
<<<<<<< HEAD
        NodeItem("ShaderNodeAmbientOcclusion", poll=object_eevee_cycles_shader_nodes_poll),
        NodeItem("ShaderNodeHoldout", poll=object_cycles_shader_nodes_poll),
        NodeItem("ShaderNodeVolumeAbsorption", poll=eevee_cycles_shader_nodes_poll),
        NodeItem("ShaderNodeVolumeScatter", poll=eevee_cycles_shader_nodes_poll),
=======
        NodeItem("ShaderNodeHoldout", poll=object_shader_nodes_poll),
        NodeItem("ShaderNodeVolumeAbsorption"),
        NodeItem("ShaderNodeVolumeScatter"),
>>>>>>> 799779d4
        NodeItem("ShaderNodeVolumePrincipled"),
        NodeItem("ShaderNodeEeveeSpecular", poll=object_eevee_shader_nodes_poll),
        ]),
    ShaderNodeCategory("SH_NEW_TEXTURE", "Texture", items=[
        NodeItem("ShaderNodeTexImage"),
        NodeItem("ShaderNodeTexEnvironment"),
        NodeItem("ShaderNodeTexSky"),
        NodeItem("ShaderNodeTexNoise"),
        NodeItem("ShaderNodeTexWave"),
        NodeItem("ShaderNodeTexVoronoi"),
        NodeItem("ShaderNodeTexMusgrave"),
        NodeItem("ShaderNodeTexGradient"),
        NodeItem("ShaderNodeTexMagic"),
        NodeItem("ShaderNodeTexChecker"),
        NodeItem("ShaderNodeTexBrick"),
        NodeItem("ShaderNodeTexPointDensity"),
        NodeItem("ShaderNodeTexIES"),
        ]),
    ShaderNodeCategory("SH_NEW_OP_COLOR", "Color", items=[
        NodeItem("ShaderNodeMixRGB"),
        NodeItem("ShaderNodeRGBCurve"),
        NodeItem("ShaderNodeInvert"),
        NodeItem("ShaderNodeLightFalloff"),
        NodeItem("ShaderNodeHueSaturation"),
        NodeItem("ShaderNodeGamma"),
        NodeItem("ShaderNodeBrightContrast"),
        ]),
    ShaderNodeCategory("SH_NEW_OP_VECTOR", "Vector", items=[
        NodeItem("ShaderNodeMapping"),
        NodeItem("ShaderNodeBump"),
        NodeItem("ShaderNodeDisplacement"),
        NodeItem("ShaderNodeVectorDisplacement"),
        NodeItem("ShaderNodeNormalMap"),
        NodeItem("ShaderNodeNormal"),
        NodeItem("ShaderNodeVectorCurve"),
        NodeItem("ShaderNodeVectorTransform"),
        ]),
    ShaderNodeCategory("SH_NEW_CONVERTOR", "Converter", items=[
        NodeItem("ShaderNodeMath"),
        NodeItem("ShaderNodeValToRGB"),
        NodeItem("ShaderNodeRGBToBW"),
        NodeItem("ShaderNodeShaderToRGB", poll=object_eevee_shader_nodes_poll),
        NodeItem("ShaderNodeVectorMath"),
        NodeItem("ShaderNodeSeparateRGB"),
        NodeItem("ShaderNodeCombineRGB"),
        NodeItem("ShaderNodeSeparateXYZ"),
        NodeItem("ShaderNodeCombineXYZ"),
        NodeItem("ShaderNodeSeparateHSV"),
        NodeItem("ShaderNodeCombineHSV"),
        NodeItem("ShaderNodeWavelength"),
        NodeItem("ShaderNodeBlackbody"),
        ]),
    ShaderNodeCategory("SH_NEW_SCRIPT", "Script", items=[
        NodeItem("ShaderNodeScript"),
        ]),
    ShaderNodeCategory("SH_NEW_GROUP", "Group", items=node_group_items),
    ShaderNodeCategory("SH_NEW_LAYOUT", "Layout", items=[
        NodeItem("NodeFrame"),
        NodeItem("NodeReroute"),
        ]),
    ]

compositor_node_categories = [
    # Compositor Nodes
    CompositorNodeCategory("CMP_INPUT", "Input", items=[
        NodeItem("CompositorNodeRLayers"),
        NodeItem("CompositorNodeImage"),
        NodeItem("CompositorNodeMovieClip"),
        NodeItem("CompositorNodeMask"),
        NodeItem("CompositorNodeRGB"),
        NodeItem("CompositorNodeValue"),
        NodeItem("CompositorNodeTexture"),
        NodeItem("CompositorNodeBokehImage"),
        NodeItem("CompositorNodeTime"),
        NodeItem("CompositorNodeTrackPos"),
        NodeItem("NodeGroupInput", poll=group_input_output_item_poll),
        ]),
    CompositorNodeCategory("CMP_OUTPUT", "Output", items=[
        NodeItem("CompositorNodeComposite"),
        NodeItem("CompositorNodeViewer"),
        NodeItem("CompositorNodeSplitViewer"),
        NodeItem("CompositorNodeOutputFile"),
        NodeItem("CompositorNodeLevels"),
        NodeItem("NodeGroupOutput", poll=group_input_output_item_poll),
        ]),
    CompositorNodeCategory("CMP_OP_COLOR", "Color", items=[
        NodeItem("CompositorNodeMixRGB"),
        NodeItem("CompositorNodeAlphaOver"),
        NodeItem("CompositorNodeInvert"),
        NodeItem("CompositorNodeCurveRGB"),
        NodeItem("CompositorNodeHueSat"),
        NodeItem("CompositorNodeColorBalance"),
        NodeItem("CompositorNodeHueCorrect"),
        NodeItem("CompositorNodeBrightContrast"),
        NodeItem("CompositorNodeGamma"),
        NodeItem("CompositorNodeColorCorrection"),
        NodeItem("CompositorNodeTonemap"),
        NodeItem("CompositorNodeZcombine"),
        ]),
    CompositorNodeCategory("CMP_CONVERTOR", "Converter", items=[
        NodeItem("CompositorNodeMath"),
        NodeItem("CompositorNodeValToRGB"),
        NodeItem("CompositorNodeSetAlpha"),
        NodeItem("CompositorNodePremulKey"),
        NodeItem("CompositorNodeIDMask"),
        NodeItem("CompositorNodeRGBToBW"),
        NodeItem("CompositorNodeSepRGBA"),
        NodeItem("CompositorNodeCombRGBA"),
        NodeItem("CompositorNodeSepHSVA"),
        NodeItem("CompositorNodeCombHSVA"),
        NodeItem("CompositorNodeSepYUVA"),
        NodeItem("CompositorNodeCombYUVA"),
        NodeItem("CompositorNodeSepYCCA"),
        NodeItem("CompositorNodeCombYCCA"),
        NodeItem("CompositorNodeSwitchView"),
        ]),
    CompositorNodeCategory("CMP_OP_FILTER", "Filter", items=[
        NodeItem("CompositorNodeBlur"),
        NodeItem("CompositorNodeBilateralblur"),
        NodeItem("CompositorNodeDilateErode"),
        NodeItem("CompositorNodeDespeckle"),
        NodeItem("CompositorNodeFilter"),
        NodeItem("CompositorNodeBokehBlur"),
        NodeItem("CompositorNodeVecBlur"),
        NodeItem("CompositorNodeDefocus"),
        NodeItem("CompositorNodeGlare"),
        NodeItem("CompositorNodeInpaint"),
        NodeItem("CompositorNodeDBlur"),
        NodeItem("CompositorNodePixelate"),
        NodeItem("CompositorNodeSunBeams"),
        ]),
    CompositorNodeCategory("CMP_OP_VECTOR", "Vector", items=[
        NodeItem("CompositorNodeNormal"),
        NodeItem("CompositorNodeMapValue"),
        NodeItem("CompositorNodeMapRange"),
        NodeItem("CompositorNodeNormalize"),
        NodeItem("CompositorNodeCurveVec"),
        ]),
    CompositorNodeCategory("CMP_MATTE", "Matte", items=[
        NodeItem("CompositorNodeKeying"),
        NodeItem("CompositorNodeKeyingScreen"),
        NodeItem("CompositorNodeChannelMatte"),
        NodeItem("CompositorNodeColorSpill"),
        NodeItem("CompositorNodeBoxMask"),
        NodeItem("CompositorNodeEllipseMask"),
        NodeItem("CompositorNodeLumaMatte"),
        NodeItem("CompositorNodeDiffMatte"),
        NodeItem("CompositorNodeDistanceMatte"),
        NodeItem("CompositorNodeChromaMatte"),
        NodeItem("CompositorNodeColorMatte"),
        NodeItem("CompositorNodeDoubleEdgeMask"),
        ]),
    CompositorNodeCategory("CMP_DISTORT", "Distort", items=[
        NodeItem("CompositorNodeScale"),
        NodeItem("CompositorNodeLensdist"),
        NodeItem("CompositorNodeMovieDistortion"),
        NodeItem("CompositorNodeTranslate"),
        NodeItem("CompositorNodeRotate"),
        NodeItem("CompositorNodeFlip"),
        NodeItem("CompositorNodeCrop"),
        NodeItem("CompositorNodeDisplace"),
        NodeItem("CompositorNodeMapUV"),
        NodeItem("CompositorNodeTransform"),
        NodeItem("CompositorNodeStabilize"),
        NodeItem("CompositorNodePlaneTrackDeform"),
        NodeItem("CompositorNodeCornerPin"),
        ]),
    CompositorNodeCategory("CMP_GROUP", "Group", items=node_group_items),
    CompositorNodeCategory("CMP_LAYOUT", "Layout", items=[
        NodeItem("NodeFrame"),
        NodeItem("NodeReroute"),
        NodeItem("CompositorNodeSwitch"),
        ]),
    ]

texture_node_categories = [
    # Texture Nodes
    TextureNodeCategory("TEX_INPUT", "Input", items=[
        NodeItem("TextureNodeCurveTime"),
        NodeItem("TextureNodeCoordinates"),
        NodeItem("TextureNodeTexture"),
        NodeItem("TextureNodeImage"),
        NodeItem("NodeGroupInput", poll=group_input_output_item_poll),
        ]),
    TextureNodeCategory("TEX_OUTPUT", "Output", items=[
        NodeItem("TextureNodeOutput"),
        NodeItem("TextureNodeViewer"),
        NodeItem("NodeGroupOutput", poll=group_input_output_item_poll),
        ]),
    TextureNodeCategory("TEX_OP_COLOR", "Color", items=[
        NodeItem("TextureNodeMixRGB"),
        NodeItem("TextureNodeCurveRGB"),
        NodeItem("TextureNodeInvert"),
        NodeItem("TextureNodeHueSaturation"),
        NodeItem("TextureNodeCompose"),
        NodeItem("TextureNodeDecompose"),
        ]),
    TextureNodeCategory("TEX_PATTERN", "Pattern", items=[
        NodeItem("TextureNodeChecker"),
        NodeItem("TextureNodeBricks"),
        ]),
    TextureNodeCategory("TEX_TEXTURE", "Textures", items=[
        NodeItem("TextureNodeTexNoise"),
        NodeItem("TextureNodeTexDistNoise"),
        NodeItem("TextureNodeTexClouds"),
        NodeItem("TextureNodeTexBlend"),
        NodeItem("TextureNodeTexVoronoi"),
        NodeItem("TextureNodeTexMagic"),
        NodeItem("TextureNodeTexMarble"),
        NodeItem("TextureNodeTexWood"),
        NodeItem("TextureNodeTexMusgrave"),
        NodeItem("TextureNodeTexStucci"),
        ]),
    TextureNodeCategory("TEX_CONVERTOR", "Converter", items=[
        NodeItem("TextureNodeMath"),
        NodeItem("TextureNodeValToRGB"),
        NodeItem("TextureNodeRGBToBW"),
        NodeItem("TextureNodeValToNor"),
        NodeItem("TextureNodeDistance"),
        ]),
    TextureNodeCategory("TEX_DISTORT", "Distort", items=[
        NodeItem("TextureNodeScale"),
        NodeItem("TextureNodeTranslate"),
        NodeItem("TextureNodeRotate"),
        NodeItem("TextureNodeAt"),
        ]),
    TextureNodeCategory("TEX_GROUP", "Group", items=node_group_items),
    TextureNodeCategory("TEX_LAYOUT", "Layout", items=[
        NodeItem("NodeFrame"),
        NodeItem("NodeReroute"),
        ]),
    ]


def register():
    nodeitems_utils.register_node_categories('SHADER', shader_node_categories)
    nodeitems_utils.register_node_categories('COMPOSITING', compositor_node_categories)
    nodeitems_utils.register_node_categories('TEXTURE', texture_node_categories)


def unregister():
    nodeitems_utils.unregister_node_categories('SHADER')
    nodeitems_utils.unregister_node_categories('COMPOSITING')
    nodeitems_utils.unregister_node_categories('TEXTURE')


if __name__ == "__main__":
    register()<|MERGE_RESOLUTION|>--- conflicted
+++ resolved
@@ -210,16 +210,9 @@
         NodeItem("ShaderNodeEmission", poll=object_eevee_cycles_shader_nodes_poll),
         NodeItem("ShaderNodeBsdfHair", poll=object_cycles_shader_nodes_poll),
         NodeItem("ShaderNodeBackground", poll=world_shader_nodes_poll),
-<<<<<<< HEAD
-        NodeItem("ShaderNodeAmbientOcclusion", poll=object_eevee_cycles_shader_nodes_poll),
         NodeItem("ShaderNodeHoldout", poll=object_cycles_shader_nodes_poll),
         NodeItem("ShaderNodeVolumeAbsorption", poll=eevee_cycles_shader_nodes_poll),
         NodeItem("ShaderNodeVolumeScatter", poll=eevee_cycles_shader_nodes_poll),
-=======
-        NodeItem("ShaderNodeHoldout", poll=object_shader_nodes_poll),
-        NodeItem("ShaderNodeVolumeAbsorption"),
-        NodeItem("ShaderNodeVolumeScatter"),
->>>>>>> 799779d4
         NodeItem("ShaderNodeVolumePrincipled"),
         NodeItem("ShaderNodeEeveeSpecular", poll=object_eevee_shader_nodes_poll),
         ]),
