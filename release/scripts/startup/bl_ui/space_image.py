--- conflicted
+++ resolved
@@ -452,11 +452,7 @@
         split = layout.split()
 
         col = split.column()
-<<<<<<< HEAD
-        
-=======
-
->>>>>>> f9bffb3c
+
         col.prop(ima, "use_animation")
         sub = col.column(align=True)
         sub.active = ima.use_animation
@@ -511,11 +507,7 @@
         layout = self.layout
 
         sima = context.space_data
-<<<<<<< HEAD
-        
-=======
-
->>>>>>> f9bffb3c
+
         layout.template_waveform(sima, "scopes")
         row = layout.split(percentage=0.75)
         row.prop(sima.scopes, "waveform_alpha")
@@ -552,15 +544,9 @@
 
     def draw(self, context):
         layout = self.layout
-<<<<<<< HEAD
-        
-        sima = context.space_data
-        
-=======
-
-        sima = context.space_data
-
->>>>>>> f9bffb3c
+
+        sima = context.space_data
+
         layout.operator("image.sample_line")
         layout.template_histogram(sima, "sample_histogram")
         layout.prop(sima.sample_histogram, "mode")
@@ -578,15 +564,9 @@
 
     def draw(self, context):
         layout = self.layout
-<<<<<<< HEAD
-        
-        sima = context.space_data
-        
-=======
-
-        sima = context.space_data
-
->>>>>>> f9bffb3c
+
+        sima = context.space_data
+
         row = layout.row()
         row.prop(sima.scopes, "use_full_resolution")
         sub = row.row()
@@ -633,24 +613,14 @@
             col = layout.column()
             col.label("Cursor Location:")
             col.row().prop(uvedit, "cursor_location", text="")
-<<<<<<< HEAD
-            
+
             col.separator()
-            
-=======
-
-            col.separator()
-
->>>>>>> f9bffb3c
+
             col.label(text="UVs:")
             col.row().prop(uvedit, "edge_draw_type", expand=True)
 
             split = layout.split()
-<<<<<<< HEAD
-            
-=======
-
->>>>>>> f9bffb3c
+
             col = split.column()
             col.prop(uvedit, "show_faces")
             col.prop(uvedit, "show_smooth_edges", text="Smooth")
