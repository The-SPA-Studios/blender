--- conflicted
+++ resolved
@@ -856,12 +856,7 @@
 
         col = layout.column()
         col.template_movieclip(sc, "clip", compact=True)
-<<<<<<< HEAD
-        col.separator()
-        col.prop(clip, "start_frame")
-=======
         col.prop(clip, "frame_start")
->>>>>>> aff4c781
         col.prop(clip, "frame_offset")
 
 
